--- conflicted
+++ resolved
@@ -1,11 +1,7 @@
 init:
   - git config --global core.autocrlf input
 
-<<<<<<< HEAD
-version: 0.63.{build}
-=======
 version: 0.65.{build}
->>>>>>> 760b6e59
 
 skip_tags: true
 
@@ -18,11 +14,6 @@
 image: Visual Studio 2017
 
 environment:
-<<<<<<< HEAD
-  RABBITMQ_URL:
-    secure: es47RGxjYJo4Ms8YR7ZY1R93OayJf6z3CVH2oUZMChaDXtchygrccwBPIBB8doWH68S13m/4p99EmtjdrudbM1gelesdwewX5ouJXO9wyo1/zZhNZDrUpb21Ojw6O1hH
-=======
->>>>>>> 760b6e59
   HELPZ_POSTGRESQL_PASS: Password12!
 
 test: off
