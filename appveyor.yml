init:
  - ps: git config --global core.autocrlf input
  - ps: '[Environment]::SetEnvironmentVariable("LCOW_SUPPORTED", "1", "Machine")'
  - ps: Restart-Service docker
<<<<<<< HEAD
  
=======

>>>>>>> fcf6f781
version: 0.77.{build}

skip_tags: true

build_script:
  - cmd: powershell -NoProfile -ExecutionPolicy unrestricted -Command ".\up_integration-test-env.ps1; .\build.ps1 --bootstrap; .\build.ps1 -Target All;"

<<<<<<< HEAD
=======
# https://www.appveyor.com/docs/services-databases/
# https://www.appveyor.com/docs/windows-images-software/

>>>>>>> fcf6f781
image: Visual Studio 2019

environment:
  HELPZ_POSTGRESQL_PASS: Password12!
<<<<<<< HEAD
  HELPZ_MSSQL_SERVER: (local)\SQL2017
  HELPZ_MSSQL_USER: sa
  HELPZ_MSSQL_PASS: Password12!

=======
  EVENTFLOW_MSSQL_SERVER: (local)\SQL2017
  EVENTFLOW_MSSQL_USER: sa
  EVENTFLOW_MSSQL_PASS: Password12!
  
>>>>>>> fcf6f781
test: off

artifacts:
  - path: Build\Packages\*nupkg

services:
<<<<<<< HEAD
=======
  - mssql2017
>>>>>>> fcf6f781
  - postgresql101
  - mssql2017

on_success:
- choco install codecov
- codecov -f "Build\\Reports\\opencover-results.xml"

nuget:
  account_feed: false
  project_feed: false
  disable_publish_on_pr: true

deploy:
  - provider: NuGet
    api_key:
      secure: +YlrKmWps7RJVPU4s7B4HWNL9cZXaUVdiNJInli9IZPlTP+J0CyHsUvcDY8haE+b
    skip_symbols: false
    artifact: /.*\.(nupkg|snupkg)/
    on:
      branch: master
  - provider: GitHub
    artifact: /.*\.(nupkg|zip|snupkg)/
    auth_token:
      secure: f+y+RL1ETsxIbYKlliZrmXpfr1wvEVNhGGEOYyl2K8ryz02WxXL+kLe7pu53Kc8r
    tag: v$(appveyor_build_version)
    draft: true
    prerelease: false
    on:
      branch: master<|MERGE_RESOLUTION|>--- conflicted
+++ resolved
@@ -2,11 +2,7 @@
   - ps: git config --global core.autocrlf input
   - ps: '[Environment]::SetEnvironmentVariable("LCOW_SUPPORTED", "1", "Machine")'
   - ps: Restart-Service docker
-<<<<<<< HEAD
-  
-=======
 
->>>>>>> fcf6f781
 version: 0.77.{build}
 
 skip_tags: true
@@ -14,39 +10,25 @@
 build_script:
   - cmd: powershell -NoProfile -ExecutionPolicy unrestricted -Command ".\up_integration-test-env.ps1; .\build.ps1 --bootstrap; .\build.ps1 -Target All;"
 
-<<<<<<< HEAD
-=======
 # https://www.appveyor.com/docs/services-databases/
 # https://www.appveyor.com/docs/windows-images-software/
 
->>>>>>> fcf6f781
 image: Visual Studio 2019
 
 environment:
   HELPZ_POSTGRESQL_PASS: Password12!
-<<<<<<< HEAD
-  HELPZ_MSSQL_SERVER: (local)\SQL2017
-  HELPZ_MSSQL_USER: sa
-  HELPZ_MSSQL_PASS: Password12!
-
-=======
   EVENTFLOW_MSSQL_SERVER: (local)\SQL2017
   EVENTFLOW_MSSQL_USER: sa
   EVENTFLOW_MSSQL_PASS: Password12!
-  
->>>>>>> fcf6f781
+
 test: off
 
 artifacts:
   - path: Build\Packages\*nupkg
 
 services:
-<<<<<<< HEAD
-=======
   - mssql2017
->>>>>>> fcf6f781
   - postgresql101
-  - mssql2017
 
 on_success:
 - choco install codecov
