REDIRECTS: ON
FRAMEWORK: NET451
NUGET
  remote: https://www.nuget.org/api/v2
    Autofac (3.5.2)
    Autofac.Owin (3.1)
      Autofac (>= 3.5 < 4.0)
      Microsoft.Owin (>= 3.0 < 4.0)
    Autofac.WebApi2 (3.4)
      Autofac (>= 3.5 < 4.0)
      Microsoft.AspNet.WebApi.Core (>= 5.2 < 6.0)
    Autofac.WebApi2.Owin (3.2)
      Autofac (>= 3.5 < 4.0)
      Autofac.Owin (>= 3.1 < 4.0)
      Autofac.WebApi2 (>= 3.4 < 4.0)
    Dapper (1.42)
<<<<<<< HEAD
    dbup (3.3.4)
    dbup-sqlite (3.3.4)
      dbup (>= 3.3.4)
      System.Data.SQLite.Core (>= 1.0.98.1)
    Elasticsearch.Net (2.4.2)
      Microsoft.CSharp (>= 4.0.1) - framework: >= netstandard13
      NETStandard.Library (>= 1.6) - framework: >= netstandard13
      System.Collections.Specialized (>= 4.0.1) - framework: >= netstandard13
      System.ComponentModel.TypeConverter (>= 4.1) - framework: >= netstandard13
      System.Dynamic.Runtime (>= 4.0.11) - framework: >= netstandard13
      System.Reflection.TypeExtensions (>= 4.1) - framework: >= netstandard13
      System.Runtime.Serialization.Primitives (>= 4.1.1) - framework: >= netstandard13
=======
    dbup (3.3.5)
    Elasticsearch.Net (2.3.3)
>>>>>>> c70a4b02
    EventStore.Client (3.4)
    HangFire.Core (1.5.3)
      Newtonsoft.Json (>= 5.0)
      Owin (>= 1.0)
    HangFire.SqlServer (1.5.3)
      HangFire.Core (1.5.3)
    JetBrains.Annotations (10.0)
    Microsoft.AspNet.WebApi.Client (5.2.3)
<<<<<<< HEAD
      Microsoft.Net.Http (>= 2.2.22) - framework: portable-wp80+win+wp81+wpa81
      Newtonsoft.Json (>= 6.0.4) - framework: >= net45, portable-wp80+win+wp81+wpa81
=======
      Newtonsoft.Json (>= 6.0.4)
>>>>>>> c70a4b02
    Microsoft.AspNet.WebApi.Core (5.2.3)
      Microsoft.AspNet.WebApi.Client (>= 5.2.3)
    Microsoft.AspNet.WebApi.Owin (5.2.3)
      Microsoft.AspNet.WebApi.Core (>= 5.2.3 < 5.3)
      Microsoft.Owin (>= 2.0.2)
      Owin (>= 1.0)
    Microsoft.AspNet.WebApi.OwinSelfHost (5.2.3)
      Microsoft.AspNet.WebApi.Owin (>= 5.2.3 < 5.3)
      Microsoft.Owin.Host.HttpListener (>= 2.0.2)
      Microsoft.Owin.Hosting (>= 2.0.2)
<<<<<<< HEAD
    Microsoft.Bcl (1.1.10) - framework: portable-wp80+win+wp81+wpa81
      Microsoft.Bcl.Build (>= 1.0.14)
    Microsoft.Bcl.Build (1.0.21) - import_targets: false, framework: portable-wp80+win+wp81+wpa81
    Microsoft.CSharp (4.0.1) - framework: >= netstandard13
      System.Collections (>= 4.0.11) - framework: dnxcore50, >= netstandard13
      System.Diagnostics.Debug (>= 4.0.11) - framework: dnxcore50, >= netstandard13
      System.Dynamic.Runtime (>= 4.0.11) - framework: dnxcore50, netstandard10, >= netstandard13
      System.Globalization (>= 4.0.11) - framework: dnxcore50, >= netstandard13
      System.Linq (>= 4.1) - framework: dnxcore50, >= netstandard13
      System.Linq.Expressions (>= 4.1) - framework: dnxcore50, netstandard10, >= netstandard13
      System.ObjectModel (>= 4.0.12) - framework: dnxcore50, >= netstandard13
      System.Reflection (>= 4.1) - framework: dnxcore50, >= netstandard13
      System.Reflection.Extensions (>= 4.0.1) - framework: dnxcore50, >= netstandard13
      System.Reflection.Primitives (>= 4.0.1) - framework: dnxcore50, >= netstandard13
      System.Reflection.TypeExtensions (>= 4.1) - framework: dnxcore50, >= netstandard13
      System.Resources.ResourceManager (>= 4.0.1) - framework: dnxcore50, >= netstandard13
      System.Runtime (>= 4.1) - framework: dnxcore50, netstandard10, >= netstandard13
      System.Runtime.Extensions (>= 4.1) - framework: dnxcore50, >= netstandard13
      System.Runtime.InteropServices (>= 4.1) - framework: dnxcore50, >= netstandard13
      System.Threading (>= 4.0.11) - framework: dnxcore50, >= netstandard13
    Microsoft.Net.Http (2.2.29) - framework: portable-wp80+win+wp81+wpa81
      Microsoft.Bcl (>= 1.1.10)
      Microsoft.Bcl.Build (>= 1.0.14)
    Microsoft.NETCore.Platforms (1.0.1) - framework: dnxcore50, >= netstandard13
    Microsoft.NETCore.Targets (1.0.1) - framework: dnxcore50, >= netstandard13
=======
>>>>>>> c70a4b02
    Microsoft.Owin (3.0.1)
      Owin (>= 1.0)
    Microsoft.Owin.Host.HttpListener (3.0.1)
    Microsoft.Owin.Hosting (3.0.1)
      Microsoft.Owin (>= 3.0.1)
      Owin (>= 1.0)
    Microsoft.Win32.Primitives (4.0.1) - framework: >= netstandard13
      Microsoft.NETCore.Platforms (>= 1.0.1) - framework: >= netstandard13
      Microsoft.NETCore.Targets (>= 1.0.1) - framework: >= netstandard13
      System.Runtime (>= 4.1) - framework: >= netstandard13
    NEST (2.3.3)
<<<<<<< HEAD
      Elasticsearch.Net (>= 2.3.3) - framework: net45, >= net46, dnxcore50
      Newtonsoft.Json (>= 8.0 < 9.0) - framework: net45, >= net46, dnxcore50
      System.Collections (>= 4.0.11-beta-23225) - framework: dnxcore50
      System.Diagnostics.Tools (>= 4.0.1-beta-23225) - framework: dnxcore50
      System.Dynamic.Runtime (>= 4.0.11-beta-23516) - framework: dnxcore50
      System.IO.FileSystem (>= 4.0.1-beta-23225) - framework: dnxcore50
      System.Linq (>= 4.0.0-beta-23109) - framework: dnxcore50
      System.Linq.Expressions (>= 4.0.11-beta-23516) - framework: dnxcore50
      System.Linq.Queryable (>= 4.0.0-beta-23109) - framework: dnxcore50
      System.Runtime (>= 4.0.21-beta-23225) - framework: dnxcore50
      System.Threading (>= 4.0.11-beta-23225) - framework: dnxcore50
      System.Threading.Timer (>= 4.0.0-beta-23109) - framework: dnxcore50
    NETStandard.Library (1.6) - framework: >= netstandard13
      Microsoft.NETCore.Platforms (>= 1.0.1) - framework: >= netstandard10
      Microsoft.Win32.Primitives (>= 4.0.1) - framework: >= netstandard13
      System.AppContext (>= 4.1) - framework: >= netstandard13
      System.Collections (>= 4.0.11) - framework: >= netstandard10
      System.Collections.Concurrent (>= 4.0.12) - framework: >= netstandard11
      System.Console (>= 4.0) - framework: >= netstandard13
      System.Diagnostics.Debug (>= 4.0.11) - framework: >= netstandard10
      System.Diagnostics.Tools (>= 4.0.1) - framework: >= netstandard10
      System.Diagnostics.Tracing (>= 4.1) - framework: >= netstandard11
      System.Globalization (>= 4.0.11) - framework: >= netstandard10
      System.Globalization.Calendars (>= 4.0.1) - framework: >= netstandard13
      System.IO (>= 4.1) - framework: >= netstandard10
      System.IO.Compression (>= 4.1) - framework: >= netstandard11
      System.IO.Compression.ZipFile (>= 4.0.1) - framework: >= netstandard13
      System.IO.FileSystem (>= 4.0.1) - framework: >= netstandard13
      System.IO.FileSystem.Primitives (>= 4.0.1) - framework: >= netstandard13
      System.Linq (>= 4.1) - framework: >= netstandard10
      System.Linq.Expressions (>= 4.1) - framework: >= netstandard10
      System.Net.Http (>= 4.1) - framework: >= netstandard11
      System.Net.Primitives (>= 4.0.11) - framework: >= netstandard10
      System.Net.Sockets (>= 4.1) - framework: >= netstandard13
      System.ObjectModel (>= 4.0.12) - framework: >= netstandard10
      System.Reflection (>= 4.1) - framework: >= netstandard10
      System.Reflection.Extensions (>= 4.0.1) - framework: >= netstandard10
      System.Reflection.Primitives (>= 4.0.1) - framework: >= netstandard10
      System.Resources.ResourceManager (>= 4.0.1) - framework: >= netstandard10
      System.Runtime (>= 4.1) - framework: >= netstandard10
      System.Runtime.Extensions (>= 4.1) - framework: >= netstandard10
      System.Runtime.Handles (>= 4.0.1) - framework: >= netstandard13
      System.Runtime.InteropServices (>= 4.1) - framework: >= netstandard11
      System.Runtime.InteropServices.RuntimeInformation (>= 4.0) - framework: >= netstandard11
      System.Runtime.Numerics (>= 4.0.1) - framework: >= netstandard11
      System.Security.Cryptography.Algorithms (>= 4.2) - framework: >= netstandard13
      System.Security.Cryptography.Encoding (>= 4.0) - framework: >= netstandard13
      System.Security.Cryptography.Primitives (>= 4.0) - framework: >= netstandard13
      System.Security.Cryptography.X509Certificates (>= 4.1) - framework: >= netstandard13
      System.Text.Encoding (>= 4.0.11) - framework: >= netstandard10
      System.Text.Encoding.Extensions (>= 4.0.11) - framework: >= netstandard10
      System.Text.RegularExpressions (>= 4.1) - framework: >= netstandard10
      System.Threading (>= 4.0.11) - framework: >= netstandard10
      System.Threading.Tasks (>= 4.0.11) - framework: >= netstandard10
      System.Threading.Timer (>= 4.0.1) - framework: >= netstandard12
      System.Xml.ReaderWriter (>= 4.0.11) - framework: >= netstandard10
      System.Xml.XDocument (>= 4.0.11) - framework: >= netstandard10
    Newtonsoft.Json (8.0.3)
    Owin (1.0)
    RabbitMQ.Client (3.6)
    runtime.native.System (4.0) - framework: >= netstandard13
      Microsoft.NETCore.Platforms (>= 1.0.1)
      Microsoft.NETCore.Targets (>= 1.0.1)
    runtime.native.System.IO.Compression (4.1) - framework: >= netstandard13
      Microsoft.NETCore.Platforms (>= 1.0.1)
      Microsoft.NETCore.Targets (>= 1.0.1)
    runtime.native.System.Net.Http (4.0.1) - framework: >= netstandard16
      Microsoft.NETCore.Platforms (>= 1.0.1)
      Microsoft.NETCore.Targets (>= 1.0.1)
    runtime.native.System.Security.Cryptography (4.0) - framework: >= netstandard13
      Microsoft.NETCore.Platforms (>= 1.0.1)
      Microsoft.NETCore.Targets (>= 1.0.1)
    System.AppContext (4.1) - framework: >= netstandard13
      System.Runtime (>= 4.1) - framework: dnxcore50, netstandard13, >= netstandard16
    System.Buffers (4.0) - framework: >= netstandard13
      System.Diagnostics.Debug (>= 4.0.11) - framework: >= netstandard11
      System.Diagnostics.Tracing (>= 4.1) - framework: >= netstandard11
      System.Resources.ResourceManager (>= 4.0.1) - framework: >= netstandard11
      System.Runtime (>= 4.1) - framework: >= netstandard11
      System.Threading (>= 4.0.11) - framework: >= netstandard11
    System.Collections (4.0.11) - framework: dnxcore50, >= netstandard13
      Microsoft.NETCore.Platforms (>= 1.0.1) - framework: dnxcore50, netstandard10, >= netstandard13
      Microsoft.NETCore.Targets (>= 1.0.1) - framework: dnxcore50, netstandard10, >= netstandard13
      System.Runtime (>= 4.1) - framework: dnxcore50, netstandard10, >= netstandard13
    System.Collections.Concurrent (4.0.12) - framework: >= netstandard13
      System.Collections (>= 4.0.11) - framework: dnxcore50, >= netstandard13
      System.Diagnostics.Debug (>= 4.0.11) - framework: dnxcore50, >= netstandard13
      System.Diagnostics.Tracing (>= 4.1) - framework: dnxcore50, >= netstandard13
      System.Globalization (>= 4.0.11) - framework: dnxcore50, >= netstandard13
      System.Reflection (>= 4.1) - framework: >= netstandard13
      System.Resources.ResourceManager (>= 4.0.1) - framework: dnxcore50, >= netstandard13
      System.Runtime (>= 4.1) - framework: dnxcore50, netstandard11, >= netstandard13
      System.Runtime.Extensions (>= 4.1) - framework: dnxcore50, >= netstandard13
      System.Threading (>= 4.0.11) - framework: dnxcore50, >= netstandard13
      System.Threading.Tasks (>= 4.0.11) - framework: dnxcore50, netstandard11, >= netstandard13
    System.Collections.NonGeneric (4.0.1) - framework: >= netstandard13
      System.Diagnostics.Debug (>= 4.0.11) - framework: >= netstandard13
      System.Globalization (>= 4.0.11) - framework: >= netstandard13
      System.Resources.ResourceManager (>= 4.0.1) - framework: >= netstandard13
      System.Runtime (>= 4.1) - framework: >= netstandard13
      System.Runtime.Extensions (>= 4.1) - framework: >= netstandard13
      System.Threading (>= 4.0.11) - framework: >= netstandard13
    System.Collections.Specialized (4.0.1) - framework: >= netstandard13
      System.Collections.NonGeneric (>= 4.0.1) - framework: >= netstandard13
      System.Globalization (>= 4.0.11) - framework: >= netstandard13
      System.Globalization.Extensions (>= 4.0.1) - framework: >= netstandard13
      System.Resources.ResourceManager (>= 4.0.1) - framework: >= netstandard13
      System.Runtime (>= 4.1) - framework: >= netstandard13
      System.Runtime.Extensions (>= 4.1) - framework: >= netstandard13
      System.Threading (>= 4.0.11) - framework: >= netstandard13
    System.ComponentModel (4.0.1) - framework: >= netstandard15
      System.Runtime (>= 4.1) - framework: dnxcore50, netstandard10, >= netstandard13
    System.ComponentModel.Primitives (4.1) - framework: >= netstandard15
      System.ComponentModel (>= 4.0.1) - framework: >= netstandard10
      System.Resources.ResourceManager (>= 4.0.1) - framework: >= netstandard10
      System.Runtime (>= 4.1) - framework: >= netstandard10
    System.ComponentModel.TypeConverter (4.1) - framework: >= netstandard13
      System.Collections (>= 4.0.11) - framework: netstandard10, >= netstandard15
      System.Collections.NonGeneric (>= 4.0.1) - framework: >= net462, >= netstandard15
      System.Collections.Specialized (>= 4.0.1) - framework: >= netstandard15
      System.ComponentModel (>= 4.0.1) - framework: netstandard10, >= netstandard15
      System.ComponentModel.Primitives (>= 4.1) - framework: net45, >= net462, netstandard10, >= netstandard15, winv4.5, wpv8.0, wpav8.1
      System.Globalization (>= 4.0.11) - framework: netstandard10, >= netstandard15
      System.Linq (>= 4.1) - framework: >= netstandard15
      System.Reflection (>= 4.1) - framework: netstandard10, >= netstandard15
      System.Reflection.Extensions (>= 4.0.1) - framework: netstandard10, >= netstandard15
      System.Reflection.Primitives (>= 4.0.1) - framework: netstandard10, >= netstandard15
      System.Reflection.TypeExtensions (>= 4.1) - framework: >= netstandard15
      System.Resources.ResourceManager (>= 4.0.1) - framework: netstandard10, >= netstandard15
      System.Runtime (>= 4.1) - framework: netstandard10, >= netstandard15
      System.Runtime.Extensions (>= 4.1) - framework: netstandard10, >= netstandard15
      System.Threading (>= 4.0.11) - framework: netstandard10, >= netstandard15
    System.Console (4.0) - framework: >= netstandard13
      Microsoft.NETCore.Platforms (>= 1.0.1) - framework: >= netstandard13
      Microsoft.NETCore.Targets (>= 1.0.1) - framework: >= netstandard13
      System.IO (>= 4.1) - framework: >= netstandard13
      System.Runtime (>= 4.1) - framework: >= netstandard13
      System.Text.Encoding (>= 4.0.11) - framework: >= netstandard13
    System.Data.SQLite.Core (1.0.102)
    System.Diagnostics.Debug (4.0.11) - framework: dnxcore50, >= netstandard13
      Microsoft.NETCore.Platforms (>= 1.0.1) - framework: dnxcore50, netstandard10, >= netstandard13
      Microsoft.NETCore.Targets (>= 1.0.1) - framework: dnxcore50, netstandard10, >= netstandard13
      System.Runtime (>= 4.1) - framework: dnxcore50, netstandard10, >= netstandard13
    System.Diagnostics.DiagnosticSource (4.0) - framework: netstandard13, >= netstandard16
      System.Collections (>= 4.0.11) - framework: netstandard11, >= netstandard13
      System.Diagnostics.Tracing (>= 4.1) - framework: netstandard11, >= netstandard13
      System.Reflection (>= 4.1) - framework: netstandard11, >= netstandard13
      System.Runtime (>= 4.1) - framework: netstandard11, >= netstandard13
      System.Threading (>= 4.0.11) - framework: netstandard11, >= netstandard13
    System.Diagnostics.Tools (4.0.1) - framework: dnxcore50, >= netstandard13
      Microsoft.NETCore.Platforms (>= 1.0.1) - framework: dnxcore50, >= netstandard10
      Microsoft.NETCore.Targets (>= 1.0.1) - framework: dnxcore50, >= netstandard10
      System.Runtime (>= 4.1) - framework: dnxcore50, >= netstandard10
    System.Diagnostics.Tracing (4.1) - framework: >= netstandard13
      Microsoft.NETCore.Platforms (>= 1.0.1) - framework: dnxcore50, netstandard11, netstandard12, netstandard13, >= netstandard15
      Microsoft.NETCore.Targets (>= 1.0.1) - framework: dnxcore50, netstandard11, netstandard12, netstandard13, >= netstandard15
      System.Runtime (>= 4.1) - framework: dnxcore50, netstandard11, netstandard12, netstandard13, >= netstandard15
    System.Dynamic.Runtime (4.0.11) - framework: dnxcore50, >= netstandard13
      System.Collections (>= 4.0.11) - framework: dnxcore50, >= netstandard13
      System.Diagnostics.Debug (>= 4.0.11) - framework: dnxcore50, >= netstandard13
      System.Globalization (>= 4.0.11) - framework: dnxcore50, >= netstandard13
      System.Linq (>= 4.1) - framework: dnxcore50, >= netstandard13
      System.Linq.Expressions (>= 4.1) - framework: dnxcore50, netstandard10, >= netstandard13
      System.ObjectModel (>= 4.0.12) - framework: dnxcore50, netstandard10, >= netstandard13
      System.Reflection (>= 4.1) - framework: dnxcore50, netstandard10, >= netstandard13
      System.Reflection.Emit (>= 4.0.1) - framework: >= netstandard13
      System.Reflection.Emit.ILGeneration (>= 4.0.1) - framework: >= netstandard13
      System.Reflection.Primitives (>= 4.0.1) - framework: >= netstandard13
      System.Reflection.TypeExtensions (>= 4.1) - framework: dnxcore50, >= netstandard13
      System.Resources.ResourceManager (>= 4.0.1) - framework: dnxcore50, >= netstandard13
      System.Runtime (>= 4.1) - framework: dnxcore50, netstandard10, >= netstandard13
      System.Runtime.Extensions (>= 4.1) - framework: dnxcore50, >= netstandard13
      System.Threading (>= 4.0.11) - framework: dnxcore50, >= netstandard13
    System.Globalization (4.0.11) - framework: dnxcore50, >= netstandard13
      Microsoft.NETCore.Platforms (>= 1.0.1) - framework: dnxcore50, netstandard10, >= netstandard13
      Microsoft.NETCore.Targets (>= 1.0.1) - framework: dnxcore50, netstandard10, >= netstandard13
      System.Runtime (>= 4.1) - framework: dnxcore50, netstandard10, >= netstandard13
    System.Globalization.Calendars (4.0.1) - framework: >= netstandard13
      Microsoft.NETCore.Platforms (>= 1.0.1) - framework: >= netstandard13
      Microsoft.NETCore.Targets (>= 1.0.1) - framework: >= netstandard13
      System.Globalization (>= 4.0.11) - framework: >= netstandard13
      System.Runtime (>= 4.1) - framework: >= netstandard13
    System.Globalization.Extensions (4.0.1) - framework: >= netstandard13
      Microsoft.NETCore.Platforms (>= 1.0.1) - framework: >= netstandard13
      System.Globalization (>= 4.0.11) - framework: >= netstandard13
      System.Resources.ResourceManager (>= 4.0.1) - framework: >= netstandard13
      System.Runtime (>= 4.1) - framework: >= netstandard13
      System.Runtime.Extensions (>= 4.1) - framework: >= netstandard13
      System.Runtime.InteropServices (>= 4.1) - framework: >= netstandard13
    System.IO (4.1) - framework: dnxcore50, >= netstandard13
      Microsoft.NETCore.Platforms (>= 1.0.1) - framework: dnxcore50, netstandard10, netstandard13, >= netstandard15
      Microsoft.NETCore.Targets (>= 1.0.1) - framework: dnxcore50, netstandard10, netstandard13, >= netstandard15
      System.Runtime (>= 4.1) - framework: dnxcore50, netstandard10, netstandard13, >= netstandard15
      System.Text.Encoding (>= 4.0.11) - framework: dnxcore50, netstandard10, netstandard13, >= netstandard15
      System.Threading.Tasks (>= 4.0.11) - framework: dnxcore50, netstandard10, netstandard13, >= netstandard15
    System.IO.Compression (4.1) - framework: >= netstandard13
      Microsoft.NETCore.Platforms (>= 1.0.1) - framework: >= netstandard13
      runtime.native.System (>= 4.0) - framework: >= netstandard13
      runtime.native.System.IO.Compression (>= 4.1) - framework: >= netstandard13
      System.Collections (>= 4.0.11) - framework: >= netstandard13
      System.Diagnostics.Debug (>= 4.0.11) - framework: >= netstandard13
      System.IO (>= 4.1) - framework: dnxcore50, netstandard11, >= netstandard13
      System.Resources.ResourceManager (>= 4.0.1) - framework: >= netstandard13
      System.Runtime (>= 4.1) - framework: dnxcore50, netstandard11, >= netstandard13
      System.Runtime.Extensions (>= 4.1) - framework: >= netstandard13
      System.Runtime.Handles (>= 4.0.1) - framework: >= netstandard13
      System.Runtime.InteropServices (>= 4.1) - framework: >= netstandard13
      System.Text.Encoding (>= 4.0.11) - framework: dnxcore50, netstandard11, >= netstandard13
      System.Threading (>= 4.0.11) - framework: >= netstandard13
      System.Threading.Tasks (>= 4.0.11) - framework: dnxcore50, >= netstandard13
    System.IO.Compression.ZipFile (4.0.1) - framework: >= netstandard13
      System.Buffers (>= 4.0) - framework: >= netstandard13
      System.IO (>= 4.1) - framework: >= netstandard13
      System.IO.Compression (>= 4.1) - framework: >= netstandard13
      System.IO.FileSystem (>= 4.0.1) - framework: >= netstandard13
      System.IO.FileSystem.Primitives (>= 4.0.1) - framework: >= netstandard13
      System.Resources.ResourceManager (>= 4.0.1) - framework: >= netstandard13
      System.Runtime (>= 4.1) - framework: >= netstandard13
      System.Runtime.Extensions (>= 4.1) - framework: >= netstandard13
      System.Text.Encoding (>= 4.0.11) - framework: >= netstandard13
    System.IO.FileSystem (4.0.1) - framework: dnxcore50, >= netstandard13
    System.IO.FileSystem.Primitives (4.0.1) - framework: >= netstandard13
      System.Runtime (>= 4.1) - framework: >= netstandard13
    System.Linq (4.1) - framework: dnxcore50, >= netstandard13
      System.Collections (>= 4.0.11) - framework: dnxcore50, netstandard10, >= netstandard16
      System.Diagnostics.Debug (>= 4.0.11) - framework: dnxcore50, >= netstandard16
      System.Resources.ResourceManager (>= 4.0.1) - framework: dnxcore50, >= netstandard16
      System.Runtime (>= 4.1) - framework: dnxcore50, netstandard10, >= netstandard16
      System.Runtime.Extensions (>= 4.1) - framework: dnxcore50, >= netstandard16
    System.Linq.Expressions (4.1) - framework: dnxcore50, >= netstandard13
      System.Collections (>= 4.0.11) - framework: dnxcore50, >= netstandard16
      System.Diagnostics.Debug (>= 4.0.11) - framework: dnxcore50, >= netstandard16
      System.Globalization (>= 4.0.11) - framework: dnxcore50, >= netstandard16
      System.IO (>= 4.1) - framework: dnxcore50, >= netstandard16
      System.Linq (>= 4.1) - framework: dnxcore50, >= netstandard16
      System.Reflection (>= 4.1) - framework: dnxcore50, netstandard10, netstandard13, >= netstandard16
      System.Reflection.Emit.ILGeneration (>= 4.0.1) - framework: dnxcore50, >= netstandard16
      System.Reflection.Emit.Lightweight (>= 4.0.1) - framework: dnxcore50, >= netstandard16
      System.Reflection.Extensions (>= 4.0.1) - framework: dnxcore50, >= netstandard16
      System.Reflection.Primitives (>= 4.0.1) - framework: dnxcore50, >= netstandard16
      System.Reflection.TypeExtensions (>= 4.1) - framework: dnxcore50, >= netstandard16
      System.Resources.ResourceManager (>= 4.0.1) - framework: dnxcore50, >= netstandard16
      System.Runtime (>= 4.1) - framework: dnxcore50, netstandard10, netstandard13, >= netstandard16
      System.Runtime.Extensions (>= 4.1) - framework: dnxcore50, >= netstandard16
      System.Threading (>= 4.0.11) - framework: dnxcore50, >= netstandard16
    System.Linq.Queryable (4.0.1) - framework: dnxcore50
      System.Collections (>= 4.0.11) - framework: dnxcore50, >= netstandard13
      System.Diagnostics.Debug (>= 4.0.11) - framework: dnxcore50, >= netstandard13
      System.Linq (>= 4.1) - framework: dnxcore50, netstandard10, >= netstandard13
      System.Linq.Expressions (>= 4.1) - framework: dnxcore50, netstandard10, >= netstandard13
      System.Reflection (>= 4.1) - framework: dnxcore50, >= netstandard13
      System.Reflection.Extensions (>= 4.0.1) - framework: dnxcore50, >= netstandard13
      System.Resources.ResourceManager (>= 4.0.1) - framework: dnxcore50, >= netstandard13
      System.Runtime (>= 4.1) - framework: dnxcore50, netstandard10, >= netstandard13
    System.Net.Http (4.1) - framework: >= netstandard13
      Microsoft.NETCore.Platforms (>= 1.0.1) - framework: dnxcore50, netstandard13, >= netstandard16
      Microsoft.Win32.Primitives (>= 4.0.1) - framework: >= net46, netstandard13
      runtime.native.System (>= 4.0) - framework: >= netstandard16
      runtime.native.System.Net.Http (>= 4.0.1) - framework: >= netstandard16
      runtime.native.System.Security.Cryptography (>= 4.0) - framework: >= netstandard16
      System.Collections (>= 4.0.11) - framework: dnxcore50, netstandard13, >= netstandard16
      System.Diagnostics.Debug (>= 4.0.11) - framework: dnxcore50, netstandard13, >= netstandard16
      System.Diagnostics.DiagnosticSource (>= 4.0) - framework: >= net46, dnxcore50, netstandard13, >= netstandard16
      System.Diagnostics.Tracing (>= 4.1) - framework: dnxcore50, netstandard13, >= netstandard16
      System.Globalization (>= 4.0.11) - framework: dnxcore50, netstandard13, >= netstandard16
      System.Globalization.Extensions (>= 4.0.1) - framework: >= netstandard16
      System.IO (>= 4.1) - framework: dnxcore50, netstandard11, netstandard13, >= netstandard16
      System.IO.Compression (>= 4.1) - framework: netstandard13
      System.IO.FileSystem (>= 4.0.1) - framework: >= netstandard16
      System.Net.Primitives (>= 4.0.11) - framework: dnxcore50, netstandard11, netstandard13, >= netstandard16
      System.Resources.ResourceManager (>= 4.0.1) - framework: dnxcore50, netstandard13, >= netstandard16
      System.Runtime (>= 4.1) - framework: dnxcore50, netstandard11, netstandard13, >= netstandard16
      System.Runtime.Extensions (>= 4.1) - framework: dnxcore50, netstandard13, >= netstandard16
      System.Runtime.Handles (>= 4.0.1) - framework: netstandard13, >= netstandard16
      System.Runtime.InteropServices (>= 4.1) - framework: dnxcore50, netstandard13, >= netstandard16
      System.Security.Cryptography.Algorithms (>= 4.2) - framework: >= netstandard16
      System.Security.Cryptography.Encoding (>= 4.0) - framework: >= netstandard16
      System.Security.Cryptography.OpenSsl (>= 4.0) - framework: >= netstandard16
      System.Security.Cryptography.Primitives (>= 4.0) - framework: >= netstandard16
      System.Security.Cryptography.X509Certificates (>= 4.1) - framework: >= net46, dnxcore50, netstandard13, >= netstandard16
      System.Text.Encoding (>= 4.0.11) - framework: dnxcore50, netstandard11, netstandard13, >= netstandard16
      System.Threading (>= 4.0.11) - framework: dnxcore50, netstandard13, >= netstandard16
      System.Threading.Tasks (>= 4.0.11) - framework: dnxcore50, netstandard11, netstandard13, >= netstandard16
    System.Net.Primitives (4.0.11) - framework: >= netstandard13
      Microsoft.NETCore.Platforms (>= 1.0.1) - framework: dnxcore50, netstandard10, netstandard11, >= netstandard13
      Microsoft.NETCore.Targets (>= 1.0.1) - framework: dnxcore50, netstandard10, netstandard11, >= netstandard13
      System.Runtime (>= 4.1) - framework: dnxcore50, netstandard10, netstandard11, >= netstandard13
      System.Runtime.Handles (>= 4.0.1) - framework: dnxcore50, >= netstandard13
    System.Net.Sockets (4.1) - framework: >= netstandard13
      Microsoft.NETCore.Platforms (>= 1.0.1) - framework: >= netstandard13
      Microsoft.NETCore.Targets (>= 1.0.1) - framework: >= netstandard13
      System.IO (>= 4.1) - framework: >= netstandard13
      System.Net.Primitives (>= 4.0.11) - framework: >= netstandard13
      System.Runtime (>= 4.1) - framework: >= netstandard13
      System.Threading.Tasks (>= 4.0.11) - framework: >= netstandard13
    System.ObjectModel (4.0.12) - framework: dnxcore50, >= netstandard13
      System.Collections (>= 4.0.11) - framework: dnxcore50, >= netstandard13
      System.Diagnostics.Debug (>= 4.0.11) - framework: dnxcore50, >= netstandard13
      System.Resources.ResourceManager (>= 4.0.1) - framework: dnxcore50, >= netstandard13
      System.Runtime (>= 4.1) - framework: dnxcore50, netstandard10, >= netstandard13
      System.Threading (>= 4.0.11) - framework: dnxcore50, >= netstandard13
    System.Reflection (4.1) - framework: dnxcore50, >= netstandard13
      Microsoft.NETCore.Platforms (>= 1.0.1) - framework: dnxcore50, netstandard10, netstandard13, >= netstandard15
      Microsoft.NETCore.Targets (>= 1.0.1) - framework: dnxcore50, netstandard10, netstandard13, >= netstandard15
      System.IO (>= 4.1) - framework: dnxcore50, netstandard10, netstandard13, >= netstandard15
      System.Reflection.Primitives (>= 4.0.1) - framework: dnxcore50, netstandard10, netstandard13, >= netstandard15
      System.Runtime (>= 4.1) - framework: dnxcore50, netstandard10, netstandard13, >= netstandard15
    System.Reflection.Emit (4.0.1) - framework: >= netstandard13
      System.IO (>= 4.1) - framework: >= netstandard11
      System.Reflection (>= 4.1) - framework: >= netstandard11
      System.Reflection.Emit.ILGeneration (>= 4.0.1) - framework: >= netstandard11, monotouch, xamarinios
      System.Reflection.Primitives (>= 4.0.1) - framework: >= netstandard11
      System.Runtime (>= 4.1) - framework: >= netstandard11
    System.Reflection.Emit.ILGeneration (4.0.1) - framework: dnxcore50, >= netstandard13
    System.Reflection.Emit.Lightweight (4.0.1) - framework: dnxcore50, >= netstandard16
    System.Reflection.Extensions (4.0.1) - framework: dnxcore50, >= netstandard13
      Microsoft.NETCore.Platforms (>= 1.0.1) - framework: dnxcore50, >= netstandard10
      Microsoft.NETCore.Targets (>= 1.0.1) - framework: dnxcore50, >= netstandard10
      System.Reflection (>= 4.1) - framework: dnxcore50, >= netstandard10
      System.Runtime (>= 4.1) - framework: dnxcore50, >= netstandard10
    System.Reflection.Primitives (4.0.1) - framework: dnxcore50, >= netstandard13
      Microsoft.NETCore.Platforms (>= 1.0.1) - framework: dnxcore50, >= netstandard10
      Microsoft.NETCore.Targets (>= 1.0.1) - framework: dnxcore50, >= netstandard10
      System.Runtime (>= 4.1) - framework: dnxcore50, >= netstandard10
    System.Reflection.TypeExtensions (4.1) - framework: dnxcore50, >= netstandard13
      System.Reflection (>= 4.1) - framework: >= net462, dnxcore50, netstandard13, >= netstandard15
      System.Runtime (>= 4.1) - framework: dnxcore50, netstandard13, >= netstandard15
    System.Resources.ResourceManager (4.0.1) - framework: dnxcore50, >= netstandard13
      Microsoft.NETCore.Platforms (>= 1.0.1) - framework: dnxcore50, >= netstandard10
      Microsoft.NETCore.Targets (>= 1.0.1) - framework: dnxcore50, >= netstandard10
      System.Globalization (>= 4.0.11) - framework: dnxcore50, >= netstandard10
      System.Reflection (>= 4.1) - framework: dnxcore50, >= netstandard10
      System.Runtime (>= 4.1) - framework: dnxcore50, >= netstandard10
    System.Runtime (4.1) - framework: dnxcore50, >= netstandard13
      Microsoft.NETCore.Platforms (>= 1.0.1) - framework: dnxcore50, netstandard10, netstandard12, netstandard13, >= netstandard15
      Microsoft.NETCore.Targets (>= 1.0.1) - framework: dnxcore50, netstandard10, netstandard12, netstandard13, >= netstandard15
    System.Runtime.Extensions (4.1) - framework: dnxcore50, >= netstandard13
      Microsoft.NETCore.Platforms (>= 1.0.1) - framework: dnxcore50, netstandard10, netstandard13, >= netstandard15
      Microsoft.NETCore.Targets (>= 1.0.1) - framework: dnxcore50, netstandard10, netstandard13, >= netstandard15
      System.Runtime (>= 4.1) - framework: dnxcore50, netstandard10, netstandard13, >= netstandard15
    System.Runtime.Handles (4.0.1) - framework: >= netstandard13
      Microsoft.NETCore.Platforms (>= 1.0.1) - framework: >= netstandard13
      Microsoft.NETCore.Targets (>= 1.0.1) - framework: >= netstandard13
      System.Runtime (>= 4.1) - framework: >= netstandard13
    System.Runtime.InteropServices (4.1) - framework: >= netstandard13
      Microsoft.NETCore.Platforms (>= 1.0.1) - framework: dnxcore50, netstandard11, netstandard12, netstandard13, >= netstandard15
      Microsoft.NETCore.Targets (>= 1.0.1) - framework: dnxcore50, netstandard11, netstandard12, netstandard13, >= netstandard15
      System.Reflection (>= 4.1) - framework: dnxcore50, netstandard11, netstandard12, netstandard13, >= netstandard15
      System.Reflection.Primitives (>= 4.0.1) - framework: dnxcore50, netstandard11, netstandard12, netstandard13, >= netstandard15
      System.Runtime (>= 4.1) - framework: >= net462, dnxcore50, netstandard11, netstandard12, netstandard13, >= netstandard15
      System.Runtime.Handles (>= 4.0.1) - framework: dnxcore50, netstandard13, >= netstandard15
    System.Runtime.InteropServices.RuntimeInformation (4.0) - framework: >= netstandard13
      Microsoft.NETCore.Platforms (>= 1.0.1) - framework: dnxcore50, >= netstandard11
      runtime.native.System (>= 4.0) - framework: >= netstandard11
      System.Reflection (>= 4.1) - framework: dnxcore50, >= netstandard11
      System.Resources.ResourceManager (>= 4.0.1) - framework: dnxcore50, >= netstandard11
      System.Runtime (>= 4.1) - framework: dnxcore50, >= netstandard11
      System.Runtime.InteropServices (>= 4.1) - framework: >= netstandard11
      System.Threading (>= 4.0.11) - framework: dnxcore50, >= netstandard11
    System.Runtime.Numerics (4.0.1) - framework: >= netstandard13
      System.Globalization (>= 4.0.11) - framework: dnxcore50, >= netstandard13
      System.Resources.ResourceManager (>= 4.0.1) - framework: dnxcore50, >= netstandard13
      System.Runtime (>= 4.1) - framework: dnxcore50, netstandard11, >= netstandard13
      System.Runtime.Extensions (>= 4.1) - framework: dnxcore50, >= netstandard13
    System.Runtime.Serialization.Primitives (4.1.1) - framework: >= netstandard13
      System.Resources.ResourceManager (>= 4.0.1) - framework: dnxcore50, >= netstandard13
      System.Runtime (>= 4.1) - framework: dnxcore50, netstandard10, >= netstandard13
    System.Security.Cryptography.Algorithms (4.2) - framework: >= netstandard13
      Microsoft.NETCore.Platforms (>= 1.0.1) - framework: dnxcore50, >= netstandard16
      runtime.native.System.Security.Cryptography (>= 4.0) - framework: >= netstandard16
      System.Collections (>= 4.0.11) - framework: >= netstandard16
      System.IO (>= 4.1) - framework: >= net463, dnxcore50, netstandard13, netstandard14, >= netstandard16
      System.Resources.ResourceManager (>= 4.0.1) - framework: dnxcore50, >= netstandard16
      System.Runtime (>= 4.1) - framework: >= net463, dnxcore50, netstandard13, netstandard14, >= netstandard16
      System.Runtime.Extensions (>= 4.1) - framework: dnxcore50, >= netstandard16
      System.Runtime.Handles (>= 4.0.1) - framework: dnxcore50, >= netstandard16
      System.Runtime.InteropServices (>= 4.1) - framework: dnxcore50, >= netstandard16
      System.Runtime.Numerics (>= 4.0.1) - framework: >= netstandard16
      System.Security.Cryptography.Encoding (>= 4.0) - framework: >= net463, dnxcore50, >= netstandard16
      System.Security.Cryptography.Primitives (>= 4.0) - framework: net46, net461, >= net463, dnxcore50, netstandard13, netstandard14, >= netstandard16
      System.Text.Encoding (>= 4.0.11) - framework: dnxcore50, >= netstandard16
    System.Security.Cryptography.Cng (4.2) - framework: >= netstandard16
      Microsoft.NETCore.Platforms (>= 1.0.1) - framework: netstandard14, >= netstandard16
      System.IO (>= 4.1) - framework: netstandard13, netstandard14, >= netstandard16
      System.Resources.ResourceManager (>= 4.0.1) - framework: netstandard14, >= netstandard16
      System.Runtime (>= 4.1) - framework: netstandard13, netstandard14, >= netstandard16
      System.Runtime.Extensions (>= 4.1) - framework: netstandard14, >= netstandard16
      System.Runtime.Handles (>= 4.0.1) - framework: netstandard13, netstandard14, >= netstandard16
      System.Runtime.InteropServices (>= 4.1) - framework: netstandard14, >= netstandard16
      System.Security.Cryptography.Algorithms (>= 4.2) - framework: net46, net461, >= net463, netstandard13, netstandard14, >= netstandard16
      System.Security.Cryptography.Encoding (>= 4.0) - framework: netstandard14, >= netstandard16
      System.Security.Cryptography.Primitives (>= 4.0) - framework: net46, net461, >= net463, netstandard13, netstandard14, >= netstandard16
      System.Text.Encoding (>= 4.0.11) - framework: netstandard14, >= netstandard16
    System.Security.Cryptography.Csp (4.0) - framework: >= netstandard16
      Microsoft.NETCore.Platforms (>= 1.0.1) - framework: >= netstandard13
      System.IO (>= 4.1) - framework: >= netstandard13
      System.Reflection (>= 4.1) - framework: >= netstandard13
      System.Resources.ResourceManager (>= 4.0.1) - framework: >= netstandard13
      System.Runtime (>= 4.1) - framework: >= netstandard13
      System.Runtime.Extensions (>= 4.1) - framework: >= netstandard13
      System.Runtime.Handles (>= 4.0.1) - framework: >= netstandard13
      System.Runtime.InteropServices (>= 4.1) - framework: >= netstandard13
      System.Security.Cryptography.Algorithms (>= 4.2) - framework: >= net46, >= netstandard13
      System.Security.Cryptography.Encoding (>= 4.0) - framework: >= netstandard13
      System.Security.Cryptography.Primitives (>= 4.0) - framework: >= net46, >= netstandard13
      System.Text.Encoding (>= 4.0.11) - framework: >= netstandard13
      System.Threading (>= 4.0.11) - framework: >= netstandard13
    System.Security.Cryptography.Encoding (4.0) - framework: >= netstandard13
      Microsoft.NETCore.Platforms (>= 1.0.1) - framework: >= netstandard13
      runtime.native.System.Security.Cryptography (>= 4.0) - framework: >= netstandard13
      System.Collections (>= 4.0.11) - framework: >= netstandard13
      System.Collections.Concurrent (>= 4.0.12) - framework: >= netstandard13
      System.Linq (>= 4.1) - framework: >= netstandard13
      System.Resources.ResourceManager (>= 4.0.1) - framework: >= netstandard13
      System.Runtime (>= 4.1) - framework: >= netstandard13
      System.Runtime.Extensions (>= 4.1) - framework: >= netstandard13
      System.Runtime.Handles (>= 4.0.1) - framework: >= netstandard13
      System.Runtime.InteropServices (>= 4.1) - framework: >= netstandard13
      System.Security.Cryptography.Primitives (>= 4.0) - framework: >= netstandard13
      System.Text.Encoding (>= 4.0.11) - framework: >= netstandard13
    System.Security.Cryptography.OpenSsl (4.0) - framework: >= netstandard16
      runtime.native.System.Security.Cryptography (>= 4.0)
      System.Collections (>= 4.0.11) - framework: >= netstandard16
      System.IO (>= 4.1) - framework: >= netstandard16
      System.Resources.ResourceManager (>= 4.0.1) - framework: >= netstandard16
      System.Runtime (>= 4.1) - framework: >= netstandard16
      System.Runtime.Extensions (>= 4.1) - framework: >= net463, >= netstandard16
      System.Runtime.Handles (>= 4.0.1) - framework: >= netstandard16
      System.Runtime.InteropServices (>= 4.1) - framework: >= netstandard16
      System.Runtime.Numerics (>= 4.0.1) - framework: >= netstandard16
      System.Security.Cryptography.Algorithms (>= 4.2) - framework: >= net463, >= netstandard16
      System.Security.Cryptography.Encoding (>= 4.0) - framework: >= net463, >= netstandard16
      System.Security.Cryptography.Primitives (>= 4.0) - framework: >= net463, >= netstandard16
      System.Text.Encoding (>= 4.0.11) - framework: >= netstandard16
    System.Security.Cryptography.Primitives (4.0) - framework: >= netstandard13
      System.Diagnostics.Debug (>= 4.0.11) - framework: >= netstandard13
      System.Globalization (>= 4.0.11) - framework: >= netstandard13
      System.IO (>= 4.1) - framework: >= netstandard13
      System.Resources.ResourceManager (>= 4.0.1) - framework: >= netstandard13
      System.Runtime (>= 4.1) - framework: >= netstandard13
      System.Threading (>= 4.0.11) - framework: >= netstandard13
      System.Threading.Tasks (>= 4.0.11) - framework: >= netstandard13
    System.Security.Cryptography.X509Certificates (4.1) - framework: >= netstandard13
      Microsoft.NETCore.Platforms (>= 1.0.1) - framework: dnxcore50, >= netstandard16
      runtime.native.System (>= 4.0) - framework: >= netstandard16
      runtime.native.System.Net.Http (>= 4.0.1) - framework: >= netstandard16
      runtime.native.System.Security.Cryptography (>= 4.0) - framework: >= netstandard16
      System.Collections (>= 4.0.11) - framework: dnxcore50, >= netstandard16
      System.Diagnostics.Debug (>= 4.0.11) - framework: >= netstandard16
      System.Globalization (>= 4.0.11) - framework: dnxcore50, >= netstandard16
      System.Globalization.Calendars (>= 4.0.1) - framework: dnxcore50, >= netstandard16
      System.IO (>= 4.1) - framework: dnxcore50, >= netstandard16
      System.IO.FileSystem (>= 4.0.1) - framework: dnxcore50, >= netstandard16
      System.IO.FileSystem.Primitives (>= 4.0.1) - framework: >= netstandard16
      System.Resources.ResourceManager (>= 4.0.1) - framework: dnxcore50, >= netstandard16
      System.Runtime (>= 4.1) - framework: dnxcore50, netstandard13, netstandard14, >= netstandard16
      System.Runtime.Extensions (>= 4.1) - framework: dnxcore50, >= netstandard16
      System.Runtime.Handles (>= 4.0.1) - framework: dnxcore50, netstandard13, netstandard14, >= netstandard16
      System.Runtime.InteropServices (>= 4.1) - framework: dnxcore50, >= netstandard16
      System.Runtime.Numerics (>= 4.0.1) - framework: dnxcore50, >= netstandard16
      System.Security.Cryptography.Algorithms (>= 4.2) - framework: net46, >= net461, dnxcore50, netstandard13, netstandard14, >= netstandard16
      System.Security.Cryptography.Cng (>= 4.2) - framework: dnxcore50, >= netstandard16
      System.Security.Cryptography.Csp (>= 4.0) - framework: >= netstandard16
      System.Security.Cryptography.Encoding (>= 4.0) - framework: net46, >= net461, dnxcore50, netstandard13, netstandard14, >= netstandard16
      System.Security.Cryptography.OpenSsl (>= 4.0) - framework: >= netstandard16
      System.Security.Cryptography.Primitives (>= 4.0) - framework: dnxcore50, >= netstandard16
      System.Text.Encoding (>= 4.0.11) - framework: dnxcore50, >= netstandard16
      System.Threading (>= 4.0.11) - framework: dnxcore50, >= netstandard16
    System.Text.Encoding (4.0.11) - framework: dnxcore50, >= netstandard13
      Microsoft.NETCore.Platforms (>= 1.0.1) - framework: dnxcore50, netstandard10, >= netstandard13
      Microsoft.NETCore.Targets (>= 1.0.1) - framework: dnxcore50, netstandard10, >= netstandard13
      System.Runtime (>= 4.1) - framework: dnxcore50, netstandard10, >= netstandard13
    System.Text.Encoding.Extensions (4.0.11) - framework: >= netstandard13
      Microsoft.NETCore.Platforms (>= 1.0.1) - framework: dnxcore50, netstandard10, >= netstandard13
      Microsoft.NETCore.Targets (>= 1.0.1) - framework: dnxcore50, netstandard10, >= netstandard13
      System.Runtime (>= 4.1) - framework: dnxcore50, netstandard10, >= netstandard13
      System.Text.Encoding (>= 4.0.11) - framework: dnxcore50, netstandard10, >= netstandard13
    System.Text.RegularExpressions (4.1) - framework: >= netstandard13
      System.Collections (>= 4.0.11) - framework: dnxcore50, >= netstandard16
      System.Globalization (>= 4.0.11) - framework: dnxcore50, >= netstandard16
      System.Resources.ResourceManager (>= 4.0.1) - framework: dnxcore50, >= netstandard16
      System.Runtime (>= 4.1) - framework: dnxcore50, netstandard10, netstandard13, >= netstandard16
      System.Runtime.Extensions (>= 4.1) - framework: dnxcore50, >= netstandard16
      System.Threading (>= 4.0.11) - framework: dnxcore50, >= netstandard16
    System.Threading (4.0.11) - framework: dnxcore50, >= netstandard13
      System.Runtime (>= 4.1) - framework: dnxcore50, netstandard10, >= netstandard13
      System.Threading.Tasks (>= 4.0.11) - framework: dnxcore50, netstandard10, >= netstandard13
    System.Threading.Tasks (4.0.11) - framework: dnxcore50, >= netstandard13
      Microsoft.NETCore.Platforms (>= 1.0.1) - framework: dnxcore50, netstandard10, >= netstandard13
      Microsoft.NETCore.Targets (>= 1.0.1) - framework: dnxcore50, netstandard10, >= netstandard13
      System.Runtime (>= 4.1) - framework: dnxcore50, netstandard10, >= netstandard13
    System.Threading.Tasks.Extensions (4.0) - framework: >= netstandard13
      System.Collections (>= 4.0.11) - framework: >= netstandard10
      System.Runtime (>= 4.1) - framework: >= netstandard10
      System.Threading.Tasks (>= 4.0.11) - framework: >= netstandard10
    System.Threading.Timer (4.0.1) - framework: dnxcore50, >= netstandard13
      Microsoft.NETCore.Platforms (>= 1.0.1) - framework: dnxcore50, >= netstandard12
      Microsoft.NETCore.Targets (>= 1.0.1) - framework: dnxcore50, >= netstandard12
      System.Runtime (>= 4.1) - framework: dnxcore50, >= netstandard12
    System.Xml.ReaderWriter (4.0.11) - framework: >= netstandard13
      System.Collections (>= 4.0.11) - framework: dnxcore50, >= netstandard13
      System.Diagnostics.Debug (>= 4.0.11) - framework: dnxcore50, >= netstandard13
      System.Globalization (>= 4.0.11) - framework: dnxcore50, >= netstandard13
      System.IO (>= 4.1) - framework: dnxcore50, netstandard10, >= netstandard13
      System.IO.FileSystem (>= 4.0.1) - framework: dnxcore50, >= netstandard13
      System.IO.FileSystem.Primitives (>= 4.0.1) - framework: dnxcore50, >= netstandard13
      System.Resources.ResourceManager (>= 4.0.1) - framework: dnxcore50, >= netstandard13
      System.Runtime (>= 4.1) - framework: dnxcore50, netstandard10, >= netstandard13
      System.Runtime.Extensions (>= 4.1) - framework: dnxcore50, >= netstandard13
      System.Runtime.InteropServices (>= 4.1) - framework: dnxcore50, >= netstandard13
      System.Text.Encoding (>= 4.0.11) - framework: dnxcore50, netstandard10, >= netstandard13
      System.Text.Encoding.Extensions (>= 4.0.11) - framework: dnxcore50, >= netstandard13
      System.Text.RegularExpressions (>= 4.1) - framework: dnxcore50, >= netstandard13
      System.Threading.Tasks (>= 4.0.11) - framework: dnxcore50, netstandard10, >= netstandard13
      System.Threading.Tasks.Extensions (>= 4.0) - framework: dnxcore50, >= netstandard13
    System.Xml.XDocument (4.0.11) - framework: >= netstandard13
      System.Collections (>= 4.0.11) - framework: dnxcore50, >= netstandard13
      System.Diagnostics.Debug (>= 4.0.11) - framework: dnxcore50, >= netstandard13
      System.Diagnostics.Tools (>= 4.0.1) - framework: dnxcore50, >= netstandard13
      System.Globalization (>= 4.0.11) - framework: dnxcore50, >= netstandard13
      System.IO (>= 4.1) - framework: dnxcore50, netstandard10, >= netstandard13
      System.Reflection (>= 4.1) - framework: dnxcore50, >= netstandard13
      System.Resources.ResourceManager (>= 4.0.1) - framework: dnxcore50, >= netstandard13
      System.Runtime (>= 4.1) - framework: dnxcore50, netstandard10, >= netstandard13
      System.Runtime.Extensions (>= 4.1) - framework: dnxcore50, >= netstandard13
      System.Text.Encoding (>= 4.0.11) - framework: dnxcore50, >= netstandard13
      System.Threading (>= 4.0.11) - framework: dnxcore50, >= netstandard13
      System.Xml.ReaderWriter (>= 4.0.11) - framework: dnxcore50, netstandard10, >= netstandard13
=======
    Newtonsoft.Json (8.0.3)
    Owin (1.0)
    RabbitMQ.Client (3.6)
    System.Data.SQLite.Core (1.0.99)
>>>>>>> c70a4b02

GROUP Build
REDIRECTS: OFF
FRAMEWORK: NET451
NUGET
  remote: https://www.nuget.org/api/v2
    Cake (0.15.2)
    GitVersion.CommandLine (3.6.2)
    ilmerge (2.14.1208)
    NuGet.CommandLine (3.4.3)
    NUnit.ConsoleRunner (3.4.1)
    NUnit.Extension.NUnitProjectLoader (3.4.1)
    NUnit.Extension.NUnitV2Driver (3.4.1)
    NUnit.Extension.NUnitV2ResultWriter (3.4.1)
    NUnit.Extension.TeamCityEventListener (1.0.1)
    NUnit.Extension.VSProjectLoader (3.4.1)
    NUnit.Runners (3.4.1)
      NUnit.ConsoleRunner (>= 3.4.1)
      NUnit.Extension.NUnitProjectLoader (>= 3.4.1)
      NUnit.Extension.NUnitV2Driver (>= 3.4.1)
      NUnit.Extension.NUnitV2ResultWriter (>= 3.4.1)
      NUnit.Extension.TeamCityEventListener (>= 1.0.1)
      NUnit.Extension.VSProjectLoader (>= 3.4.1)
    OpenCover (4.6.519)

GROUP Test
REDIRECTS: ON
FRAMEWORK: NET451
NUGET
  remote: https://www.nuget.org/api/v2
    AutoFixture (3.38.1)
    AutoFixture.AutoMoq (3.31.1) - framework: >= net451
      AutoFixture (>= 3.31.1)
      Moq (>= 4.1.1308.2120)
    FluentAssertions (4.2.1)
    Helpz (0.1.8) - framework: >= net451
    Microsoft.NETCore.Platforms (1.0.1) - framework: dnxcore50
    Microsoft.NETCore.Targets (1.0.1) - framework: dnxcore50
    Moq (4.2.1510.2205)
<<<<<<< HEAD
    NUnit (2.6.4)
    OpenCover (4.6.519)
    System.Collections (4.0.11) - framework: dnxcore50
      Microsoft.NETCore.Platforms (>= 1.0.1) - framework: dnxcore50, netstandard10, >= netstandard13
      Microsoft.NETCore.Targets (>= 1.0.1) - framework: dnxcore50, netstandard10, >= netstandard13
      System.Runtime (>= 4.1) - framework: dnxcore50, netstandard10, >= netstandard13
    System.Diagnostics.Contracts (4.0.1) - framework: dnxcore50
      System.Runtime (>= 4.1) - framework: dnxcore50, >= netstandard10
    System.Diagnostics.Debug (4.0.11) - framework: dnxcore50
      Microsoft.NETCore.Platforms (>= 1.0.1) - framework: dnxcore50, netstandard10, >= netstandard13
      Microsoft.NETCore.Targets (>= 1.0.1) - framework: dnxcore50, netstandard10, >= netstandard13
      System.Runtime (>= 4.1) - framework: dnxcore50, netstandard10, >= netstandard13
    System.Diagnostics.Tools (4.0.1) - framework: dnxcore50
      Microsoft.NETCore.Platforms (>= 1.0.1) - framework: dnxcore50, >= netstandard10
      Microsoft.NETCore.Targets (>= 1.0.1) - framework: dnxcore50, >= netstandard10
      System.Runtime (>= 4.1) - framework: dnxcore50, >= netstandard10
    System.Globalization (4.0.11) - framework: dnxcore50
      Microsoft.NETCore.Platforms (>= 1.0.1) - framework: dnxcore50, netstandard10, >= netstandard13
      Microsoft.NETCore.Targets (>= 1.0.1) - framework: dnxcore50, netstandard10, >= netstandard13
      System.Runtime (>= 4.1) - framework: dnxcore50, netstandard10, >= netstandard13
    System.IO (4.1) - framework: dnxcore50
      Microsoft.NETCore.Platforms (>= 1.0.1) - framework: dnxcore50, netstandard10, netstandard13, >= netstandard15
      Microsoft.NETCore.Targets (>= 1.0.1) - framework: dnxcore50, netstandard10, netstandard13, >= netstandard15
      System.Runtime (>= 4.1) - framework: dnxcore50, netstandard10, netstandard13, >= netstandard15
      System.Text.Encoding (>= 4.0.11) - framework: dnxcore50, netstandard10, netstandard13, >= netstandard15
      System.Threading.Tasks (>= 4.0.11) - framework: dnxcore50, netstandard10, netstandard13, >= netstandard15
    System.IO.FileSystem (4.0.1) - framework: dnxcore50
    System.IO.FileSystem.Primitives (4.0.1) - framework: dnxcore50
    System.Linq (4.1) - framework: dnxcore50
      System.Collections (>= 4.0.11) - framework: dnxcore50, netstandard10, >= netstandard16
      System.Diagnostics.Debug (>= 4.0.11) - framework: dnxcore50, >= netstandard16
      System.Resources.ResourceManager (>= 4.0.1) - framework: dnxcore50, >= netstandard16
      System.Runtime (>= 4.1) - framework: dnxcore50, netstandard10, >= netstandard16
      System.Runtime.Extensions (>= 4.1) - framework: dnxcore50, >= netstandard16
    System.Linq.Expressions (4.1) - framework: dnxcore50
      System.Collections (>= 4.0.11) - framework: dnxcore50, >= netstandard16
      System.Diagnostics.Debug (>= 4.0.11) - framework: dnxcore50, >= netstandard16
      System.Globalization (>= 4.0.11) - framework: dnxcore50, >= netstandard16
      System.IO (>= 4.1) - framework: dnxcore50, >= netstandard16
      System.Linq (>= 4.1) - framework: dnxcore50, >= netstandard16
      System.Reflection (>= 4.1) - framework: dnxcore50, netstandard10, netstandard13, >= netstandard16
      System.Reflection.Emit.ILGeneration (>= 4.0.1) - framework: dnxcore50, >= netstandard16
      System.Reflection.Emit.Lightweight (>= 4.0.1) - framework: dnxcore50, >= netstandard16
      System.Reflection.Extensions (>= 4.0.1) - framework: dnxcore50, >= netstandard16
      System.Reflection.Primitives (>= 4.0.1) - framework: dnxcore50, >= netstandard16
      System.Reflection.TypeExtensions (>= 4.1) - framework: dnxcore50, >= netstandard16
      System.Resources.ResourceManager (>= 4.0.1) - framework: dnxcore50, >= netstandard16
      System.Runtime (>= 4.1) - framework: dnxcore50, netstandard10, netstandard13, >= netstandard16
      System.Runtime.Extensions (>= 4.1) - framework: dnxcore50, >= netstandard16
      System.Threading (>= 4.0.11) - framework: dnxcore50, >= netstandard16
    System.ObjectModel (4.0.12) - framework: dnxcore50
      System.Collections (>= 4.0.11) - framework: dnxcore50, >= netstandard13
      System.Diagnostics.Debug (>= 4.0.11) - framework: dnxcore50, >= netstandard13
      System.Resources.ResourceManager (>= 4.0.1) - framework: dnxcore50, >= netstandard13
      System.Runtime (>= 4.1) - framework: dnxcore50, netstandard10, >= netstandard13
      System.Threading (>= 4.0.11) - framework: dnxcore50, >= netstandard13
    System.Reflection (4.1) - framework: dnxcore50
      Microsoft.NETCore.Platforms (>= 1.0.1) - framework: dnxcore50, netstandard10, netstandard13, >= netstandard15
      Microsoft.NETCore.Targets (>= 1.0.1) - framework: dnxcore50, netstandard10, netstandard13, >= netstandard15
      System.IO (>= 4.1) - framework: dnxcore50, netstandard10, netstandard13, >= netstandard15
      System.Reflection.Primitives (>= 4.0.1) - framework: dnxcore50, netstandard10, netstandard13, >= netstandard15
      System.Runtime (>= 4.1) - framework: dnxcore50, netstandard10, netstandard13, >= netstandard15
    System.Reflection.Emit.ILGeneration (4.0.1) - framework: dnxcore50
    System.Reflection.Emit.Lightweight (4.0.1) - framework: dnxcore50
    System.Reflection.Extensions (4.0.1) - framework: dnxcore50
      Microsoft.NETCore.Platforms (>= 1.0.1) - framework: dnxcore50, >= netstandard10
      Microsoft.NETCore.Targets (>= 1.0.1) - framework: dnxcore50, >= netstandard10
      System.Reflection (>= 4.1) - framework: dnxcore50, >= netstandard10
      System.Runtime (>= 4.1) - framework: dnxcore50, >= netstandard10
    System.Reflection.Primitives (4.0.1) - framework: dnxcore50
      Microsoft.NETCore.Platforms (>= 1.0.1) - framework: dnxcore50, >= netstandard10
      Microsoft.NETCore.Targets (>= 1.0.1) - framework: dnxcore50, >= netstandard10
      System.Runtime (>= 4.1) - framework: dnxcore50, >= netstandard10
    System.Reflection.TypeExtensions (4.1) - framework: dnxcore50
      System.Diagnostics.Contracts (>= 4.0.1) - framework: dnxcore50
      System.Diagnostics.Debug (>= 4.0.11) - framework: dnxcore50
      System.Linq (>= 4.1) - framework: dnxcore50
      System.Reflection (>= 4.1) - framework: >= net462, dnxcore50, netstandard13, >= netstandard15
      System.Reflection.Primitives (>= 4.0.1) - framework: dnxcore50
      System.Resources.ResourceManager (>= 4.0.1) - framework: dnxcore50
      System.Runtime (>= 4.1) - framework: dnxcore50, netstandard13, >= netstandard15
      System.Runtime.Extensions (>= 4.1) - framework: dnxcore50
    System.Resources.ResourceManager (4.0.1) - framework: dnxcore50
      Microsoft.NETCore.Platforms (>= 1.0.1) - framework: dnxcore50, >= netstandard10
      Microsoft.NETCore.Targets (>= 1.0.1) - framework: dnxcore50, >= netstandard10
      System.Globalization (>= 4.0.11) - framework: dnxcore50, >= netstandard10
      System.Reflection (>= 4.1) - framework: dnxcore50, >= netstandard10
      System.Runtime (>= 4.1) - framework: dnxcore50, >= netstandard10
    System.Runtime (4.1) - framework: dnxcore50
      Microsoft.NETCore.Platforms (>= 1.0.1) - framework: dnxcore50, netstandard10, netstandard12, netstandard13, >= netstandard15
      Microsoft.NETCore.Targets (>= 1.0.1) - framework: dnxcore50, netstandard10, netstandard12, netstandard13, >= netstandard15
    System.Runtime.Extensions (4.1) - framework: dnxcore50
      Microsoft.NETCore.Platforms (>= 1.0.1) - framework: dnxcore50, netstandard10, netstandard13, >= netstandard15
      Microsoft.NETCore.Targets (>= 1.0.1) - framework: dnxcore50, netstandard10, netstandard13, >= netstandard15
      System.Runtime (>= 4.1) - framework: dnxcore50, netstandard10, netstandard13, >= netstandard15
    System.Runtime.Handles (4.0.1) - framework: dnxcore50
    System.Runtime.InteropServices (4.1) - framework: dnxcore50
      Microsoft.NETCore.Platforms (>= 1.0.1) - framework: dnxcore50, netstandard11, netstandard12, netstandard13, >= netstandard15
      Microsoft.NETCore.Targets (>= 1.0.1) - framework: dnxcore50, netstandard11, netstandard12, netstandard13, >= netstandard15
      System.Reflection (>= 4.1) - framework: dnxcore50, netstandard11, netstandard12, netstandard13, >= netstandard15
      System.Reflection.Primitives (>= 4.0.1) - framework: dnxcore50, netstandard11, netstandard12, netstandard13, >= netstandard15
      System.Runtime (>= 4.1) - framework: >= net462, dnxcore50, netstandard11, netstandard12, netstandard13, >= netstandard15
      System.Runtime.Handles (>= 4.0.1) - framework: dnxcore50, netstandard13, >= netstandard15
    System.Text.Encoding (4.0.11) - framework: dnxcore50
      Microsoft.NETCore.Platforms (>= 1.0.1) - framework: dnxcore50, netstandard10, >= netstandard13
      Microsoft.NETCore.Targets (>= 1.0.1) - framework: dnxcore50, netstandard10, >= netstandard13
      System.Runtime (>= 4.1) - framework: dnxcore50, netstandard10, >= netstandard13
    System.Text.Encoding.Extensions (4.0.11) - framework: dnxcore50
      Microsoft.NETCore.Platforms (>= 1.0.1) - framework: dnxcore50, netstandard10, >= netstandard13
      Microsoft.NETCore.Targets (>= 1.0.1) - framework: dnxcore50, netstandard10, >= netstandard13
      System.Runtime (>= 4.1) - framework: dnxcore50, netstandard10, >= netstandard13
      System.Text.Encoding (>= 4.0.11) - framework: dnxcore50, netstandard10, >= netstandard13
    System.Text.RegularExpressions (4.1) - framework: dnxcore50
      System.Collections (>= 4.0.11) - framework: dnxcore50, >= netstandard16
      System.Globalization (>= 4.0.11) - framework: dnxcore50, >= netstandard16
      System.Resources.ResourceManager (>= 4.0.1) - framework: dnxcore50, >= netstandard16
      System.Runtime (>= 4.1) - framework: dnxcore50, netstandard10, netstandard13, >= netstandard16
      System.Runtime.Extensions (>= 4.1) - framework: dnxcore50, >= netstandard16
      System.Threading (>= 4.0.11) - framework: dnxcore50, >= netstandard16
    System.Threading (4.0.11) - framework: dnxcore50
      System.Runtime (>= 4.1) - framework: dnxcore50, netstandard10, >= netstandard13
      System.Threading.Tasks (>= 4.0.11) - framework: dnxcore50, netstandard10, >= netstandard13
    System.Threading.Tasks (4.0.11) - framework: dnxcore50
      Microsoft.NETCore.Platforms (>= 1.0.1) - framework: dnxcore50, netstandard10, >= netstandard13
      Microsoft.NETCore.Targets (>= 1.0.1) - framework: dnxcore50, netstandard10, >= netstandard13
      System.Runtime (>= 4.1) - framework: dnxcore50, netstandard10, >= netstandard13
    System.Threading.Tasks.Extensions (4.0) - framework: dnxcore50
    System.Xml.ReaderWriter (4.0.11) - framework: dnxcore50
      System.Collections (>= 4.0.11) - framework: dnxcore50, >= netstandard13
      System.Diagnostics.Debug (>= 4.0.11) - framework: dnxcore50, >= netstandard13
      System.Globalization (>= 4.0.11) - framework: dnxcore50, >= netstandard13
      System.IO (>= 4.1) - framework: dnxcore50, netstandard10, >= netstandard13
      System.IO.FileSystem (>= 4.0.1) - framework: dnxcore50, >= netstandard13
      System.IO.FileSystem.Primitives (>= 4.0.1) - framework: dnxcore50, >= netstandard13
      System.Resources.ResourceManager (>= 4.0.1) - framework: dnxcore50, >= netstandard13
      System.Runtime (>= 4.1) - framework: dnxcore50, netstandard10, >= netstandard13
      System.Runtime.Extensions (>= 4.1) - framework: dnxcore50, >= netstandard13
      System.Runtime.InteropServices (>= 4.1) - framework: dnxcore50, >= netstandard13
      System.Text.Encoding (>= 4.0.11) - framework: dnxcore50, netstandard10, >= netstandard13
      System.Text.Encoding.Extensions (>= 4.0.11) - framework: dnxcore50, >= netstandard13
      System.Text.RegularExpressions (>= 4.1) - framework: dnxcore50, >= netstandard13
      System.Threading.Tasks (>= 4.0.11) - framework: dnxcore50, netstandard10, >= netstandard13
      System.Threading.Tasks.Extensions (>= 4.0) - framework: dnxcore50, >= netstandard13
    System.Xml.XDocument (4.0.11) - framework: dnxcore50
      System.Collections (>= 4.0.11) - framework: dnxcore50, >= netstandard13
      System.Diagnostics.Debug (>= 4.0.11) - framework: dnxcore50, >= netstandard13
      System.Diagnostics.Tools (>= 4.0.1) - framework: dnxcore50, >= netstandard13
      System.Globalization (>= 4.0.11) - framework: dnxcore50, >= netstandard13
      System.IO (>= 4.1) - framework: dnxcore50, netstandard10, >= netstandard13
      System.Reflection (>= 4.1) - framework: dnxcore50, >= netstandard13
      System.Resources.ResourceManager (>= 4.0.1) - framework: dnxcore50, >= netstandard13
      System.Runtime (>= 4.1) - framework: dnxcore50, netstandard10, >= netstandard13
      System.Runtime.Extensions (>= 4.1) - framework: dnxcore50, >= netstandard13
      System.Text.Encoding (>= 4.0.11) - framework: dnxcore50, >= netstandard13
      System.Threading (>= 4.0.11) - framework: dnxcore50, >= netstandard13
      System.Xml.ReaderWriter (>= 4.0.11) - framework: dnxcore50, netstandard10, >= netstandard13
=======
    NUnit (3.4.1)
>>>>>>> c70a4b02
<|MERGE_RESOLUTION|>--- conflicted
+++ resolved
@@ -14,23 +14,11 @@
       Autofac.Owin (>= 3.1 < 4.0)
       Autofac.WebApi2 (>= 3.4 < 4.0)
     Dapper (1.42)
-<<<<<<< HEAD
-    dbup (3.3.4)
-    dbup-sqlite (3.3.4)
-      dbup (>= 3.3.4)
+    dbup (3.3.5)
+    dbup-sqlite (3.3.5)
+      dbup (>= 3.3.5)
       System.Data.SQLite.Core (>= 1.0.98.1)
-    Elasticsearch.Net (2.4.2)
-      Microsoft.CSharp (>= 4.0.1) - framework: >= netstandard13
-      NETStandard.Library (>= 1.6) - framework: >= netstandard13
-      System.Collections.Specialized (>= 4.0.1) - framework: >= netstandard13
-      System.ComponentModel.TypeConverter (>= 4.1) - framework: >= netstandard13
-      System.Dynamic.Runtime (>= 4.0.11) - framework: >= netstandard13
-      System.Reflection.TypeExtensions (>= 4.1) - framework: >= netstandard13
-      System.Runtime.Serialization.Primitives (>= 4.1.1) - framework: >= netstandard13
-=======
-    dbup (3.3.5)
     Elasticsearch.Net (2.3.3)
->>>>>>> c70a4b02
     EventStore.Client (3.4)
     HangFire.Core (1.5.3)
       Newtonsoft.Json (>= 5.0)
@@ -39,12 +27,7 @@
       HangFire.Core (1.5.3)
     JetBrains.Annotations (10.0)
     Microsoft.AspNet.WebApi.Client (5.2.3)
-<<<<<<< HEAD
-      Microsoft.Net.Http (>= 2.2.22) - framework: portable-wp80+win+wp81+wpa81
-      Newtonsoft.Json (>= 6.0.4) - framework: >= net45, portable-wp80+win+wp81+wpa81
-=======
       Newtonsoft.Json (>= 6.0.4)
->>>>>>> c70a4b02
     Microsoft.AspNet.WebApi.Core (5.2.3)
       Microsoft.AspNet.WebApi.Client (>= 5.2.3)
     Microsoft.AspNet.WebApi.Owin (5.2.3)
@@ -55,588 +38,25 @@
       Microsoft.AspNet.WebApi.Owin (>= 5.2.3 < 5.3)
       Microsoft.Owin.Host.HttpListener (>= 2.0.2)
       Microsoft.Owin.Hosting (>= 2.0.2)
-<<<<<<< HEAD
-    Microsoft.Bcl (1.1.10) - framework: portable-wp80+win+wp81+wpa81
-      Microsoft.Bcl.Build (>= 1.0.14)
-    Microsoft.Bcl.Build (1.0.21) - import_targets: false, framework: portable-wp80+win+wp81+wpa81
-    Microsoft.CSharp (4.0.1) - framework: >= netstandard13
-      System.Collections (>= 4.0.11) - framework: dnxcore50, >= netstandard13
-      System.Diagnostics.Debug (>= 4.0.11) - framework: dnxcore50, >= netstandard13
-      System.Dynamic.Runtime (>= 4.0.11) - framework: dnxcore50, netstandard10, >= netstandard13
-      System.Globalization (>= 4.0.11) - framework: dnxcore50, >= netstandard13
-      System.Linq (>= 4.1) - framework: dnxcore50, >= netstandard13
-      System.Linq.Expressions (>= 4.1) - framework: dnxcore50, netstandard10, >= netstandard13
-      System.ObjectModel (>= 4.0.12) - framework: dnxcore50, >= netstandard13
-      System.Reflection (>= 4.1) - framework: dnxcore50, >= netstandard13
-      System.Reflection.Extensions (>= 4.0.1) - framework: dnxcore50, >= netstandard13
-      System.Reflection.Primitives (>= 4.0.1) - framework: dnxcore50, >= netstandard13
-      System.Reflection.TypeExtensions (>= 4.1) - framework: dnxcore50, >= netstandard13
-      System.Resources.ResourceManager (>= 4.0.1) - framework: dnxcore50, >= netstandard13
-      System.Runtime (>= 4.1) - framework: dnxcore50, netstandard10, >= netstandard13
-      System.Runtime.Extensions (>= 4.1) - framework: dnxcore50, >= netstandard13
-      System.Runtime.InteropServices (>= 4.1) - framework: dnxcore50, >= netstandard13
-      System.Threading (>= 4.0.11) - framework: dnxcore50, >= netstandard13
-    Microsoft.Net.Http (2.2.29) - framework: portable-wp80+win+wp81+wpa81
-      Microsoft.Bcl (>= 1.1.10)
-      Microsoft.Bcl.Build (>= 1.0.14)
-    Microsoft.NETCore.Platforms (1.0.1) - framework: dnxcore50, >= netstandard13
-    Microsoft.NETCore.Targets (1.0.1) - framework: dnxcore50, >= netstandard13
-=======
->>>>>>> c70a4b02
     Microsoft.Owin (3.0.1)
       Owin (>= 1.0)
     Microsoft.Owin.Host.HttpListener (3.0.1)
     Microsoft.Owin.Hosting (3.0.1)
       Microsoft.Owin (>= 3.0.1)
       Owin (>= 1.0)
-    Microsoft.Win32.Primitives (4.0.1) - framework: >= netstandard13
-      Microsoft.NETCore.Platforms (>= 1.0.1) - framework: >= netstandard13
-      Microsoft.NETCore.Targets (>= 1.0.1) - framework: >= netstandard13
-      System.Runtime (>= 4.1) - framework: >= netstandard13
     NEST (2.3.3)
-<<<<<<< HEAD
-      Elasticsearch.Net (>= 2.3.3) - framework: net45, >= net46, dnxcore50
-      Newtonsoft.Json (>= 8.0 < 9.0) - framework: net45, >= net46, dnxcore50
-      System.Collections (>= 4.0.11-beta-23225) - framework: dnxcore50
-      System.Diagnostics.Tools (>= 4.0.1-beta-23225) - framework: dnxcore50
-      System.Dynamic.Runtime (>= 4.0.11-beta-23516) - framework: dnxcore50
-      System.IO.FileSystem (>= 4.0.1-beta-23225) - framework: dnxcore50
-      System.Linq (>= 4.0.0-beta-23109) - framework: dnxcore50
-      System.Linq.Expressions (>= 4.0.11-beta-23516) - framework: dnxcore50
-      System.Linq.Queryable (>= 4.0.0-beta-23109) - framework: dnxcore50
-      System.Runtime (>= 4.0.21-beta-23225) - framework: dnxcore50
-      System.Threading (>= 4.0.11-beta-23225) - framework: dnxcore50
-      System.Threading.Timer (>= 4.0.0-beta-23109) - framework: dnxcore50
-    NETStandard.Library (1.6) - framework: >= netstandard13
-      Microsoft.NETCore.Platforms (>= 1.0.1) - framework: >= netstandard10
-      Microsoft.Win32.Primitives (>= 4.0.1) - framework: >= netstandard13
-      System.AppContext (>= 4.1) - framework: >= netstandard13
-      System.Collections (>= 4.0.11) - framework: >= netstandard10
-      System.Collections.Concurrent (>= 4.0.12) - framework: >= netstandard11
-      System.Console (>= 4.0) - framework: >= netstandard13
-      System.Diagnostics.Debug (>= 4.0.11) - framework: >= netstandard10
-      System.Diagnostics.Tools (>= 4.0.1) - framework: >= netstandard10
-      System.Diagnostics.Tracing (>= 4.1) - framework: >= netstandard11
-      System.Globalization (>= 4.0.11) - framework: >= netstandard10
-      System.Globalization.Calendars (>= 4.0.1) - framework: >= netstandard13
-      System.IO (>= 4.1) - framework: >= netstandard10
-      System.IO.Compression (>= 4.1) - framework: >= netstandard11
-      System.IO.Compression.ZipFile (>= 4.0.1) - framework: >= netstandard13
-      System.IO.FileSystem (>= 4.0.1) - framework: >= netstandard13
-      System.IO.FileSystem.Primitives (>= 4.0.1) - framework: >= netstandard13
-      System.Linq (>= 4.1) - framework: >= netstandard10
-      System.Linq.Expressions (>= 4.1) - framework: >= netstandard10
-      System.Net.Http (>= 4.1) - framework: >= netstandard11
-      System.Net.Primitives (>= 4.0.11) - framework: >= netstandard10
-      System.Net.Sockets (>= 4.1) - framework: >= netstandard13
-      System.ObjectModel (>= 4.0.12) - framework: >= netstandard10
-      System.Reflection (>= 4.1) - framework: >= netstandard10
-      System.Reflection.Extensions (>= 4.0.1) - framework: >= netstandard10
-      System.Reflection.Primitives (>= 4.0.1) - framework: >= netstandard10
-      System.Resources.ResourceManager (>= 4.0.1) - framework: >= netstandard10
-      System.Runtime (>= 4.1) - framework: >= netstandard10
-      System.Runtime.Extensions (>= 4.1) - framework: >= netstandard10
-      System.Runtime.Handles (>= 4.0.1) - framework: >= netstandard13
-      System.Runtime.InteropServices (>= 4.1) - framework: >= netstandard11
-      System.Runtime.InteropServices.RuntimeInformation (>= 4.0) - framework: >= netstandard11
-      System.Runtime.Numerics (>= 4.0.1) - framework: >= netstandard11
-      System.Security.Cryptography.Algorithms (>= 4.2) - framework: >= netstandard13
-      System.Security.Cryptography.Encoding (>= 4.0) - framework: >= netstandard13
-      System.Security.Cryptography.Primitives (>= 4.0) - framework: >= netstandard13
-      System.Security.Cryptography.X509Certificates (>= 4.1) - framework: >= netstandard13
-      System.Text.Encoding (>= 4.0.11) - framework: >= netstandard10
-      System.Text.Encoding.Extensions (>= 4.0.11) - framework: >= netstandard10
-      System.Text.RegularExpressions (>= 4.1) - framework: >= netstandard10
-      System.Threading (>= 4.0.11) - framework: >= netstandard10
-      System.Threading.Tasks (>= 4.0.11) - framework: >= netstandard10
-      System.Threading.Timer (>= 4.0.1) - framework: >= netstandard12
-      System.Xml.ReaderWriter (>= 4.0.11) - framework: >= netstandard10
-      System.Xml.XDocument (>= 4.0.11) - framework: >= netstandard10
     Newtonsoft.Json (8.0.3)
     Owin (1.0)
     RabbitMQ.Client (3.6)
-    runtime.native.System (4.0) - framework: >= netstandard13
-      Microsoft.NETCore.Platforms (>= 1.0.1)
-      Microsoft.NETCore.Targets (>= 1.0.1)
-    runtime.native.System.IO.Compression (4.1) - framework: >= netstandard13
-      Microsoft.NETCore.Platforms (>= 1.0.1)
-      Microsoft.NETCore.Targets (>= 1.0.1)
-    runtime.native.System.Net.Http (4.0.1) - framework: >= netstandard16
-      Microsoft.NETCore.Platforms (>= 1.0.1)
-      Microsoft.NETCore.Targets (>= 1.0.1)
-    runtime.native.System.Security.Cryptography (4.0) - framework: >= netstandard13
-      Microsoft.NETCore.Platforms (>= 1.0.1)
-      Microsoft.NETCore.Targets (>= 1.0.1)
-    System.AppContext (4.1) - framework: >= netstandard13
-      System.Runtime (>= 4.1) - framework: dnxcore50, netstandard13, >= netstandard16
-    System.Buffers (4.0) - framework: >= netstandard13
-      System.Diagnostics.Debug (>= 4.0.11) - framework: >= netstandard11
-      System.Diagnostics.Tracing (>= 4.1) - framework: >= netstandard11
-      System.Resources.ResourceManager (>= 4.0.1) - framework: >= netstandard11
-      System.Runtime (>= 4.1) - framework: >= netstandard11
-      System.Threading (>= 4.0.11) - framework: >= netstandard11
-    System.Collections (4.0.11) - framework: dnxcore50, >= netstandard13
-      Microsoft.NETCore.Platforms (>= 1.0.1) - framework: dnxcore50, netstandard10, >= netstandard13
-      Microsoft.NETCore.Targets (>= 1.0.1) - framework: dnxcore50, netstandard10, >= netstandard13
-      System.Runtime (>= 4.1) - framework: dnxcore50, netstandard10, >= netstandard13
-    System.Collections.Concurrent (4.0.12) - framework: >= netstandard13
-      System.Collections (>= 4.0.11) - framework: dnxcore50, >= netstandard13
-      System.Diagnostics.Debug (>= 4.0.11) - framework: dnxcore50, >= netstandard13
-      System.Diagnostics.Tracing (>= 4.1) - framework: dnxcore50, >= netstandard13
-      System.Globalization (>= 4.0.11) - framework: dnxcore50, >= netstandard13
-      System.Reflection (>= 4.1) - framework: >= netstandard13
-      System.Resources.ResourceManager (>= 4.0.1) - framework: dnxcore50, >= netstandard13
-      System.Runtime (>= 4.1) - framework: dnxcore50, netstandard11, >= netstandard13
-      System.Runtime.Extensions (>= 4.1) - framework: dnxcore50, >= netstandard13
-      System.Threading (>= 4.0.11) - framework: dnxcore50, >= netstandard13
-      System.Threading.Tasks (>= 4.0.11) - framework: dnxcore50, netstandard11, >= netstandard13
-    System.Collections.NonGeneric (4.0.1) - framework: >= netstandard13
-      System.Diagnostics.Debug (>= 4.0.11) - framework: >= netstandard13
-      System.Globalization (>= 4.0.11) - framework: >= netstandard13
-      System.Resources.ResourceManager (>= 4.0.1) - framework: >= netstandard13
-      System.Runtime (>= 4.1) - framework: >= netstandard13
-      System.Runtime.Extensions (>= 4.1) - framework: >= netstandard13
-      System.Threading (>= 4.0.11) - framework: >= netstandard13
-    System.Collections.Specialized (4.0.1) - framework: >= netstandard13
-      System.Collections.NonGeneric (>= 4.0.1) - framework: >= netstandard13
-      System.Globalization (>= 4.0.11) - framework: >= netstandard13
-      System.Globalization.Extensions (>= 4.0.1) - framework: >= netstandard13
-      System.Resources.ResourceManager (>= 4.0.1) - framework: >= netstandard13
-      System.Runtime (>= 4.1) - framework: >= netstandard13
-      System.Runtime.Extensions (>= 4.1) - framework: >= netstandard13
-      System.Threading (>= 4.0.11) - framework: >= netstandard13
-    System.ComponentModel (4.0.1) - framework: >= netstandard15
-      System.Runtime (>= 4.1) - framework: dnxcore50, netstandard10, >= netstandard13
-    System.ComponentModel.Primitives (4.1) - framework: >= netstandard15
-      System.ComponentModel (>= 4.0.1) - framework: >= netstandard10
-      System.Resources.ResourceManager (>= 4.0.1) - framework: >= netstandard10
-      System.Runtime (>= 4.1) - framework: >= netstandard10
-    System.ComponentModel.TypeConverter (4.1) - framework: >= netstandard13
-      System.Collections (>= 4.0.11) - framework: netstandard10, >= netstandard15
-      System.Collections.NonGeneric (>= 4.0.1) - framework: >= net462, >= netstandard15
-      System.Collections.Specialized (>= 4.0.1) - framework: >= netstandard15
-      System.ComponentModel (>= 4.0.1) - framework: netstandard10, >= netstandard15
-      System.ComponentModel.Primitives (>= 4.1) - framework: net45, >= net462, netstandard10, >= netstandard15, winv4.5, wpv8.0, wpav8.1
-      System.Globalization (>= 4.0.11) - framework: netstandard10, >= netstandard15
-      System.Linq (>= 4.1) - framework: >= netstandard15
-      System.Reflection (>= 4.1) - framework: netstandard10, >= netstandard15
-      System.Reflection.Extensions (>= 4.0.1) - framework: netstandard10, >= netstandard15
-      System.Reflection.Primitives (>= 4.0.1) - framework: netstandard10, >= netstandard15
-      System.Reflection.TypeExtensions (>= 4.1) - framework: >= netstandard15
-      System.Resources.ResourceManager (>= 4.0.1) - framework: netstandard10, >= netstandard15
-      System.Runtime (>= 4.1) - framework: netstandard10, >= netstandard15
-      System.Runtime.Extensions (>= 4.1) - framework: netstandard10, >= netstandard15
-      System.Threading (>= 4.0.11) - framework: netstandard10, >= netstandard15
-    System.Console (4.0) - framework: >= netstandard13
-      Microsoft.NETCore.Platforms (>= 1.0.1) - framework: >= netstandard13
-      Microsoft.NETCore.Targets (>= 1.0.1) - framework: >= netstandard13
-      System.IO (>= 4.1) - framework: >= netstandard13
-      System.Runtime (>= 4.1) - framework: >= netstandard13
-      System.Text.Encoding (>= 4.0.11) - framework: >= netstandard13
-    System.Data.SQLite.Core (1.0.102)
-    System.Diagnostics.Debug (4.0.11) - framework: dnxcore50, >= netstandard13
-      Microsoft.NETCore.Platforms (>= 1.0.1) - framework: dnxcore50, netstandard10, >= netstandard13
-      Microsoft.NETCore.Targets (>= 1.0.1) - framework: dnxcore50, netstandard10, >= netstandard13
-      System.Runtime (>= 4.1) - framework: dnxcore50, netstandard10, >= netstandard13
-    System.Diagnostics.DiagnosticSource (4.0) - framework: netstandard13, >= netstandard16
-      System.Collections (>= 4.0.11) - framework: netstandard11, >= netstandard13
-      System.Diagnostics.Tracing (>= 4.1) - framework: netstandard11, >= netstandard13
-      System.Reflection (>= 4.1) - framework: netstandard11, >= netstandard13
-      System.Runtime (>= 4.1) - framework: netstandard11, >= netstandard13
-      System.Threading (>= 4.0.11) - framework: netstandard11, >= netstandard13
-    System.Diagnostics.Tools (4.0.1) - framework: dnxcore50, >= netstandard13
-      Microsoft.NETCore.Platforms (>= 1.0.1) - framework: dnxcore50, >= netstandard10
-      Microsoft.NETCore.Targets (>= 1.0.1) - framework: dnxcore50, >= netstandard10
-      System.Runtime (>= 4.1) - framework: dnxcore50, >= netstandard10
-    System.Diagnostics.Tracing (4.1) - framework: >= netstandard13
-      Microsoft.NETCore.Platforms (>= 1.0.1) - framework: dnxcore50, netstandard11, netstandard12, netstandard13, >= netstandard15
-      Microsoft.NETCore.Targets (>= 1.0.1) - framework: dnxcore50, netstandard11, netstandard12, netstandard13, >= netstandard15
-      System.Runtime (>= 4.1) - framework: dnxcore50, netstandard11, netstandard12, netstandard13, >= netstandard15
-    System.Dynamic.Runtime (4.0.11) - framework: dnxcore50, >= netstandard13
-      System.Collections (>= 4.0.11) - framework: dnxcore50, >= netstandard13
-      System.Diagnostics.Debug (>= 4.0.11) - framework: dnxcore50, >= netstandard13
-      System.Globalization (>= 4.0.11) - framework: dnxcore50, >= netstandard13
-      System.Linq (>= 4.1) - framework: dnxcore50, >= netstandard13
-      System.Linq.Expressions (>= 4.1) - framework: dnxcore50, netstandard10, >= netstandard13
-      System.ObjectModel (>= 4.0.12) - framework: dnxcore50, netstandard10, >= netstandard13
-      System.Reflection (>= 4.1) - framework: dnxcore50, netstandard10, >= netstandard13
-      System.Reflection.Emit (>= 4.0.1) - framework: >= netstandard13
-      System.Reflection.Emit.ILGeneration (>= 4.0.1) - framework: >= netstandard13
-      System.Reflection.Primitives (>= 4.0.1) - framework: >= netstandard13
-      System.Reflection.TypeExtensions (>= 4.1) - framework: dnxcore50, >= netstandard13
-      System.Resources.ResourceManager (>= 4.0.1) - framework: dnxcore50, >= netstandard13
-      System.Runtime (>= 4.1) - framework: dnxcore50, netstandard10, >= netstandard13
-      System.Runtime.Extensions (>= 4.1) - framework: dnxcore50, >= netstandard13
-      System.Threading (>= 4.0.11) - framework: dnxcore50, >= netstandard13
-    System.Globalization (4.0.11) - framework: dnxcore50, >= netstandard13
-      Microsoft.NETCore.Platforms (>= 1.0.1) - framework: dnxcore50, netstandard10, >= netstandard13
-      Microsoft.NETCore.Targets (>= 1.0.1) - framework: dnxcore50, netstandard10, >= netstandard13
-      System.Runtime (>= 4.1) - framework: dnxcore50, netstandard10, >= netstandard13
-    System.Globalization.Calendars (4.0.1) - framework: >= netstandard13
-      Microsoft.NETCore.Platforms (>= 1.0.1) - framework: >= netstandard13
-      Microsoft.NETCore.Targets (>= 1.0.1) - framework: >= netstandard13
-      System.Globalization (>= 4.0.11) - framework: >= netstandard13
-      System.Runtime (>= 4.1) - framework: >= netstandard13
-    System.Globalization.Extensions (4.0.1) - framework: >= netstandard13
-      Microsoft.NETCore.Platforms (>= 1.0.1) - framework: >= netstandard13
-      System.Globalization (>= 4.0.11) - framework: >= netstandard13
-      System.Resources.ResourceManager (>= 4.0.1) - framework: >= netstandard13
-      System.Runtime (>= 4.1) - framework: >= netstandard13
-      System.Runtime.Extensions (>= 4.1) - framework: >= netstandard13
-      System.Runtime.InteropServices (>= 4.1) - framework: >= netstandard13
-    System.IO (4.1) - framework: dnxcore50, >= netstandard13
-      Microsoft.NETCore.Platforms (>= 1.0.1) - framework: dnxcore50, netstandard10, netstandard13, >= netstandard15
-      Microsoft.NETCore.Targets (>= 1.0.1) - framework: dnxcore50, netstandard10, netstandard13, >= netstandard15
-      System.Runtime (>= 4.1) - framework: dnxcore50, netstandard10, netstandard13, >= netstandard15
-      System.Text.Encoding (>= 4.0.11) - framework: dnxcore50, netstandard10, netstandard13, >= netstandard15
-      System.Threading.Tasks (>= 4.0.11) - framework: dnxcore50, netstandard10, netstandard13, >= netstandard15
-    System.IO.Compression (4.1) - framework: >= netstandard13
-      Microsoft.NETCore.Platforms (>= 1.0.1) - framework: >= netstandard13
-      runtime.native.System (>= 4.0) - framework: >= netstandard13
-      runtime.native.System.IO.Compression (>= 4.1) - framework: >= netstandard13
-      System.Collections (>= 4.0.11) - framework: >= netstandard13
-      System.Diagnostics.Debug (>= 4.0.11) - framework: >= netstandard13
-      System.IO (>= 4.1) - framework: dnxcore50, netstandard11, >= netstandard13
-      System.Resources.ResourceManager (>= 4.0.1) - framework: >= netstandard13
-      System.Runtime (>= 4.1) - framework: dnxcore50, netstandard11, >= netstandard13
-      System.Runtime.Extensions (>= 4.1) - framework: >= netstandard13
-      System.Runtime.Handles (>= 4.0.1) - framework: >= netstandard13
-      System.Runtime.InteropServices (>= 4.1) - framework: >= netstandard13
-      System.Text.Encoding (>= 4.0.11) - framework: dnxcore50, netstandard11, >= netstandard13
-      System.Threading (>= 4.0.11) - framework: >= netstandard13
-      System.Threading.Tasks (>= 4.0.11) - framework: dnxcore50, >= netstandard13
-    System.IO.Compression.ZipFile (4.0.1) - framework: >= netstandard13
-      System.Buffers (>= 4.0) - framework: >= netstandard13
-      System.IO (>= 4.1) - framework: >= netstandard13
-      System.IO.Compression (>= 4.1) - framework: >= netstandard13
-      System.IO.FileSystem (>= 4.0.1) - framework: >= netstandard13
-      System.IO.FileSystem.Primitives (>= 4.0.1) - framework: >= netstandard13
-      System.Resources.ResourceManager (>= 4.0.1) - framework: >= netstandard13
-      System.Runtime (>= 4.1) - framework: >= netstandard13
-      System.Runtime.Extensions (>= 4.1) - framework: >= netstandard13
-      System.Text.Encoding (>= 4.0.11) - framework: >= netstandard13
-    System.IO.FileSystem (4.0.1) - framework: dnxcore50, >= netstandard13
-    System.IO.FileSystem.Primitives (4.0.1) - framework: >= netstandard13
-      System.Runtime (>= 4.1) - framework: >= netstandard13
-    System.Linq (4.1) - framework: dnxcore50, >= netstandard13
-      System.Collections (>= 4.0.11) - framework: dnxcore50, netstandard10, >= netstandard16
-      System.Diagnostics.Debug (>= 4.0.11) - framework: dnxcore50, >= netstandard16
-      System.Resources.ResourceManager (>= 4.0.1) - framework: dnxcore50, >= netstandard16
-      System.Runtime (>= 4.1) - framework: dnxcore50, netstandard10, >= netstandard16
-      System.Runtime.Extensions (>= 4.1) - framework: dnxcore50, >= netstandard16
-    System.Linq.Expressions (4.1) - framework: dnxcore50, >= netstandard13
-      System.Collections (>= 4.0.11) - framework: dnxcore50, >= netstandard16
-      System.Diagnostics.Debug (>= 4.0.11) - framework: dnxcore50, >= netstandard16
-      System.Globalization (>= 4.0.11) - framework: dnxcore50, >= netstandard16
-      System.IO (>= 4.1) - framework: dnxcore50, >= netstandard16
-      System.Linq (>= 4.1) - framework: dnxcore50, >= netstandard16
-      System.Reflection (>= 4.1) - framework: dnxcore50, netstandard10, netstandard13, >= netstandard16
-      System.Reflection.Emit.ILGeneration (>= 4.0.1) - framework: dnxcore50, >= netstandard16
-      System.Reflection.Emit.Lightweight (>= 4.0.1) - framework: dnxcore50, >= netstandard16
-      System.Reflection.Extensions (>= 4.0.1) - framework: dnxcore50, >= netstandard16
-      System.Reflection.Primitives (>= 4.0.1) - framework: dnxcore50, >= netstandard16
-      System.Reflection.TypeExtensions (>= 4.1) - framework: dnxcore50, >= netstandard16
-      System.Resources.ResourceManager (>= 4.0.1) - framework: dnxcore50, >= netstandard16
-      System.Runtime (>= 4.1) - framework: dnxcore50, netstandard10, netstandard13, >= netstandard16
-      System.Runtime.Extensions (>= 4.1) - framework: dnxcore50, >= netstandard16
-      System.Threading (>= 4.0.11) - framework: dnxcore50, >= netstandard16
-    System.Linq.Queryable (4.0.1) - framework: dnxcore50
-      System.Collections (>= 4.0.11) - framework: dnxcore50, >= netstandard13
-      System.Diagnostics.Debug (>= 4.0.11) - framework: dnxcore50, >= netstandard13
-      System.Linq (>= 4.1) - framework: dnxcore50, netstandard10, >= netstandard13
-      System.Linq.Expressions (>= 4.1) - framework: dnxcore50, netstandard10, >= netstandard13
-      System.Reflection (>= 4.1) - framework: dnxcore50, >= netstandard13
-      System.Reflection.Extensions (>= 4.0.1) - framework: dnxcore50, >= netstandard13
-      System.Resources.ResourceManager (>= 4.0.1) - framework: dnxcore50, >= netstandard13
-      System.Runtime (>= 4.1) - framework: dnxcore50, netstandard10, >= netstandard13
-    System.Net.Http (4.1) - framework: >= netstandard13
-      Microsoft.NETCore.Platforms (>= 1.0.1) - framework: dnxcore50, netstandard13, >= netstandard16
-      Microsoft.Win32.Primitives (>= 4.0.1) - framework: >= net46, netstandard13
-      runtime.native.System (>= 4.0) - framework: >= netstandard16
-      runtime.native.System.Net.Http (>= 4.0.1) - framework: >= netstandard16
-      runtime.native.System.Security.Cryptography (>= 4.0) - framework: >= netstandard16
-      System.Collections (>= 4.0.11) - framework: dnxcore50, netstandard13, >= netstandard16
-      System.Diagnostics.Debug (>= 4.0.11) - framework: dnxcore50, netstandard13, >= netstandard16
-      System.Diagnostics.DiagnosticSource (>= 4.0) - framework: >= net46, dnxcore50, netstandard13, >= netstandard16
-      System.Diagnostics.Tracing (>= 4.1) - framework: dnxcore50, netstandard13, >= netstandard16
-      System.Globalization (>= 4.0.11) - framework: dnxcore50, netstandard13, >= netstandard16
-      System.Globalization.Extensions (>= 4.0.1) - framework: >= netstandard16
-      System.IO (>= 4.1) - framework: dnxcore50, netstandard11, netstandard13, >= netstandard16
-      System.IO.Compression (>= 4.1) - framework: netstandard13
-      System.IO.FileSystem (>= 4.0.1) - framework: >= netstandard16
-      System.Net.Primitives (>= 4.0.11) - framework: dnxcore50, netstandard11, netstandard13, >= netstandard16
-      System.Resources.ResourceManager (>= 4.0.1) - framework: dnxcore50, netstandard13, >= netstandard16
-      System.Runtime (>= 4.1) - framework: dnxcore50, netstandard11, netstandard13, >= netstandard16
-      System.Runtime.Extensions (>= 4.1) - framework: dnxcore50, netstandard13, >= netstandard16
-      System.Runtime.Handles (>= 4.0.1) - framework: netstandard13, >= netstandard16
-      System.Runtime.InteropServices (>= 4.1) - framework: dnxcore50, netstandard13, >= netstandard16
-      System.Security.Cryptography.Algorithms (>= 4.2) - framework: >= netstandard16
-      System.Security.Cryptography.Encoding (>= 4.0) - framework: >= netstandard16
-      System.Security.Cryptography.OpenSsl (>= 4.0) - framework: >= netstandard16
-      System.Security.Cryptography.Primitives (>= 4.0) - framework: >= netstandard16
-      System.Security.Cryptography.X509Certificates (>= 4.1) - framework: >= net46, dnxcore50, netstandard13, >= netstandard16
-      System.Text.Encoding (>= 4.0.11) - framework: dnxcore50, netstandard11, netstandard13, >= netstandard16
-      System.Threading (>= 4.0.11) - framework: dnxcore50, netstandard13, >= netstandard16
-      System.Threading.Tasks (>= 4.0.11) - framework: dnxcore50, netstandard11, netstandard13, >= netstandard16
-    System.Net.Primitives (4.0.11) - framework: >= netstandard13
-      Microsoft.NETCore.Platforms (>= 1.0.1) - framework: dnxcore50, netstandard10, netstandard11, >= netstandard13
-      Microsoft.NETCore.Targets (>= 1.0.1) - framework: dnxcore50, netstandard10, netstandard11, >= netstandard13
-      System.Runtime (>= 4.1) - framework: dnxcore50, netstandard10, netstandard11, >= netstandard13
-      System.Runtime.Handles (>= 4.0.1) - framework: dnxcore50, >= netstandard13
-    System.Net.Sockets (4.1) - framework: >= netstandard13
-      Microsoft.NETCore.Platforms (>= 1.0.1) - framework: >= netstandard13
-      Microsoft.NETCore.Targets (>= 1.0.1) - framework: >= netstandard13
-      System.IO (>= 4.1) - framework: >= netstandard13
-      System.Net.Primitives (>= 4.0.11) - framework: >= netstandard13
-      System.Runtime (>= 4.1) - framework: >= netstandard13
-      System.Threading.Tasks (>= 4.0.11) - framework: >= netstandard13
-    System.ObjectModel (4.0.12) - framework: dnxcore50, >= netstandard13
-      System.Collections (>= 4.0.11) - framework: dnxcore50, >= netstandard13
-      System.Diagnostics.Debug (>= 4.0.11) - framework: dnxcore50, >= netstandard13
-      System.Resources.ResourceManager (>= 4.0.1) - framework: dnxcore50, >= netstandard13
-      System.Runtime (>= 4.1) - framework: dnxcore50, netstandard10, >= netstandard13
-      System.Threading (>= 4.0.11) - framework: dnxcore50, >= netstandard13
-    System.Reflection (4.1) - framework: dnxcore50, >= netstandard13
-      Microsoft.NETCore.Platforms (>= 1.0.1) - framework: dnxcore50, netstandard10, netstandard13, >= netstandard15
-      Microsoft.NETCore.Targets (>= 1.0.1) - framework: dnxcore50, netstandard10, netstandard13, >= netstandard15
-      System.IO (>= 4.1) - framework: dnxcore50, netstandard10, netstandard13, >= netstandard15
-      System.Reflection.Primitives (>= 4.0.1) - framework: dnxcore50, netstandard10, netstandard13, >= netstandard15
-      System.Runtime (>= 4.1) - framework: dnxcore50, netstandard10, netstandard13, >= netstandard15
-    System.Reflection.Emit (4.0.1) - framework: >= netstandard13
-      System.IO (>= 4.1) - framework: >= netstandard11
-      System.Reflection (>= 4.1) - framework: >= netstandard11
-      System.Reflection.Emit.ILGeneration (>= 4.0.1) - framework: >= netstandard11, monotouch, xamarinios
-      System.Reflection.Primitives (>= 4.0.1) - framework: >= netstandard11
-      System.Runtime (>= 4.1) - framework: >= netstandard11
-    System.Reflection.Emit.ILGeneration (4.0.1) - framework: dnxcore50, >= netstandard13
-    System.Reflection.Emit.Lightweight (4.0.1) - framework: dnxcore50, >= netstandard16
-    System.Reflection.Extensions (4.0.1) - framework: dnxcore50, >= netstandard13
-      Microsoft.NETCore.Platforms (>= 1.0.1) - framework: dnxcore50, >= netstandard10
-      Microsoft.NETCore.Targets (>= 1.0.1) - framework: dnxcore50, >= netstandard10
-      System.Reflection (>= 4.1) - framework: dnxcore50, >= netstandard10
-      System.Runtime (>= 4.1) - framework: dnxcore50, >= netstandard10
-    System.Reflection.Primitives (4.0.1) - framework: dnxcore50, >= netstandard13
-      Microsoft.NETCore.Platforms (>= 1.0.1) - framework: dnxcore50, >= netstandard10
-      Microsoft.NETCore.Targets (>= 1.0.1) - framework: dnxcore50, >= netstandard10
-      System.Runtime (>= 4.1) - framework: dnxcore50, >= netstandard10
-    System.Reflection.TypeExtensions (4.1) - framework: dnxcore50, >= netstandard13
-      System.Reflection (>= 4.1) - framework: >= net462, dnxcore50, netstandard13, >= netstandard15
-      System.Runtime (>= 4.1) - framework: dnxcore50, netstandard13, >= netstandard15
-    System.Resources.ResourceManager (4.0.1) - framework: dnxcore50, >= netstandard13
-      Microsoft.NETCore.Platforms (>= 1.0.1) - framework: dnxcore50, >= netstandard10
-      Microsoft.NETCore.Targets (>= 1.0.1) - framework: dnxcore50, >= netstandard10
-      System.Globalization (>= 4.0.11) - framework: dnxcore50, >= netstandard10
-      System.Reflection (>= 4.1) - framework: dnxcore50, >= netstandard10
-      System.Runtime (>= 4.1) - framework: dnxcore50, >= netstandard10
-    System.Runtime (4.1) - framework: dnxcore50, >= netstandard13
-      Microsoft.NETCore.Platforms (>= 1.0.1) - framework: dnxcore50, netstandard10, netstandard12, netstandard13, >= netstandard15
-      Microsoft.NETCore.Targets (>= 1.0.1) - framework: dnxcore50, netstandard10, netstandard12, netstandard13, >= netstandard15
-    System.Runtime.Extensions (4.1) - framework: dnxcore50, >= netstandard13
-      Microsoft.NETCore.Platforms (>= 1.0.1) - framework: dnxcore50, netstandard10, netstandard13, >= netstandard15
-      Microsoft.NETCore.Targets (>= 1.0.1) - framework: dnxcore50, netstandard10, netstandard13, >= netstandard15
-      System.Runtime (>= 4.1) - framework: dnxcore50, netstandard10, netstandard13, >= netstandard15
-    System.Runtime.Handles (4.0.1) - framework: >= netstandard13
-      Microsoft.NETCore.Platforms (>= 1.0.1) - framework: >= netstandard13
-      Microsoft.NETCore.Targets (>= 1.0.1) - framework: >= netstandard13
-      System.Runtime (>= 4.1) - framework: >= netstandard13
-    System.Runtime.InteropServices (4.1) - framework: >= netstandard13
-      Microsoft.NETCore.Platforms (>= 1.0.1) - framework: dnxcore50, netstandard11, netstandard12, netstandard13, >= netstandard15
-      Microsoft.NETCore.Targets (>= 1.0.1) - framework: dnxcore50, netstandard11, netstandard12, netstandard13, >= netstandard15
-      System.Reflection (>= 4.1) - framework: dnxcore50, netstandard11, netstandard12, netstandard13, >= netstandard15
-      System.Reflection.Primitives (>= 4.0.1) - framework: dnxcore50, netstandard11, netstandard12, netstandard13, >= netstandard15
-      System.Runtime (>= 4.1) - framework: >= net462, dnxcore50, netstandard11, netstandard12, netstandard13, >= netstandard15
-      System.Runtime.Handles (>= 4.0.1) - framework: dnxcore50, netstandard13, >= netstandard15
-    System.Runtime.InteropServices.RuntimeInformation (4.0) - framework: >= netstandard13
-      Microsoft.NETCore.Platforms (>= 1.0.1) - framework: dnxcore50, >= netstandard11
-      runtime.native.System (>= 4.0) - framework: >= netstandard11
-      System.Reflection (>= 4.1) - framework: dnxcore50, >= netstandard11
-      System.Resources.ResourceManager (>= 4.0.1) - framework: dnxcore50, >= netstandard11
-      System.Runtime (>= 4.1) - framework: dnxcore50, >= netstandard11
-      System.Runtime.InteropServices (>= 4.1) - framework: >= netstandard11
-      System.Threading (>= 4.0.11) - framework: dnxcore50, >= netstandard11
-    System.Runtime.Numerics (4.0.1) - framework: >= netstandard13
-      System.Globalization (>= 4.0.11) - framework: dnxcore50, >= netstandard13
-      System.Resources.ResourceManager (>= 4.0.1) - framework: dnxcore50, >= netstandard13
-      System.Runtime (>= 4.1) - framework: dnxcore50, netstandard11, >= netstandard13
-      System.Runtime.Extensions (>= 4.1) - framework: dnxcore50, >= netstandard13
-    System.Runtime.Serialization.Primitives (4.1.1) - framework: >= netstandard13
-      System.Resources.ResourceManager (>= 4.0.1) - framework: dnxcore50, >= netstandard13
-      System.Runtime (>= 4.1) - framework: dnxcore50, netstandard10, >= netstandard13
-    System.Security.Cryptography.Algorithms (4.2) - framework: >= netstandard13
-      Microsoft.NETCore.Platforms (>= 1.0.1) - framework: dnxcore50, >= netstandard16
-      runtime.native.System.Security.Cryptography (>= 4.0) - framework: >= netstandard16
-      System.Collections (>= 4.0.11) - framework: >= netstandard16
-      System.IO (>= 4.1) - framework: >= net463, dnxcore50, netstandard13, netstandard14, >= netstandard16
-      System.Resources.ResourceManager (>= 4.0.1) - framework: dnxcore50, >= netstandard16
-      System.Runtime (>= 4.1) - framework: >= net463, dnxcore50, netstandard13, netstandard14, >= netstandard16
-      System.Runtime.Extensions (>= 4.1) - framework: dnxcore50, >= netstandard16
-      System.Runtime.Handles (>= 4.0.1) - framework: dnxcore50, >= netstandard16
-      System.Runtime.InteropServices (>= 4.1) - framework: dnxcore50, >= netstandard16
-      System.Runtime.Numerics (>= 4.0.1) - framework: >= netstandard16
-      System.Security.Cryptography.Encoding (>= 4.0) - framework: >= net463, dnxcore50, >= netstandard16
-      System.Security.Cryptography.Primitives (>= 4.0) - framework: net46, net461, >= net463, dnxcore50, netstandard13, netstandard14, >= netstandard16
-      System.Text.Encoding (>= 4.0.11) - framework: dnxcore50, >= netstandard16
-    System.Security.Cryptography.Cng (4.2) - framework: >= netstandard16
-      Microsoft.NETCore.Platforms (>= 1.0.1) - framework: netstandard14, >= netstandard16
-      System.IO (>= 4.1) - framework: netstandard13, netstandard14, >= netstandard16
-      System.Resources.ResourceManager (>= 4.0.1) - framework: netstandard14, >= netstandard16
-      System.Runtime (>= 4.1) - framework: netstandard13, netstandard14, >= netstandard16
-      System.Runtime.Extensions (>= 4.1) - framework: netstandard14, >= netstandard16
-      System.Runtime.Handles (>= 4.0.1) - framework: netstandard13, netstandard14, >= netstandard16
-      System.Runtime.InteropServices (>= 4.1) - framework: netstandard14, >= netstandard16
-      System.Security.Cryptography.Algorithms (>= 4.2) - framework: net46, net461, >= net463, netstandard13, netstandard14, >= netstandard16
-      System.Security.Cryptography.Encoding (>= 4.0) - framework: netstandard14, >= netstandard16
-      System.Security.Cryptography.Primitives (>= 4.0) - framework: net46, net461, >= net463, netstandard13, netstandard14, >= netstandard16
-      System.Text.Encoding (>= 4.0.11) - framework: netstandard14, >= netstandard16
-    System.Security.Cryptography.Csp (4.0) - framework: >= netstandard16
-      Microsoft.NETCore.Platforms (>= 1.0.1) - framework: >= netstandard13
-      System.IO (>= 4.1) - framework: >= netstandard13
-      System.Reflection (>= 4.1) - framework: >= netstandard13
-      System.Resources.ResourceManager (>= 4.0.1) - framework: >= netstandard13
-      System.Runtime (>= 4.1) - framework: >= netstandard13
-      System.Runtime.Extensions (>= 4.1) - framework: >= netstandard13
-      System.Runtime.Handles (>= 4.0.1) - framework: >= netstandard13
-      System.Runtime.InteropServices (>= 4.1) - framework: >= netstandard13
-      System.Security.Cryptography.Algorithms (>= 4.2) - framework: >= net46, >= netstandard13
-      System.Security.Cryptography.Encoding (>= 4.0) - framework: >= netstandard13
-      System.Security.Cryptography.Primitives (>= 4.0) - framework: >= net46, >= netstandard13
-      System.Text.Encoding (>= 4.0.11) - framework: >= netstandard13
-      System.Threading (>= 4.0.11) - framework: >= netstandard13
-    System.Security.Cryptography.Encoding (4.0) - framework: >= netstandard13
-      Microsoft.NETCore.Platforms (>= 1.0.1) - framework: >= netstandard13
-      runtime.native.System.Security.Cryptography (>= 4.0) - framework: >= netstandard13
-      System.Collections (>= 4.0.11) - framework: >= netstandard13
-      System.Collections.Concurrent (>= 4.0.12) - framework: >= netstandard13
-      System.Linq (>= 4.1) - framework: >= netstandard13
-      System.Resources.ResourceManager (>= 4.0.1) - framework: >= netstandard13
-      System.Runtime (>= 4.1) - framework: >= netstandard13
-      System.Runtime.Extensions (>= 4.1) - framework: >= netstandard13
-      System.Runtime.Handles (>= 4.0.1) - framework: >= netstandard13
-      System.Runtime.InteropServices (>= 4.1) - framework: >= netstandard13
-      System.Security.Cryptography.Primitives (>= 4.0) - framework: >= netstandard13
-      System.Text.Encoding (>= 4.0.11) - framework: >= netstandard13
-    System.Security.Cryptography.OpenSsl (4.0) - framework: >= netstandard16
-      runtime.native.System.Security.Cryptography (>= 4.0)
-      System.Collections (>= 4.0.11) - framework: >= netstandard16
-      System.IO (>= 4.1) - framework: >= netstandard16
-      System.Resources.ResourceManager (>= 4.0.1) - framework: >= netstandard16
-      System.Runtime (>= 4.1) - framework: >= netstandard16
-      System.Runtime.Extensions (>= 4.1) - framework: >= net463, >= netstandard16
-      System.Runtime.Handles (>= 4.0.1) - framework: >= netstandard16
-      System.Runtime.InteropServices (>= 4.1) - framework: >= netstandard16
-      System.Runtime.Numerics (>= 4.0.1) - framework: >= netstandard16
-      System.Security.Cryptography.Algorithms (>= 4.2) - framework: >= net463, >= netstandard16
-      System.Security.Cryptography.Encoding (>= 4.0) - framework: >= net463, >= netstandard16
-      System.Security.Cryptography.Primitives (>= 4.0) - framework: >= net463, >= netstandard16
-      System.Text.Encoding (>= 4.0.11) - framework: >= netstandard16
-    System.Security.Cryptography.Primitives (4.0) - framework: >= netstandard13
-      System.Diagnostics.Debug (>= 4.0.11) - framework: >= netstandard13
-      System.Globalization (>= 4.0.11) - framework: >= netstandard13
-      System.IO (>= 4.1) - framework: >= netstandard13
-      System.Resources.ResourceManager (>= 4.0.1) - framework: >= netstandard13
-      System.Runtime (>= 4.1) - framework: >= netstandard13
-      System.Threading (>= 4.0.11) - framework: >= netstandard13
-      System.Threading.Tasks (>= 4.0.11) - framework: >= netstandard13
-    System.Security.Cryptography.X509Certificates (4.1) - framework: >= netstandard13
-      Microsoft.NETCore.Platforms (>= 1.0.1) - framework: dnxcore50, >= netstandard16
-      runtime.native.System (>= 4.0) - framework: >= netstandard16
-      runtime.native.System.Net.Http (>= 4.0.1) - framework: >= netstandard16
-      runtime.native.System.Security.Cryptography (>= 4.0) - framework: >= netstandard16
-      System.Collections (>= 4.0.11) - framework: dnxcore50, >= netstandard16
-      System.Diagnostics.Debug (>= 4.0.11) - framework: >= netstandard16
-      System.Globalization (>= 4.0.11) - framework: dnxcore50, >= netstandard16
-      System.Globalization.Calendars (>= 4.0.1) - framework: dnxcore50, >= netstandard16
-      System.IO (>= 4.1) - framework: dnxcore50, >= netstandard16
-      System.IO.FileSystem (>= 4.0.1) - framework: dnxcore50, >= netstandard16
-      System.IO.FileSystem.Primitives (>= 4.0.1) - framework: >= netstandard16
-      System.Resources.ResourceManager (>= 4.0.1) - framework: dnxcore50, >= netstandard16
-      System.Runtime (>= 4.1) - framework: dnxcore50, netstandard13, netstandard14, >= netstandard16
-      System.Runtime.Extensions (>= 4.1) - framework: dnxcore50, >= netstandard16
-      System.Runtime.Handles (>= 4.0.1) - framework: dnxcore50, netstandard13, netstandard14, >= netstandard16
-      System.Runtime.InteropServices (>= 4.1) - framework: dnxcore50, >= netstandard16
-      System.Runtime.Numerics (>= 4.0.1) - framework: dnxcore50, >= netstandard16
-      System.Security.Cryptography.Algorithms (>= 4.2) - framework: net46, >= net461, dnxcore50, netstandard13, netstandard14, >= netstandard16
-      System.Security.Cryptography.Cng (>= 4.2) - framework: dnxcore50, >= netstandard16
-      System.Security.Cryptography.Csp (>= 4.0) - framework: >= netstandard16
-      System.Security.Cryptography.Encoding (>= 4.0) - framework: net46, >= net461, dnxcore50, netstandard13, netstandard14, >= netstandard16
-      System.Security.Cryptography.OpenSsl (>= 4.0) - framework: >= netstandard16
-      System.Security.Cryptography.Primitives (>= 4.0) - framework: dnxcore50, >= netstandard16
-      System.Text.Encoding (>= 4.0.11) - framework: dnxcore50, >= netstandard16
-      System.Threading (>= 4.0.11) - framework: dnxcore50, >= netstandard16
-    System.Text.Encoding (4.0.11) - framework: dnxcore50, >= netstandard13
-      Microsoft.NETCore.Platforms (>= 1.0.1) - framework: dnxcore50, netstandard10, >= netstandard13
-      Microsoft.NETCore.Targets (>= 1.0.1) - framework: dnxcore50, netstandard10, >= netstandard13
-      System.Runtime (>= 4.1) - framework: dnxcore50, netstandard10, >= netstandard13
-    System.Text.Encoding.Extensions (4.0.11) - framework: >= netstandard13
-      Microsoft.NETCore.Platforms (>= 1.0.1) - framework: dnxcore50, netstandard10, >= netstandard13
-      Microsoft.NETCore.Targets (>= 1.0.1) - framework: dnxcore50, netstandard10, >= netstandard13
-      System.Runtime (>= 4.1) - framework: dnxcore50, netstandard10, >= netstandard13
-      System.Text.Encoding (>= 4.0.11) - framework: dnxcore50, netstandard10, >= netstandard13
-    System.Text.RegularExpressions (4.1) - framework: >= netstandard13
-      System.Collections (>= 4.0.11) - framework: dnxcore50, >= netstandard16
-      System.Globalization (>= 4.0.11) - framework: dnxcore50, >= netstandard16
-      System.Resources.ResourceManager (>= 4.0.1) - framework: dnxcore50, >= netstandard16
-      System.Runtime (>= 4.1) - framework: dnxcore50, netstandard10, netstandard13, >= netstandard16
-      System.Runtime.Extensions (>= 4.1) - framework: dnxcore50, >= netstandard16
-      System.Threading (>= 4.0.11) - framework: dnxcore50, >= netstandard16
-    System.Threading (4.0.11) - framework: dnxcore50, >= netstandard13
-      System.Runtime (>= 4.1) - framework: dnxcore50, netstandard10, >= netstandard13
-      System.Threading.Tasks (>= 4.0.11) - framework: dnxcore50, netstandard10, >= netstandard13
-    System.Threading.Tasks (4.0.11) - framework: dnxcore50, >= netstandard13
-      Microsoft.NETCore.Platforms (>= 1.0.1) - framework: dnxcore50, netstandard10, >= netstandard13
-      Microsoft.NETCore.Targets (>= 1.0.1) - framework: dnxcore50, netstandard10, >= netstandard13
-      System.Runtime (>= 4.1) - framework: dnxcore50, netstandard10, >= netstandard13
-    System.Threading.Tasks.Extensions (4.0) - framework: >= netstandard13
-      System.Collections (>= 4.0.11) - framework: >= netstandard10
-      System.Runtime (>= 4.1) - framework: >= netstandard10
-      System.Threading.Tasks (>= 4.0.11) - framework: >= netstandard10
-    System.Threading.Timer (4.0.1) - framework: dnxcore50, >= netstandard13
-      Microsoft.NETCore.Platforms (>= 1.0.1) - framework: dnxcore50, >= netstandard12
-      Microsoft.NETCore.Targets (>= 1.0.1) - framework: dnxcore50, >= netstandard12
-      System.Runtime (>= 4.1) - framework: dnxcore50, >= netstandard12
-    System.Xml.ReaderWriter (4.0.11) - framework: >= netstandard13
-      System.Collections (>= 4.0.11) - framework: dnxcore50, >= netstandard13
-      System.Diagnostics.Debug (>= 4.0.11) - framework: dnxcore50, >= netstandard13
-      System.Globalization (>= 4.0.11) - framework: dnxcore50, >= netstandard13
-      System.IO (>= 4.1) - framework: dnxcore50, netstandard10, >= netstandard13
-      System.IO.FileSystem (>= 4.0.1) - framework: dnxcore50, >= netstandard13
-      System.IO.FileSystem.Primitives (>= 4.0.1) - framework: dnxcore50, >= netstandard13
-      System.Resources.ResourceManager (>= 4.0.1) - framework: dnxcore50, >= netstandard13
-      System.Runtime (>= 4.1) - framework: dnxcore50, netstandard10, >= netstandard13
-      System.Runtime.Extensions (>= 4.1) - framework: dnxcore50, >= netstandard13
-      System.Runtime.InteropServices (>= 4.1) - framework: dnxcore50, >= netstandard13
-      System.Text.Encoding (>= 4.0.11) - framework: dnxcore50, netstandard10, >= netstandard13
-      System.Text.Encoding.Extensions (>= 4.0.11) - framework: dnxcore50, >= netstandard13
-      System.Text.RegularExpressions (>= 4.1) - framework: dnxcore50, >= netstandard13
-      System.Threading.Tasks (>= 4.0.11) - framework: dnxcore50, netstandard10, >= netstandard13
-      System.Threading.Tasks.Extensions (>= 4.0) - framework: dnxcore50, >= netstandard13
-    System.Xml.XDocument (4.0.11) - framework: >= netstandard13
-      System.Collections (>= 4.0.11) - framework: dnxcore50, >= netstandard13
-      System.Diagnostics.Debug (>= 4.0.11) - framework: dnxcore50, >= netstandard13
-      System.Diagnostics.Tools (>= 4.0.1) - framework: dnxcore50, >= netstandard13
-      System.Globalization (>= 4.0.11) - framework: dnxcore50, >= netstandard13
-      System.IO (>= 4.1) - framework: dnxcore50, netstandard10, >= netstandard13
-      System.Reflection (>= 4.1) - framework: dnxcore50, >= netstandard13
-      System.Resources.ResourceManager (>= 4.0.1) - framework: dnxcore50, >= netstandard13
-      System.Runtime (>= 4.1) - framework: dnxcore50, netstandard10, >= netstandard13
-      System.Runtime.Extensions (>= 4.1) - framework: dnxcore50, >= netstandard13
-      System.Text.Encoding (>= 4.0.11) - framework: dnxcore50, >= netstandard13
-      System.Threading (>= 4.0.11) - framework: dnxcore50, >= netstandard13
-      System.Xml.ReaderWriter (>= 4.0.11) - framework: dnxcore50, netstandard10, >= netstandard13
-=======
-    Newtonsoft.Json (8.0.3)
-    Owin (1.0)
-    RabbitMQ.Client (3.6)
-    System.Data.SQLite.Core (1.0.99)
->>>>>>> c70a4b02
+    System.Data.SQLite.Core (1.0.103)
 
 GROUP Build
 REDIRECTS: OFF
 FRAMEWORK: NET451
 NUGET
   remote: https://www.nuget.org/api/v2
-    Cake (0.15.2)
-    GitVersion.CommandLine (3.6.2)
+    Cake (0.13)
+    GitVersion.CommandLine (3.5.4)
     ilmerge (2.14.1208)
     NuGet.CommandLine (3.4.3)
     NUnit.ConsoleRunner (3.4.1)
@@ -665,166 +85,5 @@
       Moq (>= 4.1.1308.2120)
     FluentAssertions (4.2.1)
     Helpz (0.1.8) - framework: >= net451
-    Microsoft.NETCore.Platforms (1.0.1) - framework: dnxcore50
-    Microsoft.NETCore.Targets (1.0.1) - framework: dnxcore50
     Moq (4.2.1510.2205)
-<<<<<<< HEAD
-    NUnit (2.6.4)
-    OpenCover (4.6.519)
-    System.Collections (4.0.11) - framework: dnxcore50
-      Microsoft.NETCore.Platforms (>= 1.0.1) - framework: dnxcore50, netstandard10, >= netstandard13
-      Microsoft.NETCore.Targets (>= 1.0.1) - framework: dnxcore50, netstandard10, >= netstandard13
-      System.Runtime (>= 4.1) - framework: dnxcore50, netstandard10, >= netstandard13
-    System.Diagnostics.Contracts (4.0.1) - framework: dnxcore50
-      System.Runtime (>= 4.1) - framework: dnxcore50, >= netstandard10
-    System.Diagnostics.Debug (4.0.11) - framework: dnxcore50
-      Microsoft.NETCore.Platforms (>= 1.0.1) - framework: dnxcore50, netstandard10, >= netstandard13
-      Microsoft.NETCore.Targets (>= 1.0.1) - framework: dnxcore50, netstandard10, >= netstandard13
-      System.Runtime (>= 4.1) - framework: dnxcore50, netstandard10, >= netstandard13
-    System.Diagnostics.Tools (4.0.1) - framework: dnxcore50
-      Microsoft.NETCore.Platforms (>= 1.0.1) - framework: dnxcore50, >= netstandard10
-      Microsoft.NETCore.Targets (>= 1.0.1) - framework: dnxcore50, >= netstandard10
-      System.Runtime (>= 4.1) - framework: dnxcore50, >= netstandard10
-    System.Globalization (4.0.11) - framework: dnxcore50
-      Microsoft.NETCore.Platforms (>= 1.0.1) - framework: dnxcore50, netstandard10, >= netstandard13
-      Microsoft.NETCore.Targets (>= 1.0.1) - framework: dnxcore50, netstandard10, >= netstandard13
-      System.Runtime (>= 4.1) - framework: dnxcore50, netstandard10, >= netstandard13
-    System.IO (4.1) - framework: dnxcore50
-      Microsoft.NETCore.Platforms (>= 1.0.1) - framework: dnxcore50, netstandard10, netstandard13, >= netstandard15
-      Microsoft.NETCore.Targets (>= 1.0.1) - framework: dnxcore50, netstandard10, netstandard13, >= netstandard15
-      System.Runtime (>= 4.1) - framework: dnxcore50, netstandard10, netstandard13, >= netstandard15
-      System.Text.Encoding (>= 4.0.11) - framework: dnxcore50, netstandard10, netstandard13, >= netstandard15
-      System.Threading.Tasks (>= 4.0.11) - framework: dnxcore50, netstandard10, netstandard13, >= netstandard15
-    System.IO.FileSystem (4.0.1) - framework: dnxcore50
-    System.IO.FileSystem.Primitives (4.0.1) - framework: dnxcore50
-    System.Linq (4.1) - framework: dnxcore50
-      System.Collections (>= 4.0.11) - framework: dnxcore50, netstandard10, >= netstandard16
-      System.Diagnostics.Debug (>= 4.0.11) - framework: dnxcore50, >= netstandard16
-      System.Resources.ResourceManager (>= 4.0.1) - framework: dnxcore50, >= netstandard16
-      System.Runtime (>= 4.1) - framework: dnxcore50, netstandard10, >= netstandard16
-      System.Runtime.Extensions (>= 4.1) - framework: dnxcore50, >= netstandard16
-    System.Linq.Expressions (4.1) - framework: dnxcore50
-      System.Collections (>= 4.0.11) - framework: dnxcore50, >= netstandard16
-      System.Diagnostics.Debug (>= 4.0.11) - framework: dnxcore50, >= netstandard16
-      System.Globalization (>= 4.0.11) - framework: dnxcore50, >= netstandard16
-      System.IO (>= 4.1) - framework: dnxcore50, >= netstandard16
-      System.Linq (>= 4.1) - framework: dnxcore50, >= netstandard16
-      System.Reflection (>= 4.1) - framework: dnxcore50, netstandard10, netstandard13, >= netstandard16
-      System.Reflection.Emit.ILGeneration (>= 4.0.1) - framework: dnxcore50, >= netstandard16
-      System.Reflection.Emit.Lightweight (>= 4.0.1) - framework: dnxcore50, >= netstandard16
-      System.Reflection.Extensions (>= 4.0.1) - framework: dnxcore50, >= netstandard16
-      System.Reflection.Primitives (>= 4.0.1) - framework: dnxcore50, >= netstandard16
-      System.Reflection.TypeExtensions (>= 4.1) - framework: dnxcore50, >= netstandard16
-      System.Resources.ResourceManager (>= 4.0.1) - framework: dnxcore50, >= netstandard16
-      System.Runtime (>= 4.1) - framework: dnxcore50, netstandard10, netstandard13, >= netstandard16
-      System.Runtime.Extensions (>= 4.1) - framework: dnxcore50, >= netstandard16
-      System.Threading (>= 4.0.11) - framework: dnxcore50, >= netstandard16
-    System.ObjectModel (4.0.12) - framework: dnxcore50
-      System.Collections (>= 4.0.11) - framework: dnxcore50, >= netstandard13
-      System.Diagnostics.Debug (>= 4.0.11) - framework: dnxcore50, >= netstandard13
-      System.Resources.ResourceManager (>= 4.0.1) - framework: dnxcore50, >= netstandard13
-      System.Runtime (>= 4.1) - framework: dnxcore50, netstandard10, >= netstandard13
-      System.Threading (>= 4.0.11) - framework: dnxcore50, >= netstandard13
-    System.Reflection (4.1) - framework: dnxcore50
-      Microsoft.NETCore.Platforms (>= 1.0.1) - framework: dnxcore50, netstandard10, netstandard13, >= netstandard15
-      Microsoft.NETCore.Targets (>= 1.0.1) - framework: dnxcore50, netstandard10, netstandard13, >= netstandard15
-      System.IO (>= 4.1) - framework: dnxcore50, netstandard10, netstandard13, >= netstandard15
-      System.Reflection.Primitives (>= 4.0.1) - framework: dnxcore50, netstandard10, netstandard13, >= netstandard15
-      System.Runtime (>= 4.1) - framework: dnxcore50, netstandard10, netstandard13, >= netstandard15
-    System.Reflection.Emit.ILGeneration (4.0.1) - framework: dnxcore50
-    System.Reflection.Emit.Lightweight (4.0.1) - framework: dnxcore50
-    System.Reflection.Extensions (4.0.1) - framework: dnxcore50
-      Microsoft.NETCore.Platforms (>= 1.0.1) - framework: dnxcore50, >= netstandard10
-      Microsoft.NETCore.Targets (>= 1.0.1) - framework: dnxcore50, >= netstandard10
-      System.Reflection (>= 4.1) - framework: dnxcore50, >= netstandard10
-      System.Runtime (>= 4.1) - framework: dnxcore50, >= netstandard10
-    System.Reflection.Primitives (4.0.1) - framework: dnxcore50
-      Microsoft.NETCore.Platforms (>= 1.0.1) - framework: dnxcore50, >= netstandard10
-      Microsoft.NETCore.Targets (>= 1.0.1) - framework: dnxcore50, >= netstandard10
-      System.Runtime (>= 4.1) - framework: dnxcore50, >= netstandard10
-    System.Reflection.TypeExtensions (4.1) - framework: dnxcore50
-      System.Diagnostics.Contracts (>= 4.0.1) - framework: dnxcore50
-      System.Diagnostics.Debug (>= 4.0.11) - framework: dnxcore50
-      System.Linq (>= 4.1) - framework: dnxcore50
-      System.Reflection (>= 4.1) - framework: >= net462, dnxcore50, netstandard13, >= netstandard15
-      System.Reflection.Primitives (>= 4.0.1) - framework: dnxcore50
-      System.Resources.ResourceManager (>= 4.0.1) - framework: dnxcore50
-      System.Runtime (>= 4.1) - framework: dnxcore50, netstandard13, >= netstandard15
-      System.Runtime.Extensions (>= 4.1) - framework: dnxcore50
-    System.Resources.ResourceManager (4.0.1) - framework: dnxcore50
-      Microsoft.NETCore.Platforms (>= 1.0.1) - framework: dnxcore50, >= netstandard10
-      Microsoft.NETCore.Targets (>= 1.0.1) - framework: dnxcore50, >= netstandard10
-      System.Globalization (>= 4.0.11) - framework: dnxcore50, >= netstandard10
-      System.Reflection (>= 4.1) - framework: dnxcore50, >= netstandard10
-      System.Runtime (>= 4.1) - framework: dnxcore50, >= netstandard10
-    System.Runtime (4.1) - framework: dnxcore50
-      Microsoft.NETCore.Platforms (>= 1.0.1) - framework: dnxcore50, netstandard10, netstandard12, netstandard13, >= netstandard15
-      Microsoft.NETCore.Targets (>= 1.0.1) - framework: dnxcore50, netstandard10, netstandard12, netstandard13, >= netstandard15
-    System.Runtime.Extensions (4.1) - framework: dnxcore50
-      Microsoft.NETCore.Platforms (>= 1.0.1) - framework: dnxcore50, netstandard10, netstandard13, >= netstandard15
-      Microsoft.NETCore.Targets (>= 1.0.1) - framework: dnxcore50, netstandard10, netstandard13, >= netstandard15
-      System.Runtime (>= 4.1) - framework: dnxcore50, netstandard10, netstandard13, >= netstandard15
-    System.Runtime.Handles (4.0.1) - framework: dnxcore50
-    System.Runtime.InteropServices (4.1) - framework: dnxcore50
-      Microsoft.NETCore.Platforms (>= 1.0.1) - framework: dnxcore50, netstandard11, netstandard12, netstandard13, >= netstandard15
-      Microsoft.NETCore.Targets (>= 1.0.1) - framework: dnxcore50, netstandard11, netstandard12, netstandard13, >= netstandard15
-      System.Reflection (>= 4.1) - framework: dnxcore50, netstandard11, netstandard12, netstandard13, >= netstandard15
-      System.Reflection.Primitives (>= 4.0.1) - framework: dnxcore50, netstandard11, netstandard12, netstandard13, >= netstandard15
-      System.Runtime (>= 4.1) - framework: >= net462, dnxcore50, netstandard11, netstandard12, netstandard13, >= netstandard15
-      System.Runtime.Handles (>= 4.0.1) - framework: dnxcore50, netstandard13, >= netstandard15
-    System.Text.Encoding (4.0.11) - framework: dnxcore50
-      Microsoft.NETCore.Platforms (>= 1.0.1) - framework: dnxcore50, netstandard10, >= netstandard13
-      Microsoft.NETCore.Targets (>= 1.0.1) - framework: dnxcore50, netstandard10, >= netstandard13
-      System.Runtime (>= 4.1) - framework: dnxcore50, netstandard10, >= netstandard13
-    System.Text.Encoding.Extensions (4.0.11) - framework: dnxcore50
-      Microsoft.NETCore.Platforms (>= 1.0.1) - framework: dnxcore50, netstandard10, >= netstandard13
-      Microsoft.NETCore.Targets (>= 1.0.1) - framework: dnxcore50, netstandard10, >= netstandard13
-      System.Runtime (>= 4.1) - framework: dnxcore50, netstandard10, >= netstandard13
-      System.Text.Encoding (>= 4.0.11) - framework: dnxcore50, netstandard10, >= netstandard13
-    System.Text.RegularExpressions (4.1) - framework: dnxcore50
-      System.Collections (>= 4.0.11) - framework: dnxcore50, >= netstandard16
-      System.Globalization (>= 4.0.11) - framework: dnxcore50, >= netstandard16
-      System.Resources.ResourceManager (>= 4.0.1) - framework: dnxcore50, >= netstandard16
-      System.Runtime (>= 4.1) - framework: dnxcore50, netstandard10, netstandard13, >= netstandard16
-      System.Runtime.Extensions (>= 4.1) - framework: dnxcore50, >= netstandard16
-      System.Threading (>= 4.0.11) - framework: dnxcore50, >= netstandard16
-    System.Threading (4.0.11) - framework: dnxcore50
-      System.Runtime (>= 4.1) - framework: dnxcore50, netstandard10, >= netstandard13
-      System.Threading.Tasks (>= 4.0.11) - framework: dnxcore50, netstandard10, >= netstandard13
-    System.Threading.Tasks (4.0.11) - framework: dnxcore50
-      Microsoft.NETCore.Platforms (>= 1.0.1) - framework: dnxcore50, netstandard10, >= netstandard13
-      Microsoft.NETCore.Targets (>= 1.0.1) - framework: dnxcore50, netstandard10, >= netstandard13
-      System.Runtime (>= 4.1) - framework: dnxcore50, netstandard10, >= netstandard13
-    System.Threading.Tasks.Extensions (4.0) - framework: dnxcore50
-    System.Xml.ReaderWriter (4.0.11) - framework: dnxcore50
-      System.Collections (>= 4.0.11) - framework: dnxcore50, >= netstandard13
-      System.Diagnostics.Debug (>= 4.0.11) - framework: dnxcore50, >= netstandard13
-      System.Globalization (>= 4.0.11) - framework: dnxcore50, >= netstandard13
-      System.IO (>= 4.1) - framework: dnxcore50, netstandard10, >= netstandard13
-      System.IO.FileSystem (>= 4.0.1) - framework: dnxcore50, >= netstandard13
-      System.IO.FileSystem.Primitives (>= 4.0.1) - framework: dnxcore50, >= netstandard13
-      System.Resources.ResourceManager (>= 4.0.1) - framework: dnxcore50, >= netstandard13
-      System.Runtime (>= 4.1) - framework: dnxcore50, netstandard10, >= netstandard13
-      System.Runtime.Extensions (>= 4.1) - framework: dnxcore50, >= netstandard13
-      System.Runtime.InteropServices (>= 4.1) - framework: dnxcore50, >= netstandard13
-      System.Text.Encoding (>= 4.0.11) - framework: dnxcore50, netstandard10, >= netstandard13
-      System.Text.Encoding.Extensions (>= 4.0.11) - framework: dnxcore50, >= netstandard13
-      System.Text.RegularExpressions (>= 4.1) - framework: dnxcore50, >= netstandard13
-      System.Threading.Tasks (>= 4.0.11) - framework: dnxcore50, netstandard10, >= netstandard13
-      System.Threading.Tasks.Extensions (>= 4.0) - framework: dnxcore50, >= netstandard13
-    System.Xml.XDocument (4.0.11) - framework: dnxcore50
-      System.Collections (>= 4.0.11) - framework: dnxcore50, >= netstandard13
-      System.Diagnostics.Debug (>= 4.0.11) - framework: dnxcore50, >= netstandard13
-      System.Diagnostics.Tools (>= 4.0.1) - framework: dnxcore50, >= netstandard13
-      System.Globalization (>= 4.0.11) - framework: dnxcore50, >= netstandard13
-      System.IO (>= 4.1) - framework: dnxcore50, netstandard10, >= netstandard13
-      System.Reflection (>= 4.1) - framework: dnxcore50, >= netstandard13
-      System.Resources.ResourceManager (>= 4.0.1) - framework: dnxcore50, >= netstandard13
-      System.Runtime (>= 4.1) - framework: dnxcore50, netstandard10, >= netstandard13
-      System.Runtime.Extensions (>= 4.1) - framework: dnxcore50, >= netstandard13
-      System.Text.Encoding (>= 4.0.11) - framework: dnxcore50, >= netstandard13
-      System.Threading (>= 4.0.11) - framework: dnxcore50, >= netstandard13
-      System.Xml.ReaderWriter (>= 4.0.11) - framework: dnxcore50, netstandard10, >= netstandard13
-=======
-    NUnit (3.4.1)
->>>>>>> c70a4b02
+    NUnit (3.4.1)