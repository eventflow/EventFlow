name: docs 

on:
  push:
    branches:
      - develop-v1

jobs:
  deploy:
    runs-on: ubuntu-latest
    permissions:
      contents: write
    steps:
<<<<<<< HEAD
      - uses: actions/checkout@v2

      - uses: actions/setup-python@v2
=======
      - uses: actions/checkout@v3
      - uses: actions/setup-python@v4
>>>>>>> b75a3b46
        with:
          python-version: 3.x

      - run: pip install -r requirements.txt

      - run: mkdocs gh-deploy --force
        env:
          GITHUB_TOKEN: ${{ secrets.GITHUB_TOKEN }}<|MERGE_RESOLUTION|>--- conflicted
+++ resolved
@@ -11,14 +11,8 @@
     permissions:
       contents: write
     steps:
-<<<<<<< HEAD
-      - uses: actions/checkout@v2
-
-      - uses: actions/setup-python@v2
-=======
       - uses: actions/checkout@v3
       - uses: actions/setup-python@v4
->>>>>>> b75a3b46
         with:
           python-version: 3.x
 
