--- conflicted
+++ resolved
@@ -34,14 +34,6 @@
             IJobRunner jobRunner)
         {
             _jobRunner = jobRunner;
-<<<<<<< HEAD
-=======
-        }
-
-        public Task ExecuteAsync(string displayName, string jobName, int version, string job)
-        {
-            return _jobRunner.ExecuteAsync(jobName, version, job, CancellationToken.None);
->>>>>>> 7491fa2d
         }
 
         public Task ExecuteAsync(string jobName, int version, string job)
