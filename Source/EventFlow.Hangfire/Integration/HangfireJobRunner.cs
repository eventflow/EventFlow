﻿// The MIT License (MIT)
// 
// Copyright (c) 2015-2018 Rasmus Mikkelsen
// Copyright (c) 2015-2018 eBay Software Foundation
// https://github.com/eventflow/EventFlow
// 
// Permission is hereby granted, free of charge, to any person obtaining a copy of
// this software and associated documentation files (the "Software"), to deal in
// the Software without restriction, including without limitation the rights to
// use, copy, modify, merge, publish, distribute, sublicense, and/or sell copies of
// the Software, and to permit persons to whom the Software is furnished to do so,
// subject to the following conditions:
// 
// The above copyright notice and this permission notice shall be included in all
// copies or substantial portions of the Software.
// 
// THE SOFTWARE IS PROVIDED "AS IS", WITHOUT WARRANTY OF ANY KIND, EXPRESS OR
// IMPLIED, INCLUDING BUT NOT LIMITED TO THE WARRANTIES OF MERCHANTABILITY, FITNESS
// FOR A PARTICULAR PURPOSE AND NONINFRINGEMENT. IN NO EVENT SHALL THE AUTHORS OR
// COPYRIGHT HOLDERS BE LIABLE FOR ANY CLAIM, DAMAGES OR OTHER LIABILITY, WHETHER
// IN AN ACTION OF CONTRACT, TORT OR OTHERWISE, ARISING FROM, OUT OF OR IN
// CONNECTION WITH THE SOFTWARE OR THE USE OR OTHER DEALINGS IN THE SOFTWARE.

using System.Threading;
using System.Threading.Tasks;
using EventFlow.Jobs;

namespace EventFlow.Hangfire.Integration
{
    public class HangfireJobRunner : IHangfireJobRunner
    {
        private readonly IJobRunner _jobRunner;

        public HangfireJobRunner(
            IJobRunner jobRunner)
        {
            _jobRunner = jobRunner;
        }

        public Task ExecuteAsync(string displayName, string jobName, int version, string job)
        {
<<<<<<< HEAD
#pragma warning disable 618
            // TODO: Figure out how to solve this
            _jobRunner.Execute(jobName, version, job);
#pragma warning restore 618
=======
            return _jobRunner.ExecuteAsync(jobName, version, job, CancellationToken.None);
>>>>>>> b1880a2a
        }
    }
}<|MERGE_RESOLUTION|>--- conflicted
+++ resolved
@@ -39,14 +39,7 @@
 
         public Task ExecuteAsync(string displayName, string jobName, int version, string job)
         {
-<<<<<<< HEAD
-#pragma warning disable 618
-            // TODO: Figure out how to solve this
-            _jobRunner.Execute(jobName, version, job);
-#pragma warning restore 618
-=======
             return _jobRunner.ExecuteAsync(jobName, version, job, CancellationToken.None);
->>>>>>> b1880a2a
         }
     }
 }