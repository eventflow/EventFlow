﻿<?xml version="1.0" encoding="utf-8"?>
<Project ToolsVersion="12.0" DefaultTargets="Build" xmlns="http://schemas.microsoft.com/developer/msbuild/2003">
  <Import Project="$(MSBuildExtensionsPath)\$(MSBuildToolsVersion)\Microsoft.Common.props" Condition="Exists('$(MSBuildExtensionsPath)\$(MSBuildToolsVersion)\Microsoft.Common.props')" />
  <PropertyGroup>
    <Configuration Condition=" '$(Configuration)' == '' ">Debug</Configuration>
    <Platform Condition=" '$(Platform)' == '' ">AnyCPU</Platform>
    <ProjectGuid>{BC4F0E41-6659-4D6D-9D25-1558CBA1649B}</ProjectGuid>
    <OutputType>Library</OutputType>
    <AppDesignerFolder>Properties</AppDesignerFolder>
    <RootNamespace>EventFlow.EventStores.EventStore.Tests</RootNamespace>
    <AssemblyName>EventFlow.EventStores.EventStore.Tests</AssemblyName>
    <TargetFrameworkVersion>v4.5.1</TargetFrameworkVersion>
    <FileAlignment>512</FileAlignment>
  </PropertyGroup>
  <PropertyGroup Condition=" '$(Configuration)|$(Platform)' == 'Debug|AnyCPU' ">
    <DebugSymbols>true</DebugSymbols>
    <DebugType>full</DebugType>
    <Optimize>false</Optimize>
    <OutputPath>bin\Debug\</OutputPath>
    <DefineConstants>DEBUG;TRACE</DefineConstants>
    <ErrorReport>prompt</ErrorReport>
    <WarningLevel>4</WarningLevel>
    <TreatWarningsAsErrors>true</TreatWarningsAsErrors>
  </PropertyGroup>
  <PropertyGroup Condition=" '$(Configuration)|$(Platform)' == 'Release|AnyCPU' ">
    <DebugType>pdbonly</DebugType>
    <Optimize>true</Optimize>
    <OutputPath>bin\Release\</OutputPath>
    <DefineConstants>TRACE</DefineConstants>
    <ErrorReport>prompt</ErrorReport>
    <WarningLevel>4</WarningLevel>
    <TreatWarningsAsErrors>true</TreatWarningsAsErrors>
  </PropertyGroup>
  <ItemGroup>
    <Reference Include="System" />
    <Reference Include="System.Core" />
    <Reference Include="System.IO.Compression" />
    <Reference Include="System.IO.Compression.FileSystem" />
    <Reference Include="System.Net.Http" />
    <Reference Include="System.Xml.Linq" />
    <Reference Include="System.Data.DataSetExtensions" />
    <Reference Include="Microsoft.CSharp" />
    <Reference Include="System.Data" />
    <Reference Include="System.Xml" />
  </ItemGroup>
  <ItemGroup>
    <Compile Include="EventStoreRunner.cs" />
    <Compile Include="IntegrationTests\EventStoreEventStoreTests.cs" />
    <Compile Include="Properties\AssemblyInfo.cs" />
  </ItemGroup>
  <ItemGroup>
    <ProjectReference Include="..\EventFlow.EventStores.EventStore\EventFlow.EventStores.EventStore.csproj">
      <Project>{e42a253d-2011-4799-b55d-1d0c61e171c2}</Project>
      <Name>EventFlow.EventStores.EventStore</Name>
    </ProjectReference>
    <ProjectReference Include="..\EventFlow.TestHelpers\EventFlow.TestHelpers.csproj">
      <Project>{571d291c-5e4c-43af-855f-7c4e2f318f4c}</Project>
      <Name>EventFlow.TestHelpers</Name>
    </ProjectReference>
    <ProjectReference Include="..\EventFlow\EventFlow.csproj">
      <Project>{11131251-778d-4d2e-bdd1-4844a789bca9}</Project>
      <Name>EventFlow</Name>
    </ProjectReference>
  </ItemGroup>
  <ItemGroup>
    <None Include="app.config" />
    <None Include="paket.references" />
  </ItemGroup>
  <Import Project="$(MSBuildToolsPath)\Microsoft.CSharp.targets" />
  <UsingTask TaskName="CopyRuntimeDependencies" AssemblyFile="..\..\.paket\paket.exe" />
  <Target Name="AfterBuild">
    <CopyRuntimeDependencies OutputPath="$(OutputPath)" ProjectsWithRuntimeLibs="Test#System.Collections;Test#System.Diagnostics.Contracts;Test#System.Diagnostics.Debug;Test#System.Globalization;Test#System.IO;Test#System.Linq.Expressions;Test#System.Private.Uri;Test#System.Reflection;Test#System.Reflection.Extensions;Test#System.Reflection.Primitives;Test#System.Reflection.TypeExtensions;Test#System.Resources.ResourceManager;Test#System.Runtime;Test#System.Runtime.Extensions;Test#System.Runtime.Handles;Test#System.Runtime.InteropServices;Test#System.Runtime.WindowsRuntime;Test#System.Text.Encoding;Test#System.Text.Encoding.Extensions;Test#System.Threading;Test#System.Threading.Tasks" />
  </Target>
  <!-- To modify your build process, add your task inside one of the targets below and uncomment it. 
       Other similar extension points exist, see Microsoft.Common.targets.
  <Target Name="BeforeBuild">
  </Target>
  <Target Name="AfterBuild">
  </Target>
  -->
  <Import Project="..\..\.paket\paket.targets" />
  <Choose>
    <When Condition="($(TargetFrameworkIdentifier) == '.NETStandard' And ($(TargetFrameworkVersion) == 'v1.0' Or $(TargetFrameworkVersion) == 'v1.1' Or $(TargetFrameworkVersion) == 'v1.2' Or $(TargetFrameworkVersion) == 'v1.3' Or $(TargetFrameworkVersion) == 'v1.4' Or $(TargetFrameworkVersion) == 'v1.5')) Or ($(TargetFrameworkIdentifier) == '.NETFramework' And ($(TargetFrameworkVersion) == 'v4.0' Or $(TargetFrameworkVersion) == 'v4.5' Or $(TargetFrameworkVersion) == 'v4.5.1' Or $(TargetFrameworkVersion) == 'v4.5.2' Or $(TargetFrameworkVersion) == 'v4.5.3' Or $(TargetFrameworkVersion) == 'v4.6' Or $(TargetFrameworkVersion) == 'v4.6.1' Or $(TargetFrameworkVersion) == 'v4.6.2'))">
      <ItemGroup>
        <Reference Include="EventStore.ClientAPI">
          <HintPath>..\..\packages\EventStore.Client\lib\net40\EventStore.ClientAPI.dll</HintPath>
          <Private>True</Private>
          <Paket>True</Paket>
        </Reference>
      </ItemGroup>
    </When>
  </Choose>
  <Choose>
    <When Condition="$(TargetFrameworkIdentifier) == '.NETFramework' And $(TargetFrameworkVersion) == 'v3.5'">
      <ItemGroup>
        <Reference Include="Newtonsoft.Json">
          <HintPath>..\..\packages\Newtonsoft.Json\lib\net35\Newtonsoft.Json.dll</HintPath>
          <Private>True</Private>
          <Paket>True</Paket>
        </Reference>
      </ItemGroup>
    </When>
    <When Condition="$(TargetFrameworkIdentifier) == '.NETFramework' And ($(TargetFrameworkVersion) == 'v2.0' Or $(TargetFrameworkVersion) == 'v3.0')">
      <ItemGroup>
        <Reference Include="Newtonsoft.Json">
          <HintPath>..\..\packages\Newtonsoft.Json\lib\net20\Newtonsoft.Json.dll</HintPath>
          <Private>True</Private>
          <Paket>True</Paket>
        </Reference>
      </ItemGroup>
    </When>
    <When Condition="($(TargetFrameworkIdentifier) == '.NETStandard' And $(TargetFrameworkVersion) == 'v1.0') Or ($(TargetFrameworkIdentifier) == '.NETFramework' And ($(TargetFrameworkVersion) == 'v4.0'))">
      <ItemGroup>
        <Reference Include="Newtonsoft.Json">
          <HintPath>..\..\packages\Newtonsoft.Json\lib\net40\Newtonsoft.Json.dll</HintPath>
          <Private>True</Private>
          <Paket>True</Paket>
        </Reference>
      </ItemGroup>
    </When>
    <When Condition="($(TargetFrameworkIdentifier) == '.NETStandard' And ($(TargetFrameworkVersion) == 'v1.1' Or $(TargetFrameworkVersion) == 'v1.2' Or $(TargetFrameworkVersion) == 'v1.3' Or $(TargetFrameworkVersion) == 'v1.4' Or $(TargetFrameworkVersion) == 'v1.5')) Or ($(TargetFrameworkIdentifier) == '.NETFramework' And ($(TargetFrameworkVersion) == 'v4.5' Or $(TargetFrameworkVersion) == 'v4.5.1' Or $(TargetFrameworkVersion) == 'v4.5.2' Or $(TargetFrameworkVersion) == 'v4.5.3' Or $(TargetFrameworkVersion) == 'v4.6' Or $(TargetFrameworkVersion) == 'v4.6.1' Or $(TargetFrameworkVersion) == 'v4.6.2'))">
      <ItemGroup>
        <Reference Include="Newtonsoft.Json">
          <HintPath>..\..\packages\Newtonsoft.Json\lib\net45\Newtonsoft.Json.dll</HintPath>
          <Private>True</Private>
          <Paket>True</Paket>
        </Reference>
      </ItemGroup>
    </When>
    <When Condition="($(TargetFrameworkIdentifier) == 'MonoAndroid') Or ($(TargetFrameworkIdentifier) == 'MonoTouch') Or ($(TargetFrameworkIdentifier) == 'Xamarin.iOS') Or ($(TargetFrameworkIdentifier) == 'Xamarin.Mac') Or ($(TargetFrameworkProfile) == 'Profile7') Or ($(TargetFrameworkProfile) == 'Profile44') Or ($(TargetFrameworkProfile) == 'Profile49') Or ($(TargetFrameworkProfile) == 'Profile78') Or ($(TargetFrameworkProfile) == 'Profile111') Or ($(TargetFrameworkProfile) == 'Profile151') Or ($(TargetFrameworkProfile) == 'Profile259')">
      <ItemGroup>
        <Reference Include="Newtonsoft.Json">
          <HintPath>..\..\packages\Newtonsoft.Json\lib\portable-net45+wp80+win8+wpa81+dnxcore50\Newtonsoft.Json.dll</HintPath>
          <Private>True</Private>
          <Paket>True</Paket>
        </Reference>
      </ItemGroup>
    </When>
    <When Condition="($(TargetFrameworkIdentifier) == 'WindowsPhoneApp') Or ($(TargetFrameworkIdentifier) == '.NETCore') Or ($(TargetFrameworkIdentifier) == 'Silverlight' And $(TargetFrameworkVersion) == 'v5.0') Or ($(TargetFrameworkIdentifier) == 'WindowsPhone' And ($(TargetFrameworkVersion) == 'v8.0' Or $(TargetFrameworkVersion) == 'v8.1')) Or ($(TargetFrameworkProfile) == 'Profile5') Or ($(TargetFrameworkProfile) == 'Profile6') Or ($(TargetFrameworkProfile) == 'Profile14') Or ($(TargetFrameworkProfile) == 'Profile19') Or ($(TargetFrameworkProfile) == 'Profile24') Or ($(TargetFrameworkProfile) == 'Profile31') Or ($(TargetFrameworkProfile) == 'Profile32') Or ($(TargetFrameworkProfile) == 'Profile37') Or ($(TargetFrameworkProfile) == 'Profile42') Or ($(TargetFrameworkProfile) == 'Profile47') Or ($(TargetFrameworkProfile) == 'Profile84') Or ($(TargetFrameworkProfile) == 'Profile92') Or ($(TargetFrameworkProfile) == 'Profile102') Or ($(TargetFrameworkProfile) == 'Profile136') Or ($(TargetFrameworkProfile) == 'Profile147') Or ($(TargetFrameworkProfile) == 'Profile157') Or ($(TargetFrameworkProfile) == 'Profile158') Or ($(TargetFrameworkProfile) == 'Profile225') Or ($(TargetFrameworkProfile) == 'Profile240') Or ($(TargetFrameworkProfile) == 'Profile255') Or ($(TargetFrameworkProfile) == 'Profile328') Or ($(TargetFrameworkProfile) == 'Profile336') Or ($(TargetFrameworkProfile) == 'Profile344')">
      <ItemGroup>
        <Reference Include="Newtonsoft.Json">
          <HintPath>..\..\packages\Newtonsoft.Json\lib\portable-net40+sl5+wp80+win8+wpa81\Newtonsoft.Json.dll</HintPath>
          <Private>True</Private>
          <Paket>True</Paket>
        </Reference>
      </ItemGroup>
    </When>
  </Choose>
  <Choose>
    <When Condition="($(TargetFrameworkIdentifier) == '.NETStandard' And ($(TargetFrameworkVersion) == 'v1.0' Or $(TargetFrameworkVersion) == 'v1.1' Or $(TargetFrameworkVersion) == 'v1.2' Or $(TargetFrameworkVersion) == 'v1.3' Or $(TargetFrameworkVersion) == 'v1.4' Or $(TargetFrameworkVersion) == 'v1.5')) Or ($(TargetFrameworkIdentifier) == '.NETFramework' And ($(TargetFrameworkVersion) == 'v4.0' Or $(TargetFrameworkVersion) == 'v4.5' Or $(TargetFrameworkVersion) == 'v4.5.1' Or $(TargetFrameworkVersion) == 'v4.5.2' Or $(TargetFrameworkVersion) == 'v4.5.3' Or $(TargetFrameworkVersion) == 'v4.6' Or $(TargetFrameworkVersion) == 'v4.6.1' Or $(TargetFrameworkVersion) == 'v4.6.2'))">
      <ItemGroup>
        <Reference Include="Ploeh.AutoFixture">
          <HintPath>..\..\packages\test\AutoFixture\lib\net40\Ploeh.AutoFixture.dll</HintPath>
          <Private>True</Private>
          <Paket>True</Paket>
        </Reference>
      </ItemGroup>
    </When>
  </Choose>
  <Choose>
    <When Condition="($(TargetFrameworkIdentifier) == '.NETStandard' And ($(TargetFrameworkVersion) == 'v1.0' Or $(TargetFrameworkVersion) == 'v1.1' Or $(TargetFrameworkVersion) == 'v1.2' Or $(TargetFrameworkVersion) == 'v1.3' Or $(TargetFrameworkVersion) == 'v1.4' Or $(TargetFrameworkVersion) == 'v1.5')) Or ($(TargetFrameworkIdentifier) == '.NETFramework' And ($(TargetFrameworkVersion) == 'v4.0' Or $(TargetFrameworkVersion) == 'v4.5' Or $(TargetFrameworkVersion) == 'v4.5.1' Or $(TargetFrameworkVersion) == 'v4.5.2' Or $(TargetFrameworkVersion) == 'v4.5.3' Or $(TargetFrameworkVersion) == 'v4.6' Or $(TargetFrameworkVersion) == 'v4.6.1' Or $(TargetFrameworkVersion) == 'v4.6.2'))">
      <ItemGroup>
        <Reference Include="Ploeh.AutoFixture.AutoMoq">
          <HintPath>..\..\packages\test\AutoFixture.AutoMoq\lib\net40\Ploeh.AutoFixture.AutoMoq.dll</HintPath>
          <Private>True</Private>
          <Paket>True</Paket>
        </Reference>
      </ItemGroup>
    </When>
  </Choose>
  <Choose>
    <When Condition="$(TargetFrameworkIdentifier) == '.NETCore' And $(TargetFrameworkVersion) == 'v4.5.1'">
      <ItemGroup>
        <Reference Include="FluentAssertions.Core">
          <HintPath>..\..\packages\test\FluentAssertions\lib\win81\FluentAssertions.Core.dll</HintPath>
          <Private>True</Private>
          <Paket>True</Paket>
        </Reference>
        <Reference Include="FluentAssertions">
          <HintPath>..\..\packages\test\FluentAssertions\lib\win81\FluentAssertions.dll</HintPath>
          <Private>True</Private>
          <Paket>True</Paket>
        </Reference>
      </ItemGroup>
    </When>
    <When Condition="$(TargetFrameworkIdentifier) == 'MonoAndroid'">
      <ItemGroup>
        <Reference Include="FluentAssertions.Core">
          <HintPath>..\..\packages\test\FluentAssertions\lib\monoandroid\FluentAssertions.Core.dll</HintPath>
          <Private>True</Private>
          <Paket>True</Paket>
        </Reference>
      </ItemGroup>
    </When>
    <When Condition="$(TargetFrameworkIdentifier) == 'MonoTouch'">
      <ItemGroup>
        <Reference Include="FluentAssertions.Core">
          <HintPath>..\..\packages\test\FluentAssertions\lib\monotouch\FluentAssertions.Core.dll</HintPath>
          <Private>True</Private>
          <Paket>True</Paket>
        </Reference>
      </ItemGroup>
    </When>
    <When Condition="$(TargetFrameworkIdentifier) == 'Silverlight' And $(TargetFrameworkVersion) == 'v5.0'">
      <ItemGroup>
        <Reference Include="FluentAssertions.Core">
          <HintPath>..\..\packages\test\FluentAssertions\lib\sl5\FluentAssertions.Core.dll</HintPath>
          <Private>True</Private>
          <Paket>True</Paket>
        </Reference>
        <Reference Include="FluentAssertions">
          <HintPath>..\..\packages\test\FluentAssertions\lib\sl5\FluentAssertions.dll</HintPath>
          <Private>True</Private>
          <Paket>True</Paket>
        </Reference>
        <Reference Include="Microsoft.VisualStudio.QualityTools.UnitTesting.Silverlight">
          <HintPath>..\..\packages\test\FluentAssertions\lib\sl5\Microsoft.VisualStudio.QualityTools.UnitTesting.Silverlight.dll</HintPath>
          <Private>True</Private>
          <Paket>True</Paket>
        </Reference>
      </ItemGroup>
    </When>
    <When Condition="$(TargetFrameworkIdentifier) == 'WindowsPhone' And ($(TargetFrameworkVersion) == 'v8.0' Or $(TargetFrameworkVersion) == 'v8.1')">
      <ItemGroup>
        <Reference Include="FluentAssertions.Core">
          <HintPath>..\..\packages\test\FluentAssertions\lib\wp8\FluentAssertions.Core.dll</HintPath>
          <Private>True</Private>
          <Paket>True</Paket>
        </Reference>
        <Reference Include="FluentAssertions">
          <HintPath>..\..\packages\test\FluentAssertions\lib\wp8\FluentAssertions.dll</HintPath>
          <Private>True</Private>
          <Paket>True</Paket>
        </Reference>
      </ItemGroup>
    </When>
    <When Condition="$(TargetFrameworkIdentifier) == 'WindowsPhoneApp'">
      <ItemGroup>
        <Reference Include="FluentAssertions.Core">
          <HintPath>..\..\packages\test\FluentAssertions\lib\wpa81\FluentAssertions.Core.dll</HintPath>
          <Private>True</Private>
          <Paket>True</Paket>
        </Reference>
        <Reference Include="FluentAssertions">
          <HintPath>..\..\packages\test\FluentAssertions\lib\wpa81\FluentAssertions.dll</HintPath>
          <Private>True</Private>
          <Paket>True</Paket>
        </Reference>
      </ItemGroup>
    </When>
    <When Condition="$(TargetFrameworkIdentifier) == 'Xamarin.iOS'">
      <ItemGroup>
        <Reference Include="FluentAssertions.Core">
          <HintPath>..\..\packages\test\FluentAssertions\lib\xamarin.ios\FluentAssertions.Core.dll</HintPath>
          <Private>True</Private>
          <Paket>True</Paket>
        </Reference>
      </ItemGroup>
    </When>
    <When Condition="$(TargetFrameworkProfile) == 'Profile32'">
      <ItemGroup>
        <Reference Include="FluentAssertions.Core">
          <HintPath>..\..\packages\test\FluentAssertions\lib\portable-win81+wpa81\FluentAssertions.Core.dll</HintPath>
          <Private>True</Private>
          <Paket>True</Paket>
        </Reference>
        <Reference Include="FluentAssertions">
          <HintPath>..\..\packages\test\FluentAssertions\lib\portable-win81+wpa81\FluentAssertions.dll</HintPath>
          <Private>True</Private>
          <Paket>True</Paket>
        </Reference>
      </ItemGroup>
    </When>
    <When Condition="($(TargetFrameworkIdentifier) == '.NETCore' And $(TargetFrameworkVersion) == 'v4.5') Or ($(TargetFrameworkIdentifier) == 'Xamarin.Mac') Or ($(TargetFrameworkProfile) == 'Profile5') Or ($(TargetFrameworkProfile) == 'Profile6') Or ($(TargetFrameworkProfile) == 'Profile7') Or ($(TargetFrameworkProfile) == 'Profile14') Or ($(TargetFrameworkProfile) == 'Profile19') Or ($(TargetFrameworkProfile) == 'Profile24') Or ($(TargetFrameworkProfile) == 'Profile31') Or ($(TargetFrameworkProfile) == 'Profile37') Or ($(TargetFrameworkProfile) == 'Profile42') Or ($(TargetFrameworkProfile) == 'Profile44') Or ($(TargetFrameworkProfile) == 'Profile47') Or ($(TargetFrameworkProfile) == 'Profile49') Or ($(TargetFrameworkProfile) == 'Profile78') Or ($(TargetFrameworkProfile) == 'Profile84') Or ($(TargetFrameworkProfile) == 'Profile92') Or ($(TargetFrameworkProfile) == 'Profile102') Or ($(TargetFrameworkProfile) == 'Profile111') Or ($(TargetFrameworkProfile) == 'Profile136') Or ($(TargetFrameworkProfile) == 'Profile147') Or ($(TargetFrameworkProfile) == 'Profile151') Or ($(TargetFrameworkProfile) == 'Profile157') Or ($(TargetFrameworkProfile) == 'Profile158') Or ($(TargetFrameworkProfile) == 'Profile225') Or ($(TargetFrameworkProfile) == 'Profile240') Or ($(TargetFrameworkProfile) == 'Profile255') Or ($(TargetFrameworkProfile) == 'Profile259') Or ($(TargetFrameworkProfile) == 'Profile328') Or ($(TargetFrameworkProfile) == 'Profile336') Or ($(TargetFrameworkProfile) == 'Profile344')">
      <ItemGroup>
        <Reference Include="FluentAssertions.Core">
          <HintPath>..\..\packages\test\FluentAssertions\lib\portable-net40+sl5+win8+wp8+wpa81\FluentAssertions.Core.dll</HintPath>
          <Private>True</Private>
          <Paket>True</Paket>
        </Reference>
        <Reference Include="FluentAssertions">
          <HintPath>..\..\packages\test\FluentAssertions\lib\portable-net40+sl5+win8+wp8+wpa81\FluentAssertions.dll</HintPath>
          <Private>True</Private>
          <Paket>True</Paket>
        </Reference>
      </ItemGroup>
    </When>
    <When Condition="($(TargetFrameworkIdentifier) == '.NETStandard' And $(TargetFrameworkVersion) == 'v1.0') Or ($(TargetFrameworkIdentifier) == '.NETFramework' And ($(TargetFrameworkVersion) == 'v4.0'))">
      <ItemGroup>
        <Reference Include="FluentAssertions.Core">
          <HintPath>..\..\packages\test\FluentAssertions\lib\net40\FluentAssertions.Core.dll</HintPath>
          <Private>True</Private>
          <Paket>True</Paket>
        </Reference>
        <Reference Include="FluentAssertions">
          <HintPath>..\..\packages\test\FluentAssertions\lib\net40\FluentAssertions.dll</HintPath>
          <Private>True</Private>
          <Paket>True</Paket>
        </Reference>
      </ItemGroup>
    </When>
    <When Condition="($(TargetFrameworkIdentifier) == '.NETStandard' And ($(TargetFrameworkVersion) == 'v1.1' Or $(TargetFrameworkVersion) == 'v1.2' Or $(TargetFrameworkVersion) == 'v1.3' Or $(TargetFrameworkVersion) == 'v1.4' Or $(TargetFrameworkVersion) == 'v1.5')) Or ($(TargetFrameworkIdentifier) == '.NETFramework' And ($(TargetFrameworkVersion) == 'v4.5' Or $(TargetFrameworkVersion) == 'v4.5.1' Or $(TargetFrameworkVersion) == 'v4.5.2' Or $(TargetFrameworkVersion) == 'v4.5.3' Or $(TargetFrameworkVersion) == 'v4.6' Or $(TargetFrameworkVersion) == 'v4.6.1' Or $(TargetFrameworkVersion) == 'v4.6.2'))">
      <ItemGroup>
        <Reference Include="FluentAssertions.Core">
          <HintPath>..\..\packages\test\FluentAssertions\lib\net45\FluentAssertions.Core.dll</HintPath>
          <Private>True</Private>
          <Paket>True</Paket>
        </Reference>
        <Reference Include="FluentAssertions">
          <HintPath>..\..\packages\test\FluentAssertions\lib\net45\FluentAssertions.dll</HintPath>
          <Private>True</Private>
          <Paket>True</Paket>
        </Reference>
      </ItemGroup>
    </When>
  </Choose>
  <Choose>
    <When Condition="$(TargetFrameworkIdentifier) == '.NETFramework' And $(TargetFrameworkVersion) == 'v3.5'">
      <ItemGroup>
        <Reference Include="Moq">
          <HintPath>..\..\packages\test\Moq\lib\net35\Moq.dll</HintPath>
          <Private>True</Private>
          <Paket>True</Paket>
        </Reference>
      </ItemGroup>
    </When>
    <When Condition="$(TargetFrameworkIdentifier) == 'Silverlight' And $(TargetFrameworkVersion) == 'v5.0'">
      <ItemGroup>
        <Reference Include="Moq.Silverlight">
          <HintPath>..\..\packages\test\Moq\lib\sl5\Moq.Silverlight.dll</HintPath>
          <Private>True</Private>
          <Paket>True</Paket>
        </Reference>
      </ItemGroup>
    </When>
    <When Condition="($(TargetFrameworkIdentifier) == '.NETStandard' And ($(TargetFrameworkVersion) == 'v1.0' Or $(TargetFrameworkVersion) == 'v1.1' Or $(TargetFrameworkVersion) == 'v1.2' Or $(TargetFrameworkVersion) == 'v1.3' Or $(TargetFrameworkVersion) == 'v1.4' Or $(TargetFrameworkVersion) == 'v1.5')) Or ($(TargetFrameworkIdentifier) == '.NETFramework' And ($(TargetFrameworkVersion) == 'v4.0' Or $(TargetFrameworkVersion) == 'v4.5' Or $(TargetFrameworkVersion) == 'v4.5.1' Or $(TargetFrameworkVersion) == 'v4.5.2' Or $(TargetFrameworkVersion) == 'v4.5.3' Or $(TargetFrameworkVersion) == 'v4.6' Or $(TargetFrameworkVersion) == 'v4.6.1' Or $(TargetFrameworkVersion) == 'v4.6.2'))">
      <ItemGroup>
        <Reference Include="Moq">
          <HintPath>..\..\packages\test\Moq\lib\net40\Moq.dll</HintPath>
          <Private>True</Private>
          <Paket>True</Paket>
        </Reference>
      </ItemGroup>
    </When>
  </Choose>
<<<<<<< HEAD
  <Choose>
    <When Condition="$(TargetFrameworkIdentifier) == '.NETFramework' And $(TargetFrameworkVersion) == 'v3.5'">
      <ItemGroup>
        <Reference Include="nunit.framework">
          <HintPath>..\..\packages\test\NUnit\lib\net35\nunit.framework.dll</HintPath>
          <Private>True</Private>
          <Paket>True</Paket>
        </Reference>
      </ItemGroup>
    </When>
    <When Condition="$(TargetFrameworkIdentifier) == '.NETFramework' And ($(TargetFrameworkVersion) == 'v2.0' Or $(TargetFrameworkVersion) == 'v3.0')">
      <ItemGroup>
        <Reference Include="nunit.framework">
          <HintPath>..\..\packages\test\NUnit\lib\net20\nunit.framework.dll</HintPath>
          <Private>True</Private>
          <Paket>True</Paket>
        </Reference>
      </ItemGroup>
    </When>
    <When Condition="($(TargetFrameworkIdentifier) == '.NETStandard' And $(TargetFrameworkVersion) == 'v1.0') Or ($(TargetFrameworkIdentifier) == '.NETFramework' And ($(TargetFrameworkVersion) == 'v4.0'))">
      <ItemGroup>
        <Reference Include="nunit.framework">
          <HintPath>..\..\packages\test\NUnit\lib\net40\nunit.framework.dll</HintPath>
          <Private>True</Private>
          <Paket>True</Paket>
        </Reference>
      </ItemGroup>
    </When>
    <When Condition="($(TargetFrameworkIdentifier) == '.NETStandard' And ($(TargetFrameworkVersion) == 'v1.1' Or $(TargetFrameworkVersion) == 'v1.2' Or $(TargetFrameworkVersion) == 'v1.3' Or $(TargetFrameworkVersion) == 'v1.4' Or $(TargetFrameworkVersion) == 'v1.5')) Or ($(TargetFrameworkIdentifier) == '.NETFramework' And ($(TargetFrameworkVersion) == 'v4.5' Or $(TargetFrameworkVersion) == 'v4.5.1' Or $(TargetFrameworkVersion) == 'v4.5.2' Or $(TargetFrameworkVersion) == 'v4.5.3' Or $(TargetFrameworkVersion) == 'v4.6' Or $(TargetFrameworkVersion) == 'v4.6.1' Or $(TargetFrameworkVersion) == 'v4.6.2'))">
      <ItemGroup>
        <Reference Include="nunit.framework">
          <HintPath>..\..\packages\test\NUnit\lib\net45\nunit.framework.dll</HintPath>
          <Private>True</Private>
          <Paket>True</Paket>
        </Reference>
      </ItemGroup>
    </When>
    <When Condition="($(TargetFrameworkIdentifier) == 'WindowsPhoneApp') Or ($(TargetFrameworkIdentifier) == '.NETCore') Or ($(TargetFrameworkIdentifier) == 'WindowsPhone' And ($(TargetFrameworkVersion) == 'v8.0' Or $(TargetFrameworkVersion) == 'v8.1')) Or ($(TargetFrameworkIdentifier) == 'MonoAndroid') Or ($(TargetFrameworkIdentifier) == 'MonoTouch') Or ($(TargetFrameworkIdentifier) == 'Xamarin.iOS') Or ($(TargetFrameworkIdentifier) == 'Xamarin.Mac') Or ($(TargetFrameworkProfile) == 'Profile7') Or ($(TargetFrameworkProfile) == 'Profile31') Or ($(TargetFrameworkProfile) == 'Profile32') Or ($(TargetFrameworkProfile) == 'Profile44') Or ($(TargetFrameworkProfile) == 'Profile49') Or ($(TargetFrameworkProfile) == 'Profile78') Or ($(TargetFrameworkProfile) == 'Profile84') Or ($(TargetFrameworkProfile) == 'Profile111') Or ($(TargetFrameworkProfile) == 'Profile151') Or ($(TargetFrameworkProfile) == 'Profile157') Or ($(TargetFrameworkProfile) == 'Profile259')">
      <ItemGroup>
        <Reference Include="nunit.framework">
          <HintPath>..\..\packages\test\NUnit\lib\portable-net45+win8+wp8+wpa81+Xamarin.Mac+MonoAndroid10+MonoTouch10+Xamarin.iOS10\nunit.framework.dll</HintPath>
          <Private>True</Private>
          <Paket>True</Paket>
        </Reference>
      </ItemGroup>
    </When>
  </Choose>
=======
  <ItemGroup>
    <Reference Include="nunit.framework">
      <HintPath>..\..\packages\test\NUnit\lib\nunit.framework.dll</HintPath>
      <Private>True</Private>
      <Paket>True</Paket>
    </Reference>
  </ItemGroup>
  <ItemGroup>
    <Folder Include="Extensions\" />
  </ItemGroup>
>>>>>>> b5006762
</Project><|MERGE_RESOLUTION|>--- conflicted
+++ resolved
@@ -68,8 +68,8 @@
   </ItemGroup>
   <Import Project="$(MSBuildToolsPath)\Microsoft.CSharp.targets" />
   <UsingTask TaskName="CopyRuntimeDependencies" AssemblyFile="..\..\.paket\paket.exe" />
-  <Target Name="AfterBuild">
-    <CopyRuntimeDependencies OutputPath="$(OutputPath)" ProjectsWithRuntimeLibs="Test#System.Collections;Test#System.Diagnostics.Contracts;Test#System.Diagnostics.Debug;Test#System.Globalization;Test#System.IO;Test#System.Linq.Expressions;Test#System.Private.Uri;Test#System.Reflection;Test#System.Reflection.Extensions;Test#System.Reflection.Primitives;Test#System.Reflection.TypeExtensions;Test#System.Resources.ResourceManager;Test#System.Runtime;Test#System.Runtime.Extensions;Test#System.Runtime.Handles;Test#System.Runtime.InteropServices;Test#System.Runtime.WindowsRuntime;Test#System.Text.Encoding;Test#System.Text.Encoding.Extensions;Test#System.Threading;Test#System.Threading.Tasks" />
+  <Target Name="AfterBuild" Condition="Exists('..\..\.paket\paket.exe')">
+    <CopyRuntimeDependencies OutputPath="$(OutDir)" TargetFramework="$(TargetFrameworkIdentifier) - $(TargetFrameworkVersion)" ProjectsWithRuntimeLibs="Test#System.Collections;Test#System.Diagnostics.Contracts;Test#System.Diagnostics.Debug;Test#System.Globalization;Test#System.IO;Test#System.Linq.Expressions;Test#System.Private.Uri;Test#System.Reflection;Test#System.Reflection.Extensions;Test#System.Reflection.Primitives;Test#System.Reflection.TypeExtensions;Test#System.Resources.ResourceManager;Test#System.Runtime;Test#System.Runtime.Extensions;Test#System.Runtime.Handles;Test#System.Runtime.InteropServices;Test#System.Runtime.WindowsRuntime;Test#System.Text.Encoding;Test#System.Text.Encoding.Extensions;Test#System.Threading;Test#System.Threading.Tasks" />
   </Target>
   <!-- To modify your build process, add your task inside one of the targets below and uncomment it. 
        Other similar extension points exist, see Microsoft.Common.targets.
@@ -158,7 +158,7 @@
     </When>
   </Choose>
   <Choose>
-    <When Condition="($(TargetFrameworkIdentifier) == '.NETStandard' And ($(TargetFrameworkVersion) == 'v1.0' Or $(TargetFrameworkVersion) == 'v1.1' Or $(TargetFrameworkVersion) == 'v1.2' Or $(TargetFrameworkVersion) == 'v1.3' Or $(TargetFrameworkVersion) == 'v1.4' Or $(TargetFrameworkVersion) == 'v1.5')) Or ($(TargetFrameworkIdentifier) == '.NETFramework' And ($(TargetFrameworkVersion) == 'v4.0' Or $(TargetFrameworkVersion) == 'v4.5' Or $(TargetFrameworkVersion) == 'v4.5.1' Or $(TargetFrameworkVersion) == 'v4.5.2' Or $(TargetFrameworkVersion) == 'v4.5.3' Or $(TargetFrameworkVersion) == 'v4.6' Or $(TargetFrameworkVersion) == 'v4.6.1' Or $(TargetFrameworkVersion) == 'v4.6.2'))">
+    <When Condition="$(TargetFrameworkIdentifier) == '.NETFramework' And ($(TargetFrameworkVersion) == 'v4.5.1' Or $(TargetFrameworkVersion) == 'v4.5.2' Or $(TargetFrameworkVersion) == 'v4.5.3' Or $(TargetFrameworkVersion) == 'v4.6' Or $(TargetFrameworkVersion) == 'v4.6.1' Or $(TargetFrameworkVersion) == 'v4.6.2')">
       <ItemGroup>
         <Reference Include="Ploeh.AutoFixture.AutoMoq">
           <HintPath>..\..\packages\test\AutoFixture.AutoMoq\lib\net40\Ploeh.AutoFixture.AutoMoq.dll</HintPath>
@@ -343,7 +343,6 @@
       </ItemGroup>
     </When>
   </Choose>
-<<<<<<< HEAD
   <Choose>
     <When Condition="$(TargetFrameworkIdentifier) == '.NETFramework' And $(TargetFrameworkVersion) == 'v3.5'">
       <ItemGroup>
@@ -356,6 +355,11 @@
     </When>
     <When Condition="$(TargetFrameworkIdentifier) == '.NETFramework' And ($(TargetFrameworkVersion) == 'v2.0' Or $(TargetFrameworkVersion) == 'v3.0')">
       <ItemGroup>
+        <Reference Include="NUnit.System.Linq">
+          <HintPath>..\..\packages\test\NUnit\lib\net20\NUnit.System.Linq.dll</HintPath>
+          <Private>True</Private>
+          <Paket>True</Paket>
+        </Reference>
         <Reference Include="nunit.framework">
           <HintPath>..\..\packages\test\NUnit\lib\net20\nunit.framework.dll</HintPath>
           <Private>True</Private>
@@ -391,16 +395,4 @@
       </ItemGroup>
     </When>
   </Choose>
-=======
-  <ItemGroup>
-    <Reference Include="nunit.framework">
-      <HintPath>..\..\packages\test\NUnit\lib\nunit.framework.dll</HintPath>
-      <Private>True</Private>
-      <Paket>True</Paket>
-    </Reference>
-  </ItemGroup>
-  <ItemGroup>
-    <Folder Include="Extensions\" />
-  </ItemGroup>
->>>>>>> b5006762
 </Project>