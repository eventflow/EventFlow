--- conflicted
+++ resolved
@@ -125,7 +125,6 @@
             var readModelEnvelope = await GetAsync(readModelId, cancellationToken).ConfigureAwait(false);
             var readModel = readModelEnvelope.ReadModel;
             var isNew = readModel == null;
-<<<<<<< HEAD
 
             if (readModel == null)
             {
@@ -154,7 +153,7 @@
                 return;
             }
 
-            SetVersion(readModel, (int?)readModelEnvelope.Version);
+            SetVersion(readModel, (int?) readModelEnvelope.Version);
             SetIdentity(readModel, readModelEnvelope.ReadModelId);
 
             var sql = isNew
@@ -166,60 +165,6 @@
             {
                 dynamicParameters.Add("_PREVIOUS_VERSION", (int)originalVersion.Value);
             }
-
-            var rowsAffected = await _connection.ExecuteAsync(
-                Label.Named("sql-store-read-model", readModelNameLowerCased),
-                cancellationToken,
-                sql,
-                dynamicParameters)
-                .ConfigureAwait(false);
-            if (rowsAffected != 1)
-            {
-                throw new OptimisticConcurrencyException(
-                    $"Read model '{readModelEnvelope.ReadModelId}' updated by another");
-            }
-
-=======
-
-            if (readModel == null)
-            {
-                readModel = await _readModelFactory.CreateAsync(readModelId, cancellationToken).ConfigureAwait(false);
-                readModelEnvelope = ReadModelEnvelope<TReadModel>.With(readModelUpdate.ReadModelId, readModel);
-            }
-
-            var readModelContext = readModelContextFactory.Create(readModelId, isNew);
-
-            var originalVersion = readModelEnvelope.Version;
-            var readModelUpdateResult = await updateReadModel(
-                readModelContext,
-                readModelUpdate.DomainEvents,
-                readModelEnvelope,
-                cancellationToken)
-                .ConfigureAwait(false);
-            if (!readModelUpdateResult.IsModified)
-            {
-                return;
-            }
-
-            readModelEnvelope = readModelUpdateResult.Envelope;
-            if (readModelContext.IsMarkedForDeletion)
-            {
-                await DeleteAsync(readModelId, cancellationToken).ConfigureAwait(false);
-                return;
-            }
-
-            SetVersion(readModel, (int?) readModelEnvelope.Version);
-            SetIdentity(readModel, readModelEnvelope.ReadModelId);
-
-            var sql = isNew
-                ? _readModelSqlGenerator.CreateInsertSql<TReadModel>()
-                : _readModelSqlGenerator.CreateUpdateSql<TReadModel>();
-
-            var dynamicParameters = new DynamicParameters(readModel);
-            if (originalVersion.HasValue)
-            {
-                dynamicParameters.Add("_PREVIOUS_VERSION", (int)originalVersion.Value);
-            }
             
             var rowsAffected = await _connection.ExecuteAsync(
                 Label.Named("sql-store-read-model", readModelNameLowerCased),
@@ -233,7 +178,6 @@
                     $"Read model '{readModelEnvelope.ReadModelId}' updated by another");
             }
 
->>>>>>> 760b6e59
             Log.Verbose(() => $"Updated SQL read model {typeof(TReadModel).PrettyPrint()} with ID '{readModelId}' to version '{readModelEnvelope.Version}'");
         }
 
