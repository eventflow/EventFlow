--- conflicted
+++ resolved
@@ -161,19 +161,11 @@
             if (mssqlReadModel != null)
             {
                 mssqlReadModel.UpdatedTime = DateTimeOffset.Now;
-<<<<<<< HEAD
-                mssqlReadModel.LastAggregateSequenceNumber = (int)readModelEnvelope.Version.GetValueOrDefault();
+                mssqlReadModel.LastAggregateSequenceNumber = (int) readModelEnvelope.Version.GetValueOrDefault();
             }
             else
             {
-                SetVersion(readModel, (int?)readModelEnvelope.Version);
-=======
-                mssqlReadModel.LastAggregateSequenceNumber = (int) readModelEnvelope.Version.GetValueOrDefault();
-            }
-            else
-            {
                 SetVersion(readModel, (int?) readModelEnvelope.Version);
->>>>>>> 760b6e59
             }
 
             var sql = isNew
