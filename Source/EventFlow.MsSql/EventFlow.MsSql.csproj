--- conflicted
+++ resolved
@@ -23,12 +23,8 @@
 
   <ItemGroup>
     <PackageReference Include="dbup-sqlserver" Version="4.1.0" />
-<<<<<<< HEAD
-    <PackageReference Include="Microsoft.SourceLink.GitHub" Version="1.0.0-beta2-19270-01" PrivateAssets="All" />
     <PackageReference Include="System.Data.SqlClient" Version="4.6.1" />
-=======
     <PackageReference Include="Microsoft.SourceLink.GitHub" Version="1.0.0" PrivateAssets="All" />
->>>>>>> 2a974d0c
   </ItemGroup>
 
   <ItemGroup>
