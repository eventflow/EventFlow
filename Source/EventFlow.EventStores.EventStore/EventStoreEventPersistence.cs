﻿// The MIT License (MIT)
// 
// Copyright (c) 2015-2018 Rasmus Mikkelsen
// Copyright (c) 2015-2018 eBay Software Foundation
// https://github.com/eventflow/EventFlow
// 
// Permission is hereby granted, free of charge, to any person obtaining a copy of
// this software and associated documentation files (the "Software"), to deal in
// the Software without restriction, including without limitation the rights to
// use, copy, modify, merge, publish, distribute, sublicense, and/or sell copies of
// the Software, and to permit persons to whom the Software is furnished to do so,
// subject to the following conditions:
// 
// The above copyright notice and this permission notice shall be included in all
// copies or substantial portions of the Software.
// 
// THE SOFTWARE IS PROVIDED "AS IS", WITHOUT WARRANTY OF ANY KIND, EXPRESS OR
// IMPLIED, INCLUDING BUT NOT LIMITED TO THE WARRANTIES OF MERCHANTABILITY, FITNESS
// FOR A PARTICULAR PURPOSE AND NONINFRINGEMENT. IN NO EVENT SHALL THE AUTHORS OR
// COPYRIGHT HOLDERS BE LIABLE FOR ANY CLAIM, DAMAGES OR OTHER LIABILITY, WHETHER
// IN AN ACTION OF CONTRACT, TORT OR OTHERWISE, ARISING FROM, OUT OF OR IN
// CONNECTION WITH THE SOFTWARE OR THE USE OR OTHER DEALINGS IN THE SOFTWARE.

using System;
using System.Collections.Generic;
using System.Linq;
using System.Text;
using System.Threading;
using System.Threading.Tasks;
using EventFlow.Aggregates;
using EventFlow.Core;
using EventFlow.Exceptions;
using EventFlow.Logs;
using EventStore.ClientAPI;
using EventStore.ClientAPI.Exceptions;

namespace EventFlow.EventStores.EventStore
{
    public class EventStoreEventPersistence : IEventPersistence
    {
        private readonly ILog _log;
        private readonly IEventStoreConnection _connection;

        private class EventStoreEvent : ICommittedDomainEvent
        {
            public string AggregateId { get; set; }
            public string Data { get; set; }
            public string Metadata { get; set; }
            public int AggregateSequenceNumber { get; set; }
        }

        public EventStoreEventPersistence(
            ILog log,
            IEventStoreConnection connection)
        {
            _log = log;
            _connection = connection;
        }

        public async Task<AllCommittedEventsPage> LoadAllCommittedEvents(
            GlobalPosition globalPosition,
            int pageSize,
            CancellationToken cancellationToken)
        {
            var nextPosition = ParsePosition(globalPosition);
            var resolvedEvents = new List<ResolvedEvent>();
            AllEventsSlice allEventsSlice;

            do
            {
                allEventsSlice = await _connection.ReadAllEventsForwardAsync(nextPosition, pageSize, false).ConfigureAwait(false);
                resolvedEvents.AddRange(allEventsSlice.Events.Where(e => !e.OriginalStreamId.StartsWith("$")));
                nextPosition = allEventsSlice.NextPosition;

            }
            while (resolvedEvents.Count < pageSize && !allEventsSlice.IsEndOfStream);

            var eventStoreEvents = Map(resolvedEvents);

            return new AllCommittedEventsPage(
                new GlobalPosition(string.Format("{0}-{1}", nextPosition.CommitPosition, nextPosition.PreparePosition)),
                eventStoreEvents);
        }

        private static Position ParsePosition(GlobalPosition globalPosition)
        {
            if (globalPosition.IsStart)
            {
                return Position.Start;
            }

            var parts = globalPosition.Value.Split('-');
            if (parts.Length != 2)
            {
                throw new ArgumentException(string.Format(
                    "Unknown structure for global position '{0}'. Expected it to be empty or in the form 'L-L'",
                    globalPosition.Value));
            }

            var commitPosition = long.Parse(parts[0]);
            var preparePosition = long.Parse(parts[1]);

            return new Position(commitPosition, preparePosition);
        }

        public async Task<IReadOnlyCollection<ICommittedDomainEvent>> CommitEventsAsync(
            IIdentity id,
            IReadOnlyCollection<SerializedEvent> serializedEvents,
            CancellationToken cancellationToken)
        {
            var committedDomainEvents = serializedEvents
                .Select(e => new EventStoreEvent
                    {
                        AggregateSequenceNumber = e.AggregateSequenceNumber,
                        Metadata = e.SerializedMetadata,
                        AggregateId = id.Value,
                        Data = e.SerializedData
                    })
                .ToList();

            var expectedVersion = Math.Max(serializedEvents.Min(e => e.AggregateSequenceNumber) - 2, ExpectedVersion.NoStream);
            var eventDatas = serializedEvents
                .Select(e =>
<<<<<<< HEAD
                    {
                        var eventId = Guid.Parse(e.Metadata[MetadataKeys.EventId].Substring("event-".Length));
=======
                    {
                        // While it might be tempting to use e.Metadata.EventId here, we can't
                        // as EventStore won't detect optimistic concurrency exceptions then
                        var guid = Guid.NewGuid();

>>>>>>> 06834a4b
                        var eventType = string.Format("{0}.{1}.{2}", e.Metadata[MetadataKeys.AggregateName], e.Metadata.EventName, e.Metadata.EventVersion);
                        var data = Encoding.UTF8.GetBytes(e.SerializedData);
                        var meta = Encoding.UTF8.GetBytes(e.SerializedMetadata);
                        return new EventData(eventId, eventType, true, data, meta);
                    })
                .ToList();

            try
            {
                var writeResult = await _connection.AppendToStreamAsync(
                    id.Value,
                    expectedVersion,
                    eventDatas)
                    .ConfigureAwait(false);

                _log.Verbose(
                    "Wrote entity {0} with version {1} ({2},{3})",
                    id,
                    writeResult.NextExpectedVersion - 1,
                    writeResult.LogPosition.CommitPosition,
                    writeResult.LogPosition.PreparePosition);
            }
            catch (WrongExpectedVersionException e)
            {
                throw new OptimisticConcurrencyException(e.Message, e);
            }

            return committedDomainEvents;
        }

        public async Task<IReadOnlyCollection<ICommittedDomainEvent>> LoadCommittedEventsAsync(
            IIdentity id,
            int fromEventSequenceNumber,
            CancellationToken cancellationToken)
        {
            var streamEvents = new List<ResolvedEvent>();

            StreamEventsSlice currentSlice;
            var nextSliceStart = fromEventSequenceNumber <= 1
                ? StreamPosition.Start
                : fromEventSequenceNumber - 1; // Starts from zero

            do
            {
                currentSlice = await _connection.ReadStreamEventsForwardAsync(
                    id.Value,
                    nextSliceStart,
                    200,
                    false)
                    .ConfigureAwait(false);
                nextSliceStart = (int)currentSlice.NextEventNumber;
                streamEvents.AddRange(currentSlice.Events);

            }
            while (!currentSlice.IsEndOfStream);

            return Map(streamEvents);
        }

        public Task DeleteEventsAsync(IIdentity id, CancellationToken cancellationToken)
        {
            return _connection.DeleteStreamAsync(id.Value, ExpectedVersion.Any);
        }

        private static IReadOnlyCollection<EventStoreEvent> Map(IEnumerable<ResolvedEvent> resolvedEvents)
        {
            return resolvedEvents
                .Select(e => new EventStoreEvent
                    {
                        AggregateSequenceNumber = (int)(e.Event.EventNumber + 1), // Starts from zero
                        Metadata = Encoding.UTF8.GetString(e.Event.Metadata),
                        AggregateId = e.OriginalStreamId,
                        Data = Encoding.UTF8.GetString(e.Event.Data),
                    })
                .ToList();
        }
    }
}<|MERGE_RESOLUTION|>--- conflicted
+++ resolved
@@ -1,211 +1,206 @@
-﻿// The MIT License (MIT)
-// 
-// Copyright (c) 2015-2018 Rasmus Mikkelsen
-// Copyright (c) 2015-2018 eBay Software Foundation
-// https://github.com/eventflow/EventFlow
-// 
-// Permission is hereby granted, free of charge, to any person obtaining a copy of
-// this software and associated documentation files (the "Software"), to deal in
-// the Software without restriction, including without limitation the rights to
-// use, copy, modify, merge, publish, distribute, sublicense, and/or sell copies of
-// the Software, and to permit persons to whom the Software is furnished to do so,
-// subject to the following conditions:
-// 
-// The above copyright notice and this permission notice shall be included in all
-// copies or substantial portions of the Software.
-// 
-// THE SOFTWARE IS PROVIDED "AS IS", WITHOUT WARRANTY OF ANY KIND, EXPRESS OR
-// IMPLIED, INCLUDING BUT NOT LIMITED TO THE WARRANTIES OF MERCHANTABILITY, FITNESS
-// FOR A PARTICULAR PURPOSE AND NONINFRINGEMENT. IN NO EVENT SHALL THE AUTHORS OR
-// COPYRIGHT HOLDERS BE LIABLE FOR ANY CLAIM, DAMAGES OR OTHER LIABILITY, WHETHER
-// IN AN ACTION OF CONTRACT, TORT OR OTHERWISE, ARISING FROM, OUT OF OR IN
-// CONNECTION WITH THE SOFTWARE OR THE USE OR OTHER DEALINGS IN THE SOFTWARE.
-
-using System;
-using System.Collections.Generic;
-using System.Linq;
-using System.Text;
-using System.Threading;
-using System.Threading.Tasks;
-using EventFlow.Aggregates;
-using EventFlow.Core;
-using EventFlow.Exceptions;
-using EventFlow.Logs;
-using EventStore.ClientAPI;
-using EventStore.ClientAPI.Exceptions;
-
-namespace EventFlow.EventStores.EventStore
-{
-    public class EventStoreEventPersistence : IEventPersistence
-    {
-        private readonly ILog _log;
-        private readonly IEventStoreConnection _connection;
-
-        private class EventStoreEvent : ICommittedDomainEvent
-        {
-            public string AggregateId { get; set; }
-            public string Data { get; set; }
-            public string Metadata { get; set; }
-            public int AggregateSequenceNumber { get; set; }
-        }
-
-        public EventStoreEventPersistence(
-            ILog log,
-            IEventStoreConnection connection)
-        {
-            _log = log;
-            _connection = connection;
-        }
-
-        public async Task<AllCommittedEventsPage> LoadAllCommittedEvents(
-            GlobalPosition globalPosition,
-            int pageSize,
-            CancellationToken cancellationToken)
-        {
-            var nextPosition = ParsePosition(globalPosition);
-            var resolvedEvents = new List<ResolvedEvent>();
-            AllEventsSlice allEventsSlice;
-
-            do
-            {
-                allEventsSlice = await _connection.ReadAllEventsForwardAsync(nextPosition, pageSize, false).ConfigureAwait(false);
-                resolvedEvents.AddRange(allEventsSlice.Events.Where(e => !e.OriginalStreamId.StartsWith("$")));
-                nextPosition = allEventsSlice.NextPosition;
-
-            }
-            while (resolvedEvents.Count < pageSize && !allEventsSlice.IsEndOfStream);
-
-            var eventStoreEvents = Map(resolvedEvents);
-
-            return new AllCommittedEventsPage(
-                new GlobalPosition(string.Format("{0}-{1}", nextPosition.CommitPosition, nextPosition.PreparePosition)),
-                eventStoreEvents);
-        }
-
-        private static Position ParsePosition(GlobalPosition globalPosition)
-        {
-            if (globalPosition.IsStart)
-            {
-                return Position.Start;
-            }
-
-            var parts = globalPosition.Value.Split('-');
-            if (parts.Length != 2)
-            {
-                throw new ArgumentException(string.Format(
-                    "Unknown structure for global position '{0}'. Expected it to be empty or in the form 'L-L'",
-                    globalPosition.Value));
-            }
-
-            var commitPosition = long.Parse(parts[0]);
-            var preparePosition = long.Parse(parts[1]);
-
-            return new Position(commitPosition, preparePosition);
-        }
-
-        public async Task<IReadOnlyCollection<ICommittedDomainEvent>> CommitEventsAsync(
-            IIdentity id,
-            IReadOnlyCollection<SerializedEvent> serializedEvents,
-            CancellationToken cancellationToken)
-        {
-            var committedDomainEvents = serializedEvents
-                .Select(e => new EventStoreEvent
-                    {
-                        AggregateSequenceNumber = e.AggregateSequenceNumber,
-                        Metadata = e.SerializedMetadata,
-                        AggregateId = id.Value,
-                        Data = e.SerializedData
-                    })
-                .ToList();
-
-            var expectedVersion = Math.Max(serializedEvents.Min(e => e.AggregateSequenceNumber) - 2, ExpectedVersion.NoStream);
-            var eventDatas = serializedEvents
-                .Select(e =>
-<<<<<<< HEAD
-                    {
-                        var eventId = Guid.Parse(e.Metadata[MetadataKeys.EventId].Substring("event-".Length));
-=======
-                    {
-                        // While it might be tempting to use e.Metadata.EventId here, we can't
-                        // as EventStore won't detect optimistic concurrency exceptions then
-                        var guid = Guid.NewGuid();
-
->>>>>>> 06834a4b
-                        var eventType = string.Format("{0}.{1}.{2}", e.Metadata[MetadataKeys.AggregateName], e.Metadata.EventName, e.Metadata.EventVersion);
-                        var data = Encoding.UTF8.GetBytes(e.SerializedData);
-                        var meta = Encoding.UTF8.GetBytes(e.SerializedMetadata);
-                        return new EventData(eventId, eventType, true, data, meta);
-                    })
-                .ToList();
-
-            try
-            {
-                var writeResult = await _connection.AppendToStreamAsync(
-                    id.Value,
-                    expectedVersion,
-                    eventDatas)
-                    .ConfigureAwait(false);
-
-                _log.Verbose(
-                    "Wrote entity {0} with version {1} ({2},{3})",
-                    id,
-                    writeResult.NextExpectedVersion - 1,
-                    writeResult.LogPosition.CommitPosition,
-                    writeResult.LogPosition.PreparePosition);
-            }
-            catch (WrongExpectedVersionException e)
-            {
-                throw new OptimisticConcurrencyException(e.Message, e);
-            }
-
-            return committedDomainEvents;
-        }
-
-        public async Task<IReadOnlyCollection<ICommittedDomainEvent>> LoadCommittedEventsAsync(
-            IIdentity id,
-            int fromEventSequenceNumber,
-            CancellationToken cancellationToken)
-        {
-            var streamEvents = new List<ResolvedEvent>();
-
-            StreamEventsSlice currentSlice;
-            var nextSliceStart = fromEventSequenceNumber <= 1
-                ? StreamPosition.Start
-                : fromEventSequenceNumber - 1; // Starts from zero
-
-            do
-            {
-                currentSlice = await _connection.ReadStreamEventsForwardAsync(
-                    id.Value,
-                    nextSliceStart,
-                    200,
-                    false)
-                    .ConfigureAwait(false);
-                nextSliceStart = (int)currentSlice.NextEventNumber;
-                streamEvents.AddRange(currentSlice.Events);
-
-            }
-            while (!currentSlice.IsEndOfStream);
-
-            return Map(streamEvents);
-        }
-
-        public Task DeleteEventsAsync(IIdentity id, CancellationToken cancellationToken)
-        {
-            return _connection.DeleteStreamAsync(id.Value, ExpectedVersion.Any);
-        }
-
-        private static IReadOnlyCollection<EventStoreEvent> Map(IEnumerable<ResolvedEvent> resolvedEvents)
-        {
-            return resolvedEvents
-                .Select(e => new EventStoreEvent
-                    {
-                        AggregateSequenceNumber = (int)(e.Event.EventNumber + 1), // Starts from zero
-                        Metadata = Encoding.UTF8.GetString(e.Event.Metadata),
-                        AggregateId = e.OriginalStreamId,
-                        Data = Encoding.UTF8.GetString(e.Event.Data),
-                    })
-                .ToList();
-        }
-    }
+﻿// The MIT License (MIT)
+// 
+// Copyright (c) 2015-2018 Rasmus Mikkelsen
+// Copyright (c) 2015-2018 eBay Software Foundation
+// https://github.com/eventflow/EventFlow
+// 
+// Permission is hereby granted, free of charge, to any person obtaining a copy of
+// this software and associated documentation files (the "Software"), to deal in
+// the Software without restriction, including without limitation the rights to
+// use, copy, modify, merge, publish, distribute, sublicense, and/or sell copies of
+// the Software, and to permit persons to whom the Software is furnished to do so,
+// subject to the following conditions:
+// 
+// The above copyright notice and this permission notice shall be included in all
+// copies or substantial portions of the Software.
+// 
+// THE SOFTWARE IS PROVIDED "AS IS", WITHOUT WARRANTY OF ANY KIND, EXPRESS OR
+// IMPLIED, INCLUDING BUT NOT LIMITED TO THE WARRANTIES OF MERCHANTABILITY, FITNESS
+// FOR A PARTICULAR PURPOSE AND NONINFRINGEMENT. IN NO EVENT SHALL THE AUTHORS OR
+// COPYRIGHT HOLDERS BE LIABLE FOR ANY CLAIM, DAMAGES OR OTHER LIABILITY, WHETHER
+// IN AN ACTION OF CONTRACT, TORT OR OTHERWISE, ARISING FROM, OUT OF OR IN
+// CONNECTION WITH THE SOFTWARE OR THE USE OR OTHER DEALINGS IN THE SOFTWARE.
+
+using System;
+using System.Collections.Generic;
+using System.Linq;
+using System.Text;
+using System.Threading;
+using System.Threading.Tasks;
+using EventFlow.Aggregates;
+using EventFlow.Core;
+using EventFlow.Exceptions;
+using EventFlow.Logs;
+using EventStore.ClientAPI;
+using EventStore.ClientAPI.Exceptions;
+
+namespace EventFlow.EventStores.EventStore
+{
+    public class EventStoreEventPersistence : IEventPersistence
+    {
+        private readonly ILog _log;
+        private readonly IEventStoreConnection _connection;
+
+        private class EventStoreEvent : ICommittedDomainEvent
+        {
+            public string AggregateId { get; set; }
+            public string Data { get; set; }
+            public string Metadata { get; set; }
+            public int AggregateSequenceNumber { get; set; }
+        }
+
+        public EventStoreEventPersistence(
+            ILog log,
+            IEventStoreConnection connection)
+        {
+            _log = log;
+            _connection = connection;
+        }
+
+        public async Task<AllCommittedEventsPage> LoadAllCommittedEvents(
+            GlobalPosition globalPosition,
+            int pageSize,
+            CancellationToken cancellationToken)
+        {
+            var nextPosition = ParsePosition(globalPosition);
+            var resolvedEvents = new List<ResolvedEvent>();
+            AllEventsSlice allEventsSlice;
+
+            do
+            {
+                allEventsSlice = await _connection.ReadAllEventsForwardAsync(nextPosition, pageSize, false).ConfigureAwait(false);
+                resolvedEvents.AddRange(allEventsSlice.Events.Where(e => !e.OriginalStreamId.StartsWith("$")));
+                nextPosition = allEventsSlice.NextPosition;
+
+            }
+            while (resolvedEvents.Count < pageSize && !allEventsSlice.IsEndOfStream);
+
+            var eventStoreEvents = Map(resolvedEvents);
+
+            return new AllCommittedEventsPage(
+                new GlobalPosition(string.Format("{0}-{1}", nextPosition.CommitPosition, nextPosition.PreparePosition)),
+                eventStoreEvents);
+        }
+
+        private static Position ParsePosition(GlobalPosition globalPosition)
+        {
+            if (globalPosition.IsStart)
+            {
+                return Position.Start;
+            }
+
+            var parts = globalPosition.Value.Split('-');
+            if (parts.Length != 2)
+            {
+                throw new ArgumentException(string.Format(
+                    "Unknown structure for global position '{0}'. Expected it to be empty or in the form 'L-L'",
+                    globalPosition.Value));
+            }
+
+            var commitPosition = long.Parse(parts[0]);
+            var preparePosition = long.Parse(parts[1]);
+
+            return new Position(commitPosition, preparePosition);
+        }
+
+        public async Task<IReadOnlyCollection<ICommittedDomainEvent>> CommitEventsAsync(
+            IIdentity id,
+            IReadOnlyCollection<SerializedEvent> serializedEvents,
+            CancellationToken cancellationToken)
+        {
+            var committedDomainEvents = serializedEvents
+                .Select(e => new EventStoreEvent
+                    {
+                        AggregateSequenceNumber = e.AggregateSequenceNumber,
+                        Metadata = e.SerializedMetadata,
+                        AggregateId = id.Value,
+                        Data = e.SerializedData
+                    })
+                .ToList();
+
+            var expectedVersion = Math.Max(serializedEvents.Min(e => e.AggregateSequenceNumber) - 2, ExpectedVersion.NoStream);
+            var eventDatas = serializedEvents
+                .Select(e =>
+                    {
+                        // While it might be tempting to use e.Metadata.EventId here, we can't
+                        // as EventStore won't detect optimistic concurrency exceptions then
+                        var guid = Guid.NewGuid();
+                        
+                        var eventType = string.Format("{0}.{1}.{2}", e.Metadata[MetadataKeys.AggregateName], e.Metadata.EventName, e.Metadata.EventVersion);
+                        var data = Encoding.UTF8.GetBytes(e.SerializedData);
+                        var meta = Encoding.UTF8.GetBytes(e.SerializedMetadata);
+                        return new EventData(eventId, eventType, true, data, meta);
+                    })
+                .ToList();
+
+            try
+            {
+                var writeResult = await _connection.AppendToStreamAsync(
+                    id.Value,
+                    expectedVersion,
+                    eventDatas)
+                    .ConfigureAwait(false);
+
+                _log.Verbose(
+                    "Wrote entity {0} with version {1} ({2},{3})",
+                    id,
+                    writeResult.NextExpectedVersion - 1,
+                    writeResult.LogPosition.CommitPosition,
+                    writeResult.LogPosition.PreparePosition);
+            }
+            catch (WrongExpectedVersionException e)
+            {
+                throw new OptimisticConcurrencyException(e.Message, e);
+            }
+
+            return committedDomainEvents;
+        }
+
+        public async Task<IReadOnlyCollection<ICommittedDomainEvent>> LoadCommittedEventsAsync(
+            IIdentity id,
+            int fromEventSequenceNumber,
+            CancellationToken cancellationToken)
+        {
+            var streamEvents = new List<ResolvedEvent>();
+
+            StreamEventsSlice currentSlice;
+            var nextSliceStart = fromEventSequenceNumber <= 1
+                ? StreamPosition.Start
+                : fromEventSequenceNumber - 1; // Starts from zero
+
+            do
+            {
+                currentSlice = await _connection.ReadStreamEventsForwardAsync(
+                    id.Value,
+                    nextSliceStart,
+                    200,
+                    false)
+                    .ConfigureAwait(false);
+                nextSliceStart = (int)currentSlice.NextEventNumber;
+                streamEvents.AddRange(currentSlice.Events);
+
+            }
+            while (!currentSlice.IsEndOfStream);
+
+            return Map(streamEvents);
+        }
+
+        public Task DeleteEventsAsync(IIdentity id, CancellationToken cancellationToken)
+        {
+            return _connection.DeleteStreamAsync(id.Value, ExpectedVersion.Any);
+        }
+
+        private static IReadOnlyCollection<EventStoreEvent> Map(IEnumerable<ResolvedEvent> resolvedEvents)
+        {
+            return resolvedEvents
+                .Select(e => new EventStoreEvent
+                    {
+                        AggregateSequenceNumber = (int)(e.Event.EventNumber + 1), // Starts from zero
+                        Metadata = Encoding.UTF8.GetString(e.Event.Metadata),
+                        AggregateId = e.OriginalStreamId,
+                        Data = Encoding.UTF8.GetString(e.Event.Data),
+                    })
+                .ToList();
+        }
+    }
 }