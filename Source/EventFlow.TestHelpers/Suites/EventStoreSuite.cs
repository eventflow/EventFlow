--- conflicted
+++ resolved
@@ -53,13 +53,8 @@
         {
             // Arrange
             var id = TestId.New;
-<<<<<<< HEAD
             var testAggregate = EventStore.LoadAggregate<TestAggregate, TestId>(id, CancellationToken.None);
-            testAggregate.Ping();
-=======
-            var testAggregate = await EventStore.LoadAggregateAsync<TestAggregate>(id, CancellationToken.None).ConfigureAwait(false);
             testAggregate.Ping(PingId.New);
->>>>>>> 9675064b
 
             // Act
             var domainEvents = await testAggregate.CommitAsync(EventStore, CancellationToken.None).ConfigureAwait(false);
@@ -83,13 +78,8 @@
         {
             // Arrange
             var id = TestId.New;
-<<<<<<< HEAD
             var testAggregate = EventStore.LoadAggregate<TestAggregate, TestId>(id, CancellationToken.None);
-            testAggregate.Ping();
-=======
-            var testAggregate = await EventStore.LoadAggregateAsync<TestAggregate>(id, CancellationToken.None).ConfigureAwait(false);
             testAggregate.Ping(PingId.New);
->>>>>>> 9675064b
             await testAggregate.CommitAsync(EventStore, CancellationToken.None).ConfigureAwait(false);
 
             // Act
@@ -108,17 +98,10 @@
             // Arrange
             var id1 = TestId.New;
             var id2 = TestId.New;
-<<<<<<< HEAD
             var aggregate1 = await EventStore.LoadAggregateAsync<TestAggregate, TestId>(id1, CancellationToken.None).ConfigureAwait(false);
             var aggregate2 = await EventStore.LoadAggregateAsync<TestAggregate, TestId>(id2, CancellationToken.None).ConfigureAwait(false);
-            aggregate1.Ping();
-            aggregate2.Ping();
-=======
-            var aggregate1 = await EventStore.LoadAggregateAsync<TestAggregate>(id1, CancellationToken.None).ConfigureAwait(false);
-            var aggregate2 = await EventStore.LoadAggregateAsync<TestAggregate>(id2, CancellationToken.None).ConfigureAwait(false);
             aggregate1.Ping(PingId.New);
             aggregate2.Ping(PingId.New);
->>>>>>> 9675064b
 
             // Act
             await aggregate1.CommitAsync(EventStore, CancellationToken.None).ConfigureAwait(false);
@@ -136,19 +119,11 @@
             // Arrange
             var id1 = TestId.New;
             var id2 = TestId.New;
-<<<<<<< HEAD
             var aggregate1 = await EventStore.LoadAggregateAsync<TestAggregate, TestId>(id1, CancellationToken.None).ConfigureAwait(false);
             var aggregate2 = await EventStore.LoadAggregateAsync<TestAggregate, TestId>(id2, CancellationToken.None).ConfigureAwait(false);
-            aggregate1.Ping();
-            aggregate2.Ping();
-            aggregate2.Ping();
-=======
-            var aggregate1 = await EventStore.LoadAggregateAsync<TestAggregate>(id1, CancellationToken.None).ConfigureAwait(false);
-            var aggregate2 = await EventStore.LoadAggregateAsync<TestAggregate>(id2, CancellationToken.None).ConfigureAwait(false);
             aggregate1.Ping(PingId.New);
             aggregate2.Ping(PingId.New);
             aggregate2.Ping(PingId.New);
->>>>>>> 9675064b
 
             // Act
             await aggregate1.CommitAsync(EventStore, CancellationToken.None).ConfigureAwait(false);
