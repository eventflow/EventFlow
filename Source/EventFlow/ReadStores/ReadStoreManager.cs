--- conflicted
+++ resolved
@@ -58,11 +58,7 @@
             var iAmReadModelForInterfaceTypes = ReadModelType
                 .GetTypeInfo()
                 .GetInterfaces()
-<<<<<<< HEAD
                 .Where(i => i.GetTypeInfo().IsGenericType && i.GetGenericTypeDefinition() == typeof (IAmReadModelFor<,,>))
-=======
-                .Where(i => i.IsGenericType && i.GetGenericTypeDefinition() == typeof(IAmReadModelFor<,,>))
->>>>>>> 19ad0144
                 .ToList();
             if (!iAmReadModelForInterfaceTypes.Any())
             {
