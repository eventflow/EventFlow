--- conflicted
+++ resolved
@@ -138,24 +138,14 @@
                     _log[_globalSequenceNumber] = eventPath;
 
                     var fileEventData = new FileEventData
-<<<<<<< HEAD
                         {
                             AggregateId = id.Value,
                             AggregateSequenceNumber = serializedEvent.AggregateSequenceNumber,
                             Data = serializedEvent.SerializedData,
                             Metadata = serializedEvent.SerializedMetadata,
+                            GlobalSequenceNumber = _globalSequenceNumber,
                         };
             
-=======
-                    {
-                        AggregateId = id.Value,
-                        AggregateSequenceNumber = serializedEvent.AggregateSequenceNumber,
-                        Data = serializedEvent.Data,
-                        GlobalSequenceNumber = _globalSequenceNumber,
-                        Metadata = serializedEvent.Meta,
-                    };
-
->>>>>>> 168a4724
                     var json = _jsonSerializer.Serialize(fileEventData, true);
 
                     if (File.Exists(eventPath))
@@ -223,7 +213,7 @@
             TIdentity id,
             CancellationToken cancellationToken)
         {
-            var aggregateType = typeof(TAggregate);
+            var aggregateType = typeof (TAggregate);
             Log.Verbose(
                 "Deleting aggregate '{0}' with ID '{1}'",
                 aggregateType.Name,
