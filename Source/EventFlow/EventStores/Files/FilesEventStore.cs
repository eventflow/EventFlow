--- conflicted
+++ resolved
@@ -44,11 +44,7 @@
 
         public class FileEventData : ICommittedDomainEvent
         {
-<<<<<<< HEAD
             public long GlobalSequenceNumber { get; set; }
-            public Guid BatchId { get; set; }
-=======
->>>>>>> ae5d4960
             public string AggregateId { get; set; }
             public string Data { get; set; }
             public string Metadata { get; set; }
@@ -126,12 +122,7 @@
         {
             using (await _asyncLock.WaitAsync(cancellationToken).ConfigureAwait(false))
             {
-<<<<<<< HEAD
                 var aggregateType = typeof(TAggregate);
-                var batchId = Guid.NewGuid();
-=======
-                var aggregateType = typeof (TAggregate);
->>>>>>> ae5d4960
                 var committedDomainEvents = new List<ICommittedDomainEvent>();
 
                 var aggregatePath = GetAggregatePath(aggregateType, id);
@@ -147,26 +138,14 @@
                     _log[_globalSequenceNumber] = eventPath;
 
                     var fileEventData = new FileEventData
-<<<<<<< HEAD
                     {
                         AggregateId = id.Value,
-                        AggregateName = aggregateType.Name,
                         AggregateSequenceNumber = serializedEvent.AggregateSequenceNumber,
-                        BatchId = batchId,
                         Data = serializedEvent.Data,
                         GlobalSequenceNumber = _globalSequenceNumber,
                         Metadata = serializedEvent.Meta,
                     };
 
-=======
-                        {
-                            AggregateId = id.Value,
-                            AggregateSequenceNumber = serializedEvent.AggregateSequenceNumber,
-                            Data = serializedEvent.Data,
-                            Metadata = serializedEvent.Meta,
-                        };
-            
->>>>>>> ae5d4960
                     var json = _jsonSerializer.Serialize(fileEventData, true);
 
                     if (File.Exists(eventPath))
