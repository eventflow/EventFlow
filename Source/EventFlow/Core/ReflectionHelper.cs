--- conflicted
+++ resolved
@@ -59,11 +59,7 @@
                 throw new ArgumentException($"Type '{type.PrettyPrint()}' doesn't have a method called '{methodName}'");
             }
 
-<<<<<<< HEAD
             var genericArguments = typeof (TResult).GetTypeInfo().GetGenericArguments();
-=======
-            var genericArguments = typeof(TResult).GetGenericArguments();
->>>>>>> 19ad0144
             var methodArgumentList = methodInfo.GetParameters().Select(p => p.ParameterType).ToList();
             var funcArgumentList = genericArguments.Skip(1).Take(methodArgumentList.Count).ToList();
 
