--- conflicted
+++ resolved
@@ -54,15 +54,6 @@
             configureStrategy(_retryStrategy);
         }
 
-<<<<<<< HEAD
-        public Task TryAsync(Func<CancellationToken, Task> action, Label label, CancellationToken cancellationToken)
-        {
-            return TryAsync(
-                async c =>
-                    {
-                        await action(c).ConfigureAwait(false);
-                        return 0;
-=======
         public Task TryAsync(
             Func<CancellationToken, Task> action,
             Label label,
@@ -73,7 +64,6 @@
                     {
                         await action(c).ConfigureAwait(false);
                         return null;
->>>>>>> 6af83083
                     },
                 label,
                 cancellationToken);
