﻿// The MIT License (MIT)
// 
// Copyright (c) 2015-2016 Rasmus Mikkelsen
// Copyright (c) 2015-2016 eBay Software Foundation
// https://github.com/rasmus/EventFlow
// 
// Permission is hereby granted, free of charge, to any person obtaining a copy of
// this software and associated documentation files (the "Software"), to deal in
// the Software without restriction, including without limitation the rights to
// use, copy, modify, merge, publish, distribute, sublicense, and/or sell copies of
// the Software, and to permit persons to whom the Software is furnished to do so,
// subject to the following conditions:
// 
// The above copyright notice and this permission notice shall be included in all
// copies or substantial portions of the Software.
// 
// THE SOFTWARE IS PROVIDED "AS IS", WITHOUT WARRANTY OF ANY KIND, EXPRESS OR
// IMPLIED, INCLUDING BUT NOT LIMITED TO THE WARRANTIES OF MERCHANTABILITY, FITNESS
// FOR A PARTICULAR PURPOSE AND NONINFRINGEMENT. IN NO EVENT SHALL THE AUTHORS OR
// COPYRIGHT HOLDERS BE LIABLE FOR ANY CLAIM, DAMAGES OR OTHER LIABILITY, WHETHER
// IN AN ACTION OF CONTRACT, TORT OR OTHERWISE, ARISING FROM, OUT OF OR IN
// CONNECTION WITH THE SOFTWARE OR THE USE OR OTHER DEALINGS IN THE SOFTWARE.
//

using System.Threading;
using System.Threading.Tasks;
using EventFlow.Commands;
using EventFlow.EventStores;
using EventFlow.Jobs;
<<<<<<< HEAD
using EventFlow.Sagas;
=======
using EventFlow.Snapshots;
>>>>>>> 829ea60b

namespace EventFlow.Configuration.Bootstraps
{
    public class DefinitionServicesInitilizer : IBootstrap
    {
        private readonly ICommandDefinitionService _commandDefinitionService;
        private readonly IEventDefinitionService _eventDefinitionService;
        private readonly IJobDefinitionService _jobDefinitionService;
<<<<<<< HEAD
        private readonly ISagaDefinitionService _sagaDefinitionService;
=======
        private readonly ISnapshotDefinitionService _snapshotDefinitionService;
>>>>>>> 829ea60b
        private readonly ILoadedVersionedTypes _loadedVersionedTypes;

        public DefinitionServicesInitilizer(
            ILoadedVersionedTypes loadedVersionedTypes,
            IEventDefinitionService eventDefinitionService,
            ICommandDefinitionService commandDefinitionService,
            IJobDefinitionService jobDefinitionService,
<<<<<<< HEAD
            ISagaDefinitionService sagaDefinitionService)
=======
            ISnapshotDefinitionService snapshotDefinitionService)
>>>>>>> 829ea60b
        {
            _loadedVersionedTypes = loadedVersionedTypes;
            _eventDefinitionService = eventDefinitionService;
            _commandDefinitionService = commandDefinitionService;
            _jobDefinitionService = jobDefinitionService;
<<<<<<< HEAD
            _sagaDefinitionService = sagaDefinitionService;
=======
            _snapshotDefinitionService = snapshotDefinitionService;
>>>>>>> 829ea60b
        }

        public Task BootAsync(CancellationToken cancellationToken)
        {
            _commandDefinitionService.Load(_loadedVersionedTypes.Commands);
            _eventDefinitionService.Load(_loadedVersionedTypes.Events);
            _jobDefinitionService.Load(_loadedVersionedTypes.Jobs);
<<<<<<< HEAD
            _sagaDefinitionService.LoadSagas(_loadedVersionedTypes.Sagas);
=======
            _snapshotDefinitionService.Load(_loadedVersionedTypes.SnapshotTypes);
>>>>>>> 829ea60b

            return Task.FromResult(0);
        }
    }
}<|MERGE_RESOLUTION|>--- conflicted
+++ resolved
@@ -27,11 +27,8 @@
 using EventFlow.Commands;
 using EventFlow.EventStores;
 using EventFlow.Jobs;
-<<<<<<< HEAD
 using EventFlow.Sagas;
-=======
 using EventFlow.Snapshots;
->>>>>>> 829ea60b
 
 namespace EventFlow.Configuration.Bootstraps
 {
@@ -40,11 +37,8 @@
         private readonly ICommandDefinitionService _commandDefinitionService;
         private readonly IEventDefinitionService _eventDefinitionService;
         private readonly IJobDefinitionService _jobDefinitionService;
-<<<<<<< HEAD
         private readonly ISagaDefinitionService _sagaDefinitionService;
-=======
         private readonly ISnapshotDefinitionService _snapshotDefinitionService;
->>>>>>> 829ea60b
         private readonly ILoadedVersionedTypes _loadedVersionedTypes;
 
         public DefinitionServicesInitilizer(
@@ -52,21 +46,15 @@
             IEventDefinitionService eventDefinitionService,
             ICommandDefinitionService commandDefinitionService,
             IJobDefinitionService jobDefinitionService,
-<<<<<<< HEAD
-            ISagaDefinitionService sagaDefinitionService)
-=======
+            ISagaDefinitionService sagaDefinitionService,
             ISnapshotDefinitionService snapshotDefinitionService)
->>>>>>> 829ea60b
         {
             _loadedVersionedTypes = loadedVersionedTypes;
             _eventDefinitionService = eventDefinitionService;
             _commandDefinitionService = commandDefinitionService;
             _jobDefinitionService = jobDefinitionService;
-<<<<<<< HEAD
             _sagaDefinitionService = sagaDefinitionService;
-=======
             _snapshotDefinitionService = snapshotDefinitionService;
->>>>>>> 829ea60b
         }
 
         public Task BootAsync(CancellationToken cancellationToken)
@@ -74,11 +62,8 @@
             _commandDefinitionService.Load(_loadedVersionedTypes.Commands);
             _eventDefinitionService.Load(_loadedVersionedTypes.Events);
             _jobDefinitionService.Load(_loadedVersionedTypes.Jobs);
-<<<<<<< HEAD
             _sagaDefinitionService.LoadSagas(_loadedVersionedTypes.Sagas);
-=======
             _snapshotDefinitionService.Load(_loadedVersionedTypes.SnapshotTypes);
->>>>>>> 829ea60b
 
             return Task.FromResult(0);
         }
