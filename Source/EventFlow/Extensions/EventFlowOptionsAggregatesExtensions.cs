﻿// The MIT License (MIT)
//
// Copyright (c) 2015 Rasmus Mikkelsen
// https://github.com/rasmus/EventFlow
//
// Permission is hereby granted, free of charge, to any person obtaining a copy of
// this software and associated documentation files (the "Software"), to deal in
// the Software without restriction, including without limitation the rights to
// use, copy, modify, merge, publish, distribute, sublicense, and/or sell copies of
// the Software, and to permit persons to whom the Software is furnished to do so,
// subject to the following conditions:
//
// The above copyright notice and this permission notice shall be included in all
// copies or substantial portions of the Software.
//
// THE SOFTWARE IS PROVIDED "AS IS", WITHOUT WARRANTY OF ANY KIND, EXPRESS OR
// IMPLIED, INCLUDING BUT NOT LIMITED TO THE WARRANTIES OF MERCHANTABILITY, FITNESS
// FOR A PARTICULAR PURPOSE AND NONINFRINGEMENT. IN NO EVENT SHALL THE AUTHORS OR
// COPYRIGHT HOLDERS BE LIABLE FOR ANY CLAIM, DAMAGES OR OTHER LIABILITY, WHETHER
// IN AN ACTION OF CONTRACT, TORT OR OTHERWISE, ARISING FROM, OUT OF OR IN
// CONNECTION WITH THE SOFTWARE OR THE USE OR OTHER DEALINGS IN THE SOFTWARE.

using System;
using System.Collections.Generic;
using System.Linq;
using System.Reflection;
using Autofac;
using EventFlow.Aggregates;
using EventFlow.Configuration.Registrations.Services;
using EventFlow.EventSourcing;

namespace EventFlow.Extensions
{
    public static class EventFlowOptionsAggregatesExtensions
    {
        public static EventFlowOptions UseResolverAggregateRootFactory(
            this EventFlowOptions eventFlowOptions)
        {
            return eventFlowOptions.RegisterServices(f => f.Register<IAggregateFactory, AutofacAggregateRootFactory>());
        }

        public static EventFlowOptions AddAggregateRoots(
            this EventFlowOptions eventFlowOptions,
            Assembly fromAssembly)
        {
            var aggregateRootTypes = fromAssembly
                .GetTypes()
<<<<<<< HEAD
                .Where(t => !t.IsAbstract && t.IsClosedTypeOf(typeof(IEventSourced<>)));
=======
                .Where(t => !t.IsAbstract)
                .Where(t => t.IsClosedTypeOf(typeof(IAggregateRoot<>)));
>>>>>>> 2f254d9a
            eventFlowOptions.AddAggregateRoots(aggregateRootTypes);
            return eventFlowOptions;
        }

        public static EventFlowOptions AddAggregateRoots(
            this EventFlowOptions eventFlowOptions,
            params Type[] aggregateRootTypes)
        {
            eventFlowOptions.AddAggregateRoots((IEnumerable<Type>)aggregateRootTypes);
            return eventFlowOptions;
        }

        public static EventFlowOptions AddAggregateRoots(
            this EventFlowOptions eventFlowOptions,
            IEnumerable<Type> aggregateRootTypes)
        {
<<<<<<< HEAD
            var invalidateTypes = aggregateRootTypes
                .Where(t => !t.IsClosedTypeOf(typeof(IEventSourced<>)))
=======
            var invalidTypes = aggregateRootTypes
                .Where(t => t.IsAbstract || !t.IsClosedTypeOf(typeof(IAggregateRoot<>)))
>>>>>>> 2f254d9a
                .ToList();
            if (invalidTypes.Any())
            {
                var names = string.Join(", ", invalidTypes.Select(t => t.Name));
                throw new ArgumentException($"Type(s) '{names}' do not implement IAggregateRoot<TIdentity>");
            }

            foreach (var t in aggregateRootTypes)
            {
                eventFlowOptions.RegisterServices(sr => sr.RegisterType(t));
            }

            return eventFlowOptions;
        }
    }
}<|MERGE_RESOLUTION|>--- conflicted
+++ resolved
@@ -45,12 +45,7 @@
         {
             var aggregateRootTypes = fromAssembly
                 .GetTypes()
-<<<<<<< HEAD
                 .Where(t => !t.IsAbstract && t.IsClosedTypeOf(typeof(IEventSourced<>)));
-=======
-                .Where(t => !t.IsAbstract)
-                .Where(t => t.IsClosedTypeOf(typeof(IAggregateRoot<>)));
->>>>>>> 2f254d9a
             eventFlowOptions.AddAggregateRoots(aggregateRootTypes);
             return eventFlowOptions;
         }
@@ -67,19 +62,15 @@
             this EventFlowOptions eventFlowOptions,
             IEnumerable<Type> aggregateRootTypes)
         {
-<<<<<<< HEAD
-            var invalidateTypes = aggregateRootTypes
-                .Where(t => !t.IsClosedTypeOf(typeof(IEventSourced<>)))
-=======
             var invalidTypes = aggregateRootTypes
-                .Where(t => t.IsAbstract || !t.IsClosedTypeOf(typeof(IAggregateRoot<>)))
->>>>>>> 2f254d9a
+                .Where(t => t.IsAbstract || !t.IsClosedTypeOf(typeof(IEventSourced<>)))
                 .ToList();
             if (invalidTypes.Any())
             {
                 var names = string.Join(", ", invalidTypes.Select(t => t.Name));
-                throw new ArgumentException($"Type(s) '{names}' do not implement IAggregateRoot<TIdentity>");
+                throw new ArgumentException($"Type(s) '{names}' do not implement IEventSourced<TIdentity>");
             }
+
 
             foreach (var t in aggregateRootTypes)
             {
