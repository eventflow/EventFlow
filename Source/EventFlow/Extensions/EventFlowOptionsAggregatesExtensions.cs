﻿// The MIT License (MIT)
// 
// Copyright (c) 2015-2017 Rasmus Mikkelsen
// Copyright (c) 2015-2017 eBay Software Foundation
// https://github.com/eventflow/EventFlow
// 
// Permission is hereby granted, free of charge, to any person obtaining a copy of
// this software and associated documentation files (the "Software"), to deal in
// the Software without restriction, including without limitation the rights to
// use, copy, modify, merge, publish, distribute, sublicense, and/or sell copies of
// the Software, and to permit persons to whom the Software is furnished to do so,
// subject to the following conditions:
// 
// The above copyright notice and this permission notice shall be included in all
// copies or substantial portions of the Software.
// 
// THE SOFTWARE IS PROVIDED "AS IS", WITHOUT WARRANTY OF ANY KIND, EXPRESS OR
// IMPLIED, INCLUDING BUT NOT LIMITED TO THE WARRANTIES OF MERCHANTABILITY, FITNESS
// FOR A PARTICULAR PURPOSE AND NONINFRINGEMENT. IN NO EVENT SHALL THE AUTHORS OR
// COPYRIGHT HOLDERS BE LIABLE FOR ANY CLAIM, DAMAGES OR OTHER LIABILITY, WHETHER
// IN AN ACTION OF CONTRACT, TORT OR OTHERWISE, ARISING FROM, OUT OF OR IN
// CONNECTION WITH THE SOFTWARE OR THE USE OR OTHER DEALINGS IN THE SOFTWARE.

using System;
using System.Collections.Generic;
using System.Reflection;

namespace EventFlow.Extensions
{
    public static class EventFlowOptionsAggregatesExtensions
    {
        [Obsolete("Resolver aggregate factory is the default, simply remove this call")]
        public static IEventFlowOptions UseResolverAggregateRootFactory(
            this IEventFlowOptions eventFlowOptions)
        {
            return eventFlowOptions;
        }

        [Obsolete("Default aggregate factory doesn't require aggregate roots to be registered, simply remove this call")]
        public static IEventFlowOptions AddAggregateRoots(
            this IEventFlowOptions eventFlowOptions,
            Assembly fromAssembly,
            Predicate<Type> predicate = null)
        {
<<<<<<< HEAD
            predicate = predicate ?? (t => true);
            var aggregateRootTypes = fromAssembly
                .GetTypes()
                .Where(t => !t.GetTypeInfo().IsAbstract)
                .Where(t => t.IsClosedTypeOf(typeof(IAggregateRoot<>)))
                .Where(t => predicate(t));
            return eventFlowOptions.AddAggregateRoots(aggregateRootTypes);
=======
            return eventFlowOptions;
>>>>>>> 9343e0d4
        }

        [Obsolete("Default aggregate factory doesn't require aggregate roots to be registered, simply remove this call")]
        public static IEventFlowOptions AddAggregateRoots(
            this IEventFlowOptions eventFlowOptions,
            params Type[] aggregateRootTypes)
        {
            return eventFlowOptions;
        }

        [Obsolete("Default aggregate factory doesn't require aggregate roots to be registered, simply remove this call")]
        public static IEventFlowOptions AddAggregateRoots(
            this IEventFlowOptions eventFlowOptions,
            IEnumerable<Type> aggregateRootTypes)
        {
<<<<<<< HEAD
            var aggregateRootTypeList = aggregateRootTypes.ToList();

            var invalidTypes = aggregateRootTypeList
                .Where(t => t.GetTypeInfo().IsAbstract || !t.IsClosedTypeOf(typeof(IAggregateRoot<>)))
                .ToList();
            if (invalidTypes.Any())
            {
                var names = string.Join(", ", invalidTypes.Select(t => t.PrettyPrint()));
                throw new ArgumentException($"Type(s) '{names}' do not implement IAggregateRoot<TIdentity>");
            }

            return eventFlowOptions.RegisterServices(sr =>
                {
                    foreach (var t in aggregateRootTypeList)
                    {
                        sr.RegisterType(t);
                    }
                });
=======
            return eventFlowOptions;
>>>>>>> 9343e0d4
        }
    }
}<|MERGE_RESOLUTION|>--- conflicted
+++ resolved
@@ -42,17 +42,7 @@
             Assembly fromAssembly,
             Predicate<Type> predicate = null)
         {
-<<<<<<< HEAD
-            predicate = predicate ?? (t => true);
-            var aggregateRootTypes = fromAssembly
-                .GetTypes()
-                .Where(t => !t.GetTypeInfo().IsAbstract)
-                .Where(t => t.IsClosedTypeOf(typeof(IAggregateRoot<>)))
-                .Where(t => predicate(t));
-            return eventFlowOptions.AddAggregateRoots(aggregateRootTypes);
-=======
             return eventFlowOptions;
->>>>>>> 9343e0d4
         }
 
         [Obsolete("Default aggregate factory doesn't require aggregate roots to be registered, simply remove this call")]
@@ -68,28 +58,7 @@
             this IEventFlowOptions eventFlowOptions,
             IEnumerable<Type> aggregateRootTypes)
         {
-<<<<<<< HEAD
-            var aggregateRootTypeList = aggregateRootTypes.ToList();
-
-            var invalidTypes = aggregateRootTypeList
-                .Where(t => t.GetTypeInfo().IsAbstract || !t.IsClosedTypeOf(typeof(IAggregateRoot<>)))
-                .ToList();
-            if (invalidTypes.Any())
-            {
-                var names = string.Join(", ", invalidTypes.Select(t => t.PrettyPrint()));
-                throw new ArgumentException($"Type(s) '{names}' do not implement IAggregateRoot<TIdentity>");
-            }
-
-            return eventFlowOptions.RegisterServices(sr =>
-                {
-                    foreach (var t in aggregateRootTypeList)
-                    {
-                        sr.RegisterType(t);
-                    }
-                });
-=======
             return eventFlowOptions;
->>>>>>> 9343e0d4
         }
     }
 }