--- conflicted
+++ resolved
@@ -81,11 +81,7 @@
                     .GetTypeInfo()
                     .GetInterfaces()
                     .Where(i =>
-<<<<<<< HEAD
                         (i.GetTypeInfo().IsGenericType && i.GetGenericTypeDefinition() == typeof (ISubscribeSynchronousTo<,,>)) ||
-=======
-                        (i.IsGenericType && i.GetGenericTypeDefinition() == typeof(ISubscribeSynchronousTo<,,>)) ||
->>>>>>> 19ad0144
                         i == typeof(ISubscribeSynchronousToAll))
                     .ToList();
                 if (!subscribeTos.Any())
