﻿// The MIT License (MIT)
// 
// Copyright (c) 2015-2017 Rasmus Mikkelsen
// Copyright (c) 2015-2017 eBay Software Foundation
// https://github.com/eventflow/EventFlow
// 
// Permission is hereby granted, free of charge, to any person obtaining a copy of
// this software and associated documentation files (the "Software"), to deal in
// the Software without restriction, including without limitation the rights to
// use, copy, modify, merge, publish, distribute, sublicense, and/or sell copies of
// the Software, and to permit persons to whom the Software is furnished to do so,
// subject to the following conditions:
// 
// The above copyright notice and this permission notice shall be included in all
// copies or substantial portions of the Software.
// 
// THE SOFTWARE IS PROVIDED "AS IS", WITHOUT WARRANTY OF ANY KIND, EXPRESS OR
// IMPLIED, INCLUDING BUT NOT LIMITED TO THE WARRANTIES OF MERCHANTABILITY, FITNESS
// FOR A PARTICULAR PURPOSE AND NONINFRINGEMENT. IN NO EVENT SHALL THE AUTHORS OR
// COPYRIGHT HOLDERS BE LIABLE FOR ANY CLAIM, DAMAGES OR OTHER LIABILITY, WHETHER
// IN AN ACTION OF CONTRACT, TORT OR OTHERWISE, ARISING FROM, OUT OF OR IN
// CONNECTION WITH THE SOFTWARE OR THE USE OR OTHER DEALINGS IN THE SOFTWARE.

using System;
using System.Collections.Generic;
using System.Linq;
using System.Reflection;
using EventFlow.Commands;

namespace EventFlow.Extensions
{
    public static class EventFlowOptionsCommandHandlerExtensions
    {
        public static IEventFlowOptions AddCommandHandlers(
            this IEventFlowOptions eventFlowOptions,
            Assembly fromAssembly,
            Predicate<Type> predicate = null)
        {
            predicate = predicate ?? (t => true);
            var commandHandlerTypes = fromAssembly
                .GetTypes()
<<<<<<< HEAD
                .Where(t => t.GetTypeInfo().GetInterfaces().Any(i => i.GetTypeInfo().IsGenericType && i.GetGenericTypeDefinition() == typeof (ICommandHandler<,,,>)))
=======
                .Where(t => t.GetInterfaces().Any(i => i.IsGenericType && i.GetGenericTypeDefinition() == typeof(ICommandHandler<,,,>)))
>>>>>>> 19ad0144
                .Where(t => predicate(t));
            return eventFlowOptions.AddCommandHandlers(commandHandlerTypes);
        }

        public static IEventFlowOptions AddCommandHandlers(
            this IEventFlowOptions eventFlowOptions,
            params Type[] commandHandlerTypes)
        {
            return eventFlowOptions.AddCommandHandlers((IEnumerable<Type>) commandHandlerTypes);
        }

        public static IEventFlowOptions AddCommandHandlers(
            this IEventFlowOptions eventFlowOptions,
            IEnumerable<Type> commandHandlerTypes)
        {
            foreach (var commandHandlerType in commandHandlerTypes)
            {
                var t = commandHandlerType;
                if (t.GetTypeInfo().IsAbstract) continue;
                var handlesCommandTypes = t
                    .GetTypeInfo()
                    .GetInterfaces()
<<<<<<< HEAD
                    .Where(i => i.GetTypeInfo().IsGenericType && i.GetGenericTypeDefinition() == typeof (ICommandHandler<,,,>))
=======
                    .Where(i => i.IsGenericType && i.GetGenericTypeDefinition() == typeof(ICommandHandler<,,,>))
>>>>>>> 19ad0144
                    .ToList();
                if (!handlesCommandTypes.Any())
                {
                    throw new ArgumentException($"Type '{commandHandlerType.PrettyPrint()}' does not implement '{typeof(ICommandHandler<,,,>).PrettyPrint()}'");
                }

                eventFlowOptions.RegisterServices(sr =>
                    {
                        foreach (var handlesCommandType in handlesCommandTypes)
                        {
                            sr.Register(handlesCommandType, t);
                        }
                    });
            }

            return eventFlowOptions;
        }
    }
}<|MERGE_RESOLUTION|>--- conflicted
+++ resolved
@@ -39,11 +39,7 @@
             predicate = predicate ?? (t => true);
             var commandHandlerTypes = fromAssembly
                 .GetTypes()
-<<<<<<< HEAD
                 .Where(t => t.GetTypeInfo().GetInterfaces().Any(i => i.GetTypeInfo().IsGenericType && i.GetGenericTypeDefinition() == typeof (ICommandHandler<,,,>)))
-=======
-                .Where(t => t.GetInterfaces().Any(i => i.IsGenericType && i.GetGenericTypeDefinition() == typeof(ICommandHandler<,,,>)))
->>>>>>> 19ad0144
                 .Where(t => predicate(t));
             return eventFlowOptions.AddCommandHandlers(commandHandlerTypes);
         }
@@ -66,11 +62,7 @@
                 var handlesCommandTypes = t
                     .GetTypeInfo()
                     .GetInterfaces()
-<<<<<<< HEAD
                     .Where(i => i.GetTypeInfo().IsGenericType && i.GetGenericTypeDefinition() == typeof (ICommandHandler<,,,>))
-=======
-                    .Where(i => i.IsGenericType && i.GetGenericTypeDefinition() == typeof(ICommandHandler<,,,>))
->>>>>>> 19ad0144
                     .ToList();
                 if (!handlesCommandTypes.Any())
                 {
