﻿// The MIT License (MIT)
// 
// Copyright (c) 2015-2017 Rasmus Mikkelsen
// Copyright (c) 2015-2017 eBay Software Foundation
// https://github.com/eventflow/EventFlow
// 
// Permission is hereby granted, free of charge, to any person obtaining a copy of
// this software and associated documentation files (the "Software"), to deal in
// the Software without restriction, including without limitation the rights to
// use, copy, modify, merge, publish, distribute, sublicense, and/or sell copies of
// the Software, and to permit persons to whom the Software is furnished to do so,
// subject to the following conditions:
// 
// The above copyright notice and this permission notice shall be included in all
// copies or substantial portions of the Software.
// 
// THE SOFTWARE IS PROVIDED "AS IS", WITHOUT WARRANTY OF ANY KIND, EXPRESS OR
// IMPLIED, INCLUDING BUT NOT LIMITED TO THE WARRANTIES OF MERCHANTABILITY, FITNESS
// FOR A PARTICULAR PURPOSE AND NONINFRINGEMENT. IN NO EVENT SHALL THE AUTHORS OR
// COPYRIGHT HOLDERS BE LIABLE FOR ANY CLAIM, DAMAGES OR OTHER LIABILITY, WHETHER
// IN AN ACTION OF CONTRACT, TORT OR OTHERWISE, ARISING FROM, OUT OF OR IN
// CONNECTION WITH THE SOFTWARE OR THE USE OR OTHER DEALINGS IN THE SOFTWARE.

using System;
using System.Collections.Generic;
using System.Linq;
using System.Reflection;
using EventFlow.Configuration;
using EventFlow.Snapshots;
using EventFlow.Snapshots.Stores;
using EventFlow.Snapshots.Stores.InMemory;

namespace EventFlow.Extensions
{
    public static class EventFlowOptionsSnapshotExtensions
    {
        public static IEventFlowOptions AddSnapshots(
            this IEventFlowOptions eventFlowOptions,
            params Type[] snapshotTypes)
        {
            return eventFlowOptions.AddSnapshots(snapshotTypes);
        }

        public static IEventFlowOptions AddSnapshots(
            this IEventFlowOptions eventFlowOptions,
            Assembly fromAssembly,
            Predicate<Type> predicate = null)
        {
            predicate = predicate ?? (t => true);
            var snapshotTypes = fromAssembly
                .GetTypes()
                .Where(t => !t.GetTypeInfo().IsAbstract && typeof(ISnapshot).GetTypeInfo().IsAssignableFrom(t))
                .Where(t => predicate(t));
            return eventFlowOptions.AddSnapshots(snapshotTypes);
        }

        public static IEventFlowOptions AddSnapshotUpgraders(
            this IEventFlowOptions eventFlowOptions,
            Assembly fromAssembly,
            Predicate<Type> predicate = null)
        {
            predicate = predicate ?? (t => true);

            var snapshotUpgraderTypes = fromAssembly
                .GetTypes()
<<<<<<< HEAD
                .Where(t => !t.GetTypeInfo().IsAbstract)
                .Where(t => t.GetTypeInfo().GetInterfaces().Any(i => i.GetTypeInfo().IsGenericType && i.GetGenericTypeDefinition() == typeof (ISnapshotUpgrader<,>)))
=======
                .Where(t => !t.IsAbstract)
                .Where(t => t.GetInterfaces().Any(i => i.IsGenericType && i.GetGenericTypeDefinition() == typeof(ISnapshotUpgrader<,>)))
>>>>>>> 19ad0144
                .Where(t => predicate(t));

            return eventFlowOptions.AddSnapshotUpgraders(snapshotUpgraderTypes);
        }

        public static IEventFlowOptions AddSnapshotUpgraders(
            this IEventFlowOptions eventFlowOptions,
            params Type[] snapshotUpgraderTypes)
        {
            return eventFlowOptions.AddSnapshotUpgraders((IEnumerable<Type>)snapshotUpgraderTypes);
        }

        public static IEventFlowOptions AddSnapshotUpgraders(
            this IEventFlowOptions eventFlowOptions,
            IEnumerable<Type> snapshotUpgraderTypes)
        {
            return eventFlowOptions.RegisterServices(sr =>
                {
                    foreach (var snapshotUpgraderType in snapshotUpgraderTypes)
                    {
                        var interfaceType = snapshotUpgraderType
                            .GetTypeInfo()
                            .GetInterfaces()
<<<<<<< HEAD
                            .Single(i => i.GetTypeInfo().IsGenericType && i.GetGenericTypeDefinition() == typeof (ISnapshotUpgrader<,>));
=======
                            .Single(i => i.IsGenericType && i.GetGenericTypeDefinition() == typeof(ISnapshotUpgrader<,>));
>>>>>>> 19ad0144
                        sr.Register(interfaceType, snapshotUpgraderType);
                    }
                });
        }

        public static IEventFlowOptions UseSnapshotStore<TSnapshotStore>(
            this IEventFlowOptions eventFlowOptions,
            Lifetime lifetime = Lifetime.AlwaysUnique)
            where TSnapshotStore : class, ISnapshotPersistence
        {
            return eventFlowOptions.RegisterServices(sr => sr.Register<ISnapshotPersistence, TSnapshotStore>(lifetime));
        }

        public static IEventFlowOptions UseInMemorySnapshotStore(
            this IEventFlowOptions eventFlowOptions)
        {
            return eventFlowOptions.UseSnapshotStore<InMemorySnapshotPersistence>(Lifetime.Singleton);
        }
    }
}<|MERGE_RESOLUTION|>--- conflicted
+++ resolved
@@ -63,13 +63,8 @@
 
             var snapshotUpgraderTypes = fromAssembly
                 .GetTypes()
-<<<<<<< HEAD
                 .Where(t => !t.GetTypeInfo().IsAbstract)
                 .Where(t => t.GetTypeInfo().GetInterfaces().Any(i => i.GetTypeInfo().IsGenericType && i.GetGenericTypeDefinition() == typeof (ISnapshotUpgrader<,>)))
-=======
-                .Where(t => !t.IsAbstract)
-                .Where(t => t.GetInterfaces().Any(i => i.IsGenericType && i.GetGenericTypeDefinition() == typeof(ISnapshotUpgrader<,>)))
->>>>>>> 19ad0144
                 .Where(t => predicate(t));
 
             return eventFlowOptions.AddSnapshotUpgraders(snapshotUpgraderTypes);
@@ -93,11 +88,7 @@
                         var interfaceType = snapshotUpgraderType
                             .GetTypeInfo()
                             .GetInterfaces()
-<<<<<<< HEAD
                             .Single(i => i.GetTypeInfo().IsGenericType && i.GetGenericTypeDefinition() == typeof (ISnapshotUpgrader<,>));
-=======
-                            .Single(i => i.IsGenericType && i.GetGenericTypeDefinition() == typeof(ISnapshotUpgrader<,>));
->>>>>>> 19ad0144
                         sr.Register(interfaceType, snapshotUpgraderType);
                     }
                 });
