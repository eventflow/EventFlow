// The MIT License (MIT)
// 
// Copyright (c) 2015-2017 Rasmus Mikkelsen
// Copyright (c) 2015-2017 eBay Software Foundation
// https://github.com/eventflow/EventFlow
// 
// Permission is hereby granted, free of charge, to any person obtaining a copy of
// this software and associated documentation files (the "Software"), to deal in
// the Software without restriction, including without limitation the rights to
// use, copy, modify, merge, publish, distribute, sublicense, and/or sell copies of
// the Software, and to permit persons to whom the Software is furnished to do so,
// subject to the following conditions:
// 
// The above copyright notice and this permission notice shall be included in all
// copies or substantial portions of the Software.
// 
// THE SOFTWARE IS PROVIDED "AS IS", WITHOUT WARRANTY OF ANY KIND, EXPRESS OR
// IMPLIED, INCLUDING BUT NOT LIMITED TO THE WARRANTIES OF MERCHANTABILITY, FITNESS
// FOR A PARTICULAR PURPOSE AND NONINFRINGEMENT. IN NO EVENT SHALL THE AUTHORS OR
// COPYRIGHT HOLDERS BE LIABLE FOR ANY CLAIM, DAMAGES OR OTHER LIABILITY, WHETHER
// IN AN ACTION OF CONTRACT, TORT OR OTHERWISE, ARISING FROM, OUT OF OR IN
// CONNECTION WITH THE SOFTWARE OR THE USE OR OTHER DEALINGS IN THE SOFTWARE.

using System;
using System.Collections.Generic;
using System.Linq;
using System.Reflection;
using System.Threading;
using System.Threading.Tasks;
using EventFlow.Aggregates;
using EventFlow.Configuration;
using EventFlow.Core;
using EventFlow.Core.Caching;
using EventFlow.Extensions;
using EventFlow.Logs;

namespace EventFlow.Subscribers
{
    public class DispatchToEventSubscribers : IDispatchToEventSubscribers
    {
        private static readonly Type SubscribeSynchronousToType = typeof(ISubscribeSynchronousTo<,,>);
        private static readonly Type SubscribeAsynchronousToType = typeof(ISubscribeAsynchronousTo<,,>);

        private readonly ILog _log;
        private readonly IResolver _resolver;
        private readonly IEventFlowConfiguration _eventFlowConfiguration;
        private readonly IMemoryCache _memoryCache;
        private readonly ITaskRunner _taskRunner;

        private class SubscriberInfomation
        {
            public Type SubscriberType { get; set; }
            public Func<object, IDomainEvent, CancellationToken, Task> HandleMethod { get; set; }
        }

        public DispatchToEventSubscribers(
            ILog log,
            IResolver resolver,
            IEventFlowConfiguration eventFlowConfiguration,
            IMemoryCache memoryCache,
            ITaskRunner taskRunner)
        {
            _log = log;
            _resolver = resolver;
            _eventFlowConfiguration = eventFlowConfiguration;
            _memoryCache = memoryCache;
            _taskRunner = taskRunner;
        }

        public async Task DispatchAsync(
            IReadOnlyCollection<IDomainEvent> domainEvents,
            CancellationToken cancellationToken)
        {
            DispatchToAsynchronousSubscribers(domainEvents, cancellationToken);
            await DispatchToSynchronousSubscribersAsync(domainEvents, cancellationToken).ConfigureAwait(false);
        }

        private void DispatchToAsynchronousSubscribers(
            IReadOnlyCollection<IDomainEvent> domainEvents,
            CancellationToken cancellationToken)
        {
            _taskRunner.Run(
                Label.Named("publish-to-asynchronous-subscribers"),
                (r, c) => Task.WhenAll(domainEvents.Select(d => DispatchToSubscribersAsync(d, r, SubscribeAsynchronousToType, true, c))),
                cancellationToken);
        }

        private async Task DispatchToSynchronousSubscribersAsync(
            IEnumerable<IDomainEvent> domainEvents,
            CancellationToken cancellationToken)
        {
            foreach (var domainEvent in domainEvents)
            {
                await DispatchToSubscribersAsync(
                        domainEvent,
                        _resolver,
                        SubscribeSynchronousToType,
                        !_eventFlowConfiguration.ThrowSubscriberExceptions,
                        cancellationToken)
                    .ConfigureAwait(false);
            }
        }

        private async Task DispatchToSubscribersAsync(
            IDomainEvent domainEvent,
            IResolver resolver,
            Type subscriberType,
            bool swallowException,
            CancellationToken cancellationToken)
        {
            var subscriberInfomation = await GetSubscriberInfomationAsync(
                    domainEvent.GetType(),
                    subscriberType,
                    cancellationToken)
                .ConfigureAwait(false);
            var subscribers = resolver.ResolveAll(subscriberInfomation.SubscriberType);

            foreach (var subscriber in subscribers)
            {
                _log.Verbose(() => $"Calling HandleAsync on handler '{subscriber.GetType().PrettyPrint()}' " +
                                   $"for aggregate event '{domainEvent.EventType.PrettyPrint()}'");

                try
                {
                    await subscriberInfomation.HandleMethod(subscriber, domainEvent, cancellationToken).ConfigureAwait(false);
                }
                catch (Exception e) when (swallowException)
                {
                    _log.Error(e, $"Subscriber '{subscriberInfomation.SubscriberType.PrettyPrint()}' threw " +
                                  $"'{e.GetType().PrettyPrint()}' while handling '{domainEvent.EventType.PrettyPrint()}': {e.Message}");
                }
            }
        }

        private Task<SubscriberInfomation> GetSubscriberInfomationAsync(
            Type domainEventType,
            Type subscriberType,
            CancellationToken cancellationToken)
        {
            return _memoryCache.GetOrAddAsync(
                CacheKey.With(GetType(), domainEventType.GetCacheKey(), subscriberType.GetCacheKey()),
                TimeSpan.FromDays(1), 
                _ =>
                    {
                        var arguments = domainEventType
                            .GetTypeInfo()
                            .GetInterfaces()
<<<<<<< HEAD
                            .Single(i => i.GetTypeInfo().IsGenericType && i.GetGenericTypeDefinition() == typeof (IDomainEvent<,,>))
                            .GetTypeInfo()
=======
                            .Single(i => i.IsGenericType && i.GetGenericTypeDefinition() == typeof(IDomainEvent<,,>))
>>>>>>> 19ad0144
                            .GetGenericArguments();

                        var handlerType = subscriberType.MakeGenericType(arguments[0], arguments[1], arguments[2]);
                        var invokeHandleAsync = ReflectionHelper.CompileMethodInvocation<Func<object, IDomainEvent, CancellationToken, Task>>(handlerType, "HandleAsync");
                        
                        return Task.FromResult(new SubscriberInfomation
                            {
                                SubscriberType = handlerType,
                                HandleMethod = invokeHandleAsync,
                            });
                    },
                cancellationToken);
        }
    }
}<|MERGE_RESOLUTION|>--- conflicted
+++ resolved
@@ -145,12 +145,8 @@
                         var arguments = domainEventType
                             .GetTypeInfo()
                             .GetInterfaces()
-<<<<<<< HEAD
                             .Single(i => i.GetTypeInfo().IsGenericType && i.GetGenericTypeDefinition() == typeof (IDomainEvent<,,>))
                             .GetTypeInfo()
-=======
-                            .Single(i => i.IsGenericType && i.GetGenericTypeDefinition() == typeof(IDomainEvent<,,>))
->>>>>>> 19ad0144
                             .GetGenericArguments();
 
                         var handlerType = subscriberType.MakeGenericType(arguments[0], arguments[1], arguments[2]);
