﻿// The MIT License (MIT)
// 
// Copyright (c) 2015-2017 Rasmus Mikkelsen
// Copyright (c) 2015-2017 eBay Software Foundation
// https://github.com/eventflow/EventFlow
// 
// Permission is hereby granted, free of charge, to any person obtaining a copy of
// this software and associated documentation files (the "Software"), to deal in
// the Software without restriction, including without limitation the rights to
// use, copy, modify, merge, publish, distribute, sublicense, and/or sell copies of
// the Software, and to permit persons to whom the Software is furnished to do so,
// subject to the following conditions:
// 
// The above copyright notice and this permission notice shall be included in all
// copies or substantial portions of the Software.
// 
// THE SOFTWARE IS PROVIDED "AS IS", WITHOUT WARRANTY OF ANY KIND, EXPRESS OR
// IMPLIED, INCLUDING BUT NOT LIMITED TO THE WARRANTIES OF MERCHANTABILITY, FITNESS
// FOR A PARTICULAR PURPOSE AND NONINFRINGEMENT. IN NO EVENT SHALL THE AUTHORS OR
// COPYRIGHT HOLDERS BE LIABLE FOR ANY CLAIM, DAMAGES OR OTHER LIABILITY, WHETHER
// IN AN ACTION OF CONTRACT, TORT OR OTHERWISE, ARISING FROM, OUT OF OR IN
// CONNECTION WITH THE SOFTWARE OR THE USE OR OTHER DEALINGS IN THE SOFTWARE.

using EventFlow.Configuration;
using EventFlow.Extensions;
using EventFlow.Provided.Jobs;

namespace EventFlow.Provided
{
    public class ProvidedJobsModule : IModule
    {
        public void Register(IEventFlowOptions eventFlowOptions)
        {
            // Use explicite adding of types, no need to scan assembly
            eventFlowOptions.AddJobs(
<<<<<<< HEAD
                typeof(PublishCommandJob),
                typeof(ArchiveEventsJob));
=======
                typeof(PublishCommandJob), typeof(DispatchToAsynchronousEventSubscribersJob));
>>>>>>> 17e9f6b4
        }
    }
}<|MERGE_RESOLUTION|>--- conflicted
+++ resolved
@@ -33,12 +33,9 @@
         {
             // Use explicite adding of types, no need to scan assembly
             eventFlowOptions.AddJobs(
-<<<<<<< HEAD
                 typeof(PublishCommandJob),
+				typeof(DispatchToAsynchronousEventSubscribersJob),
                 typeof(ArchiveEventsJob));
-=======
-                typeof(PublishCommandJob), typeof(DispatchToAsynchronousEventSubscribersJob));
->>>>>>> 17e9f6b4
         }
     }
 }