﻿// The MIT License (MIT)
// 
// Copyright (c) 2015-2017 Rasmus Mikkelsen
// Copyright (c) 2015-2017 eBay Software Foundation
// https://github.com/eventflow/EventFlow
// 
// Permission is hereby granted, free of charge, to any person obtaining a copy of
// this software and associated documentation files (the "Software"), to deal in
// the Software without restriction, including without limitation the rights to
// use, copy, modify, merge, publish, distribute, sublicense, and/or sell copies of
// the Software, and to permit persons to whom the Software is furnished to do so,
// subject to the following conditions:
// 
// The above copyright notice and this permission notice shall be included in all
// copies or substantial portions of the Software.
// 
// THE SOFTWARE IS PROVIDED "AS IS", WITHOUT WARRANTY OF ANY KIND, EXPRESS OR
// IMPLIED, INCLUDING BUT NOT LIMITED TO THE WARRANTIES OF MERCHANTABILITY, FITNESS
// FOR A PARTICULAR PURPOSE AND NONINFRINGEMENT. IN NO EVENT SHALL THE AUTHORS OR
// COPYRIGHT HOLDERS BE LIABLE FOR ANY CLAIM, DAMAGES OR OTHER LIABILITY, WHETHER
// IN AN ACTION OF CONTRACT, TORT OR OTHERWISE, ARISING FROM, OUT OF OR IN
// CONNECTION WITH THE SOFTWARE OR THE USE OR OTHER DEALINGS IN THE SOFTWARE.

using System;
using System.Collections.Generic;
using System.Linq;
using System.Threading;
using System.Threading.Tasks;
using EventFlow.Core;
using EventFlow.EventStores;
using EventFlow.Extensions;
using EventFlow.Snapshots;

namespace EventFlow.Aggregates
{
    public abstract class AggregateRoot<TAggregate, TIdentity> : IAggregateRoot<TIdentity>
        where TAggregate : AggregateRoot<TAggregate, TIdentity>
        where TIdentity : IIdentity
    {
        private static readonly IReadOnlyDictionary<Type, Action<TAggregate, IAggregateEvent>> ApplyMethods;
        private static readonly IAggregateName AggregateName = typeof(TAggregate).GetAggregateName();
        private readonly List<IUncommittedEvent> _uncommittedEvents = new List<IUncommittedEvent>();
        private CircularBuffer<ISourceId> _previousSourceIds = new CircularBuffer<ISourceId>(10);

        public IAggregateName Name => AggregateName;
        public TIdentity Id { get; }
        public int Version { get; protected set; }
        public bool IsNew => Version <= 0;
        public IEnumerable<IAggregateEvent> UncommittedEvents { get { return _uncommittedEvents.Select(e => e.AggregateEvent); } }

        static AggregateRoot()
        {
<<<<<<< HEAD
            var aggregateEventType = typeof(IAggregateEvent<TAggregate, TIdentity>);
            var aggregateType = typeof(TAggregate);

            ApplyMethods = typeof(TAggregate)
                .GetTypeInfo()
                .GetMethods(BindingFlags.Public | BindingFlags.NonPublic | BindingFlags.Instance)
                .Where(mi =>
                    {
                        if (mi.Name != "Apply") return false;
                        var parameters = mi.GetParameters();
                        return
                            parameters.Length == 1 &&
                            aggregateEventType.GetTypeInfo().IsAssignableFrom(parameters[0].ParameterType);
                    })
                .ToDictionary(
                    mi => mi.GetParameters()[0].ParameterType,
                    mi => ReflectionHelper.CompileMethodInvocation<Action<TAggregate, IAggregateEvent>>(aggregateType, "Apply", mi.GetParameters()[0].ParameterType));
=======
            ApplyMethods = typeof(TAggregate).GetAggregateEventApplyMethods<TAggregate, TIdentity, TAggregate>();
>>>>>>> 9343e0d4
        }

        protected AggregateRoot(TIdentity id)
        {
            if (id == null) throw new ArgumentNullException(nameof(id));
            if ((this as TAggregate) == null)
            {
                throw new InvalidOperationException(
                    $"Aggregate '{GetType().PrettyPrint()}' specifies '{typeof(TAggregate).PrettyPrint()}' as generic argument, it should be its own type");
            }

            Id = id;
        }

        protected void SetSourceIdHistory(int count)
        {
            _previousSourceIds = new CircularBuffer<ISourceId>(count);
        }

        public bool HasSourceId(ISourceId sourceId)
        {
            return !sourceId.IsNone() && _previousSourceIds.Any(s => s.Value == sourceId.Value);
        }

        protected virtual void Emit<TEvent>(TEvent aggregateEvent, IMetadata metadata = null)
            where TEvent : IAggregateEvent<TAggregate, TIdentity>
        {
            if (aggregateEvent == null)
            {
                throw new ArgumentNullException(nameof(aggregateEvent));
            }

            var aggregateSequenceNumber = Version + 1;
            var eventId = EventId.NewDeterministic(
                GuidFactories.Deterministic.Namespaces.Events,
                $"{Id.Value}-v{0}");
            var now = DateTimeOffset.Now;
            var eventMetadata = new Metadata
                {
                    Timestamp = now,
                    AggregateSequenceNumber = aggregateSequenceNumber,
                    AggregateName = Name.Value,
                    AggregateId = Id.Value,
                    EventId = eventId
                };
            eventMetadata.Add(MetadataKeys.TimestampEpoch, now.ToUnixTime().ToString());
            if (metadata != null)
            {
                eventMetadata.AddRange(metadata);
            }

            var uncommittedEvent = new UncommittedEvent(aggregateEvent, eventMetadata);

            ApplyEvent(aggregateEvent);
            _uncommittedEvents.Add(uncommittedEvent);
        }

        public virtual async Task LoadAsync(
            IEventStore eventStore,
            ISnapshotStore snapshotStore,
            CancellationToken cancellationToken)
        {
            var domainEvents = await eventStore.LoadEventsAsync<TAggregate, TIdentity>(Id, cancellationToken).ConfigureAwait(false);

            ApplyEvents(domainEvents);
        }

        public virtual async Task<IReadOnlyCollection<IDomainEvent>> CommitAsync(
            IEventStore eventStore,
            ISnapshotStore snapshotStore,
            ISourceId sourceId,
            CancellationToken cancellationToken)
        {
            var domainEvents = await eventStore.StoreAsync<TAggregate, TIdentity>(
                Id,
                _uncommittedEvents,
                sourceId,
                cancellationToken)
                .ConfigureAwait(false);
            _uncommittedEvents.Clear();
            return domainEvents;
        }

        public void ApplyEvents(IReadOnlyCollection<IDomainEvent> domainEvents)
        {
            if (!domainEvents.Any())
            {
                return;
            }

            ApplyEvents(domainEvents.Select(e => e.GetAggregateEvent()));
            foreach (var domainEvent in domainEvents.Where(e => e.Metadata.ContainsKey(MetadataKeys.SourceId)))
            {
                _previousSourceIds.Put(domainEvent.Metadata.SourceId);
            }
            Version = domainEvents.Max(e => e.AggregateSequenceNumber);
        }

        public IIdentity GetIdentity()
        {
            return Id;
        }

        public void ApplyEvents(IEnumerable<IAggregateEvent> aggregateEvents)
        {
            if (Version > 0)
            {
                throw new InvalidOperationException($"Aggregate '{GetType().PrettyPrint()}' with ID '{Id}' already has events");
            }

            foreach (var aggregateEvent in aggregateEvents)
            {
                var e = aggregateEvent as IAggregateEvent<TAggregate, TIdentity>;
                if (e == null)
                {
                    throw new ArgumentException($"Aggregate event of type '{aggregateEvent.GetType()}' does not belong with aggregate '{this}',");
                }

                ApplyEvent(e);
            }
        }

        protected virtual void ApplyEvent(IAggregateEvent<TAggregate, TIdentity> aggregateEvent)
        {
            var eventType = aggregateEvent.GetType();
            if (_eventHandlers.ContainsKey(eventType))
            {
                _eventHandlers[eventType](aggregateEvent);
            }
            else if (_eventAppliers.Any(ea => ea.Apply((TAggregate) this, aggregateEvent)))
            {
                // Already done
            }
            else
            {
                Action<TAggregate, IAggregateEvent> applyMethod;
                if (!ApplyMethods.TryGetValue(eventType, out applyMethod))
                {
                    throw new NotImplementedException(
                        $"Aggregate '{Name}' does have an 'Apply' method that takes aggregate event '{eventType.PrettyPrint()}' as argument");
                }

                applyMethod(this as TAggregate, aggregateEvent);
            }

            Version++;
        }

        private readonly Dictionary<Type, Action<object>> _eventHandlers = new Dictionary<Type, Action<object>>();
        protected void Register<TAggregateEvent>(Action<TAggregateEvent> handler)
            where TAggregateEvent : IAggregateEvent<TAggregate, TIdentity>
        {
            var eventType = typeof(TAggregateEvent);
            if (_eventHandlers.ContainsKey(eventType))
            {
                throw new ArgumentException($"There's already a event handler registered for the aggregate event '{eventType.PrettyPrint()}'");
            }
            _eventHandlers[eventType] = e => handler((TAggregateEvent)e);
        }

        private readonly List<IEventApplier<TAggregate, TIdentity>> _eventAppliers = new List<IEventApplier<TAggregate, TIdentity>>();

        protected void Register(IEventApplier<TAggregate, TIdentity> eventApplier)
        {
            _eventAppliers.Add(eventApplier);
        }

        public override string ToString()
        {
            return $"{GetType().PrettyPrint()} v{Version}(-{_uncommittedEvents.Count})";
        }
    }
}<|MERGE_RESOLUTION|>--- conflicted
+++ resolved
@@ -50,27 +50,7 @@
 
         static AggregateRoot()
         {
-<<<<<<< HEAD
-            var aggregateEventType = typeof(IAggregateEvent<TAggregate, TIdentity>);
-            var aggregateType = typeof(TAggregate);
-
-            ApplyMethods = typeof(TAggregate)
-                .GetTypeInfo()
-                .GetMethods(BindingFlags.Public | BindingFlags.NonPublic | BindingFlags.Instance)
-                .Where(mi =>
-                    {
-                        if (mi.Name != "Apply") return false;
-                        var parameters = mi.GetParameters();
-                        return
-                            parameters.Length == 1 &&
-                            aggregateEventType.GetTypeInfo().IsAssignableFrom(parameters[0].ParameterType);
-                    })
-                .ToDictionary(
-                    mi => mi.GetParameters()[0].ParameterType,
-                    mi => ReflectionHelper.CompileMethodInvocation<Action<TAggregate, IAggregateEvent>>(aggregateType, "Apply", mi.GetParameters()[0].ParameterType));
-=======
             ApplyMethods = typeof(TAggregate).GetAggregateEventApplyMethods<TAggregate, TIdentity, TAggregate>();
->>>>>>> 9343e0d4
         }
 
         protected AggregateRoot(TIdentity id)
