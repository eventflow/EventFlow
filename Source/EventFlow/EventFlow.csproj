--- conflicted
+++ resolved
@@ -70,11 +70,8 @@
     <Compile Include="Commands\CommandScheduler.cs" />
     <Compile Include="Commands\ICommandScheduler.cs" />
     <Compile Include="Extensions\AggregateStoreExtensions.cs" />
-<<<<<<< HEAD
     <Compile Include="ReadStores\AggregateReadStoreManager.cs" />
-=======
     <Compile Include="Extensions\EventFlowOptionsMemoryCacheExtensions.cs" />
->>>>>>> 6fe9281d
     <Compile Include="Sagas\ISaga.cs" />
     <Compile Include="Sagas\ISagaContext.cs" />
     <Compile Include="Sagas\ISagaErrorHandler.cs" />
