--- conflicted
+++ resolved
@@ -76,21 +76,17 @@
     <Compile Include="Core\IJsonSerializer.cs" />
     <Compile Include="Core\JsonSerializer.cs" />
     <Compile Include="Core\Retry.cs" />
-<<<<<<< HEAD
-    <Compile Include="EventStores\DomainEventFactory.cs" />
-    <Compile Include="EventStores\EventUpgradeManager.cs" />
-    <Compile Include="EventStores\EventVersionAttribute.cs" />
-    <Compile Include="EventStores\IDomainEventFactory.cs" />
-    <Compile Include="EventStores\IEventUpgradeManager.cs" />
-    <Compile Include="EventStores\IEventUpgrader.cs" />
-=======
     <Compile Include="EventCaches\InMemory\InMemoryEventCache.cs" />
     <Compile Include="EventStores\EventVersionAttribute.cs" />
     <Compile Include="EventCaches\IEventCache.cs" />
     <Compile Include="EventStores\Files\FilesEventStore.cs" />
     <Compile Include="EventStores\Files\FilesEventStoreConfiguration.cs" />
-    <Compile Include="EventStores\Files\IFilesEventStoreConfiguration.cs" />
->>>>>>> de4e2a23
+    <Compile Include="EventStores\Files\IFilesEventStoreConfiguration.cs" />    
+    <Compile Include="EventStores\DomainEventFactory.cs" />
+    <Compile Include="EventStores\EventUpgradeManager.cs" />
+    <Compile Include="EventStores\IDomainEventFactory.cs" />
+    <Compile Include="EventStores\IEventUpgradeManager.cs" />
+    <Compile Include="EventStores\IEventUpgrader.cs" />
     <Compile Include="Exceptions\DomainError.cs" />
     <Compile Include="Exceptions\OptimisticConcurrencyException.cs" />
     <Compile Include="Exceptions\WrongImplementationException.cs" />
