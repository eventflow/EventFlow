﻿<?xml version="1.0" encoding="utf-8"?>
<Project ToolsVersion="12.0" DefaultTargets="Build" xmlns="http://schemas.microsoft.com/developer/msbuild/2003">
  <Import Project="$(MSBuildExtensionsPath)\$(MSBuildToolsVersion)\Microsoft.Common.props" Condition="Exists('$(MSBuildExtensionsPath)\$(MSBuildToolsVersion)\Microsoft.Common.props')" />
  <PropertyGroup>
    <Configuration Condition=" '$(Configuration)' == '' ">Debug</Configuration>
    <Platform Condition=" '$(Platform)' == '' ">AnyCPU</Platform>
    <ProjectGuid>{11131251-778D-4D2E-BDD1-4844A789BCA9}</ProjectGuid>
    <OutputType>Library</OutputType>
    <AppDesignerFolder>Properties</AppDesignerFolder>
    <RootNamespace>EventFlow</RootNamespace>
    <AssemblyName>EventFlow</AssemblyName>
    <TargetFrameworkVersion>v4.5.1</TargetFrameworkVersion>
    <FileAlignment>512</FileAlignment>
  </PropertyGroup>
  <PropertyGroup Condition=" '$(Configuration)|$(Platform)' == 'Debug|AnyCPU' ">
    <DebugSymbols>true</DebugSymbols>
    <DebugType>full</DebugType>
    <Optimize>false</Optimize>
    <OutputPath>bin\Debug\</OutputPath>
    <DefineConstants>DEBUG;TRACE</DefineConstants>
    <ErrorReport>prompt</ErrorReport>
    <WarningLevel>4</WarningLevel>
    <TreatWarningsAsErrors>true</TreatWarningsAsErrors>
  </PropertyGroup>
  <PropertyGroup Condition=" '$(Configuration)|$(Platform)' == 'Release|AnyCPU' ">
    <DebugType>pdbonly</DebugType>
    <Optimize>true</Optimize>
    <OutputPath>bin\Release\</OutputPath>
    <DefineConstants>TRACE</DefineConstants>
    <ErrorReport>prompt</ErrorReport>
    <WarningLevel>4</WarningLevel>
    <TreatWarningsAsErrors>true</TreatWarningsAsErrors>
  </PropertyGroup>
  <ItemGroup>
    <Reference Include="Autofac">
      <HintPath>..\..\packages\Autofac.3.5.2\lib\net40\Autofac.dll</HintPath>
    </Reference>
    <Reference Include="Newtonsoft.Json, Version=6.0.0.0, Culture=neutral, PublicKeyToken=30ad4fe6b2a6aeed, processorArchitecture=MSIL">
      <SpecificVersion>False</SpecificVersion>
      <HintPath>..\..\packages\Newtonsoft.Json.6.0.8\lib\net45\Newtonsoft.Json.dll</HintPath>
    </Reference>
    <Reference Include="System" />
    <Reference Include="System.Configuration" />
    <Reference Include="System.Core" />
    <Reference Include="System.Runtime.Caching" />
    <Reference Include="System.Xml.Linq" />
    <Reference Include="System.Data.DataSetExtensions" />
    <Reference Include="Microsoft.CSharp" />
    <Reference Include="System.Data" />
    <Reference Include="System.Xml" />
  </ItemGroup>
  <ItemGroup>
    <Compile Include="..\SolutionInfo.cs">
      <Link>Properties\SolutionInfo.cs</Link>
    </Compile>
    <Compile Include="Aggregates\AggregateEvent.cs" />
    <Compile Include="Aggregates\AggregateFactory.cs" />
    <Compile Include="Aggregates\AggregateRoot.cs" />
    <Compile Include="Aggregates\IAggregateFactory.cs" />
    <Compile Include="Commands\Command.cs" />
    <Compile Include="CommandBus.cs" />
    <Compile Include="Configuration\EventFlowConfiguration.cs" />
    <Compile Include="Configuration\IEventFlowConfiguration.cs" />
    <Compile Include="Configuration\Resolvers\AutofacInitialization.cs" />
    <Compile Include="Configuration\Resolvers\AutofacResolver.cs" />
    <Compile Include="Configuration\Resolvers\AutofacRootResolver.cs" />
    <Compile Include="Configuration\Resolvers\AutofacScopeResolver.cs" />
    <Compile Include="Configuration\IRootResolver.cs" />
    <Compile Include="Configuration\IScopeResolver.cs" />
    <Compile Include="Configuration\Registration.cs" />
    <Compile Include="Core\AsyncLock.cs" />
    <Compile Include="EventCaches\Null\NullEventCache.cs" />
    <Compile Include="EventFlowOptions.cs" />
    <Compile Include="Configuration\IResolver.cs" />
    <Compile Include="Core\AsyncHelper.cs" />
    <Compile Include="Core\IJsonSerializer.cs" />
    <Compile Include="Core\JsonSerializer.cs" />
    <Compile Include="Core\Retry.cs" />
    <Compile Include="EventCaches\InMemory\InMemoryEventCache.cs" />
    <Compile Include="EventStores\EventVersionAttribute.cs" />
<<<<<<< HEAD
    <Compile Include="EventStores\Files\FilesEventStore.cs" />
    <Compile Include="EventStores\Files\FilesEventStoreConfiguration.cs" />
    <Compile Include="EventStores\Files\IFilesEventStoreConfiguration.cs" />
=======
    <Compile Include="EventCaches\IEventCache.cs" />
>>>>>>> 9022f3f6
    <Compile Include="Exceptions\DomainError.cs" />
    <Compile Include="Exceptions\OptimisticConcurrencyException.cs" />
    <Compile Include="Exceptions\WrongImplementationException.cs" />
    <Compile Include="Subscribers\DispatchToEventSubscribers.cs" />
    <Compile Include="Aggregates\DomainEvent.cs" />
    <Compile Include="EventStores\EventStore.cs" />
    <Compile Include="EventStores\IMetadataProvider.cs" />
    <Compile Include="EventStores\InMemory\InMemoryEventStore.cs" />
    <Compile Include="Extensions\StringBuilderExtensions.cs" />
    <Compile Include="Aggregates\IMetadata.cs" />
    <Compile Include="Logs\ConsoleLog.cs" />
    <Compile Include="Logs\ILog.cs" />
    <Compile Include="Logs\Log.cs" />
    <Compile Include="Aggregates\MetadataKeys.cs" />
    <Compile Include="MetadataProviders\AddEventTypeMetadataProvider.cs" />
    <Compile Include="MetadataProviders\AddMachineNameMetadataProvider.cs" />
    <Compile Include="MetadataProviders\AddGuidMetadataProvider.cs" />
    <Compile Include="ReadStores\InMemory\InMemoryReadModelStore.cs" />
    <Compile Include="ReadStores\InMemory\IInMemoryReadModelStore.cs" />
    <Compile Include="ReadStores\IReadModel.cs" />
    <Compile Include="ReadStores\IReadStoreManager.cs" />
    <Compile Include="ReadStores\ReadModelStore.cs" />
    <Compile Include="ReadStores\ReadStoreManager.cs" />
    <Compile Include="EventStores\SerializedEvent.cs" />
    <Compile Include="EventStores\EventDefinition.cs" />
    <Compile Include="EventStores\EventDefinitionService.cs" />
    <Compile Include="EventStores\EventJsonSerializer.cs" />
    <Compile Include="Aggregates\IAggregateEvent.cs" />
    <Compile Include="Aggregates\IAggregateRoot.cs" />
    <Compile Include="ReadStores\IAmReadModelFor.cs" />
    <Compile Include="Commands\ICommand.cs" />
    <Compile Include="ICommandBus.cs" />
    <Compile Include="EventStores\ICommittedDomainEvent.cs" />
    <Compile Include="Subscribers\DomainEventPublisher.cs" />
    <Compile Include="Subscribers\IDispatchToEventSubscribers.cs" />
    <Compile Include="Aggregates\IDomainEvent.cs" />
    <Compile Include="Aggregates\IEmit.cs" />
    <Compile Include="EventStores\IEventDefinitionService.cs" />
    <Compile Include="EventStores\IEventJsonSerializer.cs" />
    <Compile Include="EventStores\IEventStore.cs" />
    <Compile Include="Subscribers\IDomainEventPublisher.cs" />
    <Compile Include="Subscribers\ISubscribeSynchronousTo.cs" />
    <Compile Include="ReadStores\IReadModelContext.cs" />
    <Compile Include="ReadStores\IReadModelStore.cs" />
    <Compile Include="EventStores\IUncommittedEvent.cs" />
    <Compile Include="Aggregates\Metadata.cs" />
    <Compile Include="Properties\AssemblyInfo.cs" />
    <Compile Include="ReadStores\ReadModelContext.cs" />
    <Compile Include="EventStores\UncommittedEvent.cs" />
  </ItemGroup>
  <ItemGroup>
    <None Include="EventFlow.nuspec" />
    <None Include="packages.config" />
  </ItemGroup>
  <Import Project="$(MSBuildToolsPath)\Microsoft.CSharp.targets" />
  <!-- To modify your build process, add your task inside one of the targets below and uncomment it. 
       Other similar extension points exist, see Microsoft.Common.targets.
  <Target Name="BeforeBuild">
  </Target>
  <Target Name="AfterBuild">
  </Target>
  -->
</Project><|MERGE_RESOLUTION|>--- conflicted
+++ resolved
@@ -78,13 +78,10 @@
     <Compile Include="Core\Retry.cs" />
     <Compile Include="EventCaches\InMemory\InMemoryEventCache.cs" />
     <Compile Include="EventStores\EventVersionAttribute.cs" />
-<<<<<<< HEAD
+    <Compile Include="EventCaches\IEventCache.cs" />
     <Compile Include="EventStores\Files\FilesEventStore.cs" />
     <Compile Include="EventStores\Files\FilesEventStoreConfiguration.cs" />
     <Compile Include="EventStores\Files\IFilesEventStoreConfiguration.cs" />
-=======
-    <Compile Include="EventCaches\IEventCache.cs" />
->>>>>>> 9022f3f6
     <Compile Include="Exceptions\DomainError.cs" />
     <Compile Include="Exceptions\OptimisticConcurrencyException.cs" />
     <Compile Include="Exceptions\WrongImplementationException.cs" />
