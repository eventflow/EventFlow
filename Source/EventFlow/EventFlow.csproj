--- conflicted
+++ resolved
@@ -61,12 +61,9 @@
     <Compile Include="Aggregates\IAggregateStore.cs" />
     <Compile Include="Aggregates\IApply.cs" />
     <Compile Include="Aggregates\IEventId.cs" />
-<<<<<<< HEAD
     <Compile Include="Core\DisposableAction.cs" />
-=======
     <Compile Include="Commands\CommandScheduler.cs" />
     <Compile Include="Commands\ICommandScheduler.cs" />
->>>>>>> 52dca064
     <Compile Include="Extensions\AggregateStoreExtensions.cs" />
     <Compile Include="Snapshots\ISnapshotAggregateRoot.cs" />
     <Compile Include="Snapshots\SnapshotAggregateRoot.cs" />
