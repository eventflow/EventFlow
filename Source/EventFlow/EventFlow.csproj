--- conflicted
+++ resolved
@@ -69,7 +69,6 @@
     <Compile Include="Commands\CommandScheduler.cs" />
     <Compile Include="Commands\ICommandScheduler.cs" />
     <Compile Include="Extensions\AggregateStoreExtensions.cs" />
-<<<<<<< HEAD
     <Compile Include="Sagas\ISaga.cs" />
     <Compile Include="Sagas\ISagaContext.cs" />
     <Compile Include="Sagas\ISagaErrorHandler.cs" />
@@ -78,10 +77,8 @@
     <Compile Include="Sagas\SagaContext.cs" />
     <Compile Include="Sagas\SagaErrorHandler.cs" />
     <Compile Include="Sagas\SagaState.cs" />
-=======
     <Compile Include="Extensions\CommandBusExtensions.cs" />
     <Compile Include="Extensions\EventStoreExtensions.cs" />
->>>>>>> 5f211993
     <Compile Include="Snapshots\ISnapshotAggregateRoot.cs" />
     <Compile Include="Snapshots\SnapshotAggregateRoot.cs" />
     <Compile Include="Commands\CommandDefinition.cs" />
