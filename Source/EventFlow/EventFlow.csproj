--- conflicted
+++ resolved
@@ -66,12 +66,8 @@
     <Compile Include="Aggregates\IApply.cs" />
     <Compile Include="Aggregates\IEventId.cs" />
     <Compile Include="Commands\CommandId.cs" />
-<<<<<<< HEAD
-    <Compile Include="Commands\DeterministicIdCommand.cs" />
+    <Compile Include="Commands\DistinctCommand.cs" />
     <Compile Include="Core\CircularBuffer.cs" />
-=======
-    <Compile Include="Commands\DistinctCommand.cs" />
->>>>>>> 3c1cd5b4
     <Compile Include="Core\Identity.cs" />
     <Compile Include="Aggregates\AggregateRoot.cs" />
     <Compile Include="Aggregates\IAggregateFactory.cs" />
