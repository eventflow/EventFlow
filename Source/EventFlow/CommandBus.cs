--- conflicted
+++ resolved
@@ -157,13 +157,8 @@
                         var commandInterfaceType = commandType
                             .GetTypeInfo()
                             .GetInterfaces()
-<<<<<<< HEAD
                             .Single(i => i.GetTypeInfo().IsGenericType && i.GetGenericTypeDefinition() == typeof (ICommand<,,>));
                         var commandTypes = commandInterfaceType.GetTypeInfo().GetGenericArguments();
-=======
-                            .Single(i => i.IsGenericType && i.GetGenericTypeDefinition() == typeof(ICommand<,,>));
-                        var commandTypes = commandInterfaceType.GetGenericArguments();
->>>>>>> 19ad0144
 
                         var commandHandlerType = typeof(ICommandHandler<,,,>)
                             .MakeGenericType(commandTypes[0], commandTypes[1], commandTypes[2], commandType);
