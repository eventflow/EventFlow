--- conflicted
+++ resolved
@@ -105,11 +105,7 @@
             public string FancyVersion { get; set; }
         }
 
-<<<<<<< HEAD
-        [Table("Fancy")]
-=======
         [Table("Fancy", Schema = "doh")]
->>>>>>> 760b6e59
         public class TestTableAttributeReadModel : IReadModel
         {
         }
