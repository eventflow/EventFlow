--- conflicted
+++ resolved
@@ -62,7 +62,7 @@
             var sql = Sut.CreateUpdateSql<TestVersionedAttributesReadModel>().Trim();
 
             // Assert
-            sql.Should().Be("UPDATE [ReadModel-TestVersionedAttributes] SET FancyVersion = @FancyVersion WHERE CoolId = @CoolId AND FancyVersion = @_PREVIOUS_VERSION");
+            sql.Should().Be("UPDATE [dbo].[ReadModel-TestVersionedAttributes] SET FancyVersion = @FancyVersion WHERE CoolId = @CoolId AND FancyVersion = @_PREVIOUS_VERSION");
         }
 
         [Test]
@@ -96,9 +96,7 @@
             public string Secret { get; set; }
         }
 
-<<<<<<< HEAD
-        [Table("Fancy", Schema = "doh")]
-=======
+        [Table("Fancy")]
         public class TestVersionedAttributesReadModel : IReadModel
         {
             [SqlReadModelIdentityColumn]
@@ -108,8 +106,7 @@
             public string FancyVersion { get; set; }
         }
 
-        [Table("Fancy")]
->>>>>>> aae7b6c6
+        [Table("Fancy", Schema = "doh")]
         public class TestTableAttributeReadModel : IReadModel
         {
         }
