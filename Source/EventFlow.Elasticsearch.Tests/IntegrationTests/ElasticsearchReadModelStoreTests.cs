﻿// The MIT License (MIT)
// 
// Copyright (c) 2015-2018 Rasmus Mikkelsen
// Copyright (c) 2015-2018 eBay Software Foundation
// https://github.com/eventflow/EventFlow
// 
// Permission is hereby granted, free of charge, to any person obtaining a copy of
// this software and associated documentation files (the "Software"), to deal in
// the Software without restriction, including without limitation the rights to
// use, copy, modify, merge, publish, distribute, sublicense, and/or sell copies of
// the Software, and to permit persons to whom the Software is furnished to do so,
// subject to the following conditions:
// 
// The above copyright notice and this permission notice shall be included in all
// copies or substantial portions of the Software.
// 
// THE SOFTWARE IS PROVIDED "AS IS", WITHOUT WARRANTY OF ANY KIND, EXPRESS OR
// IMPLIED, INCLUDING BUT NOT LIMITED TO THE WARRANTIES OF MERCHANTABILITY, FITNESS
// FOR A PARTICULAR PURPOSE AND NONINFRINGEMENT. IN NO EVENT SHALL THE AUTHORS OR
// COPYRIGHT HOLDERS BE LIABLE FOR ANY CLAIM, DAMAGES OR OTHER LIABILITY, WHETHER
// IN AN ACTION OF CONTRACT, TORT OR OTHERWISE, ARISING FROM, OUT OF OR IN
// CONNECTION WITH THE SOFTWARE OR THE USE OR OTHER DEALINGS IN THE SOFTWARE.

using EventFlow.Configuration;
using EventFlow.Elasticsearch.Extensions;
using EventFlow.Elasticsearch.Tests.IntegrationTests.QueryHandlers;
using EventFlow.Elasticsearch.Tests.IntegrationTests.ReadModels;
using EventFlow.Extensions;
using EventFlow.TestHelpers;
using EventFlow.TestHelpers.Aggregates;
using EventFlow.TestHelpers.Aggregates.Entities;
using EventFlow.TestHelpers.Suites;

using Nest;

using NUnit.Framework;
<<<<<<< HEAD

=======
>>>>>>> 760b6e59
using System;
using System.Collections.Generic;
using System.Linq;
using System.Net;
using System.Reflection;

namespace EventFlow.Elasticsearch.Tests.IntegrationTests
{
    [Category(Categories.Integration)]
    public class ElasticsearchReadModelStoreTests : TestSuiteForReadModelStore
    {
        protected override Type ReadModelType { get; } = typeof(ElasticsearchThingyReadModel);

        private IElasticClient _elasticClient;
<<<<<<< HEAD
        private ElasticsearchRunner.ElasticsearchInstance _elasticsearchInstance;
=======
        private string _elasticsearchUrl;
>>>>>>> 760b6e59
        private List<string> _indexes;

        [OneTimeSetUp]
        public void FixtureSetUp()
        {
            _indexes = new List<string>();
<<<<<<< HEAD
            _elasticsearchInstance = ElasticsearchRunner.StartAsync().Result;
        }

        [OneTimeTearDown]
        public void FixtureTearDown()
        {
            _elasticsearchInstance.DisposeSafe("Failed to close Elasticsearch down");
=======
>>>>>>> 760b6e59
        }

        private static IEnumerable<Type> GetLoadableTypes<T>(params Assembly[] assemblies)
        {
            IEnumerable<Type> availableTypes;

            if (assemblies == null || !assemblies.Any()) throw new ArgumentNullException(nameof(assemblies));
            try
            {
                availableTypes = assemblies.SelectMany(x=>x.GetTypes());
            }
            catch (ReflectionTypeLoadException e)
            {
                availableTypes = e.Types.Where(t => t != null);
            }

            foreach (Type type in availableTypes)
            {
                if (type.GetCustomAttributes(typeof(T), true).Length > 0)
                {
                    yield return type;
                }
            }
        }

        protected override IRootResolver CreateRootResolver(IEventFlowOptions eventFlowOptions)
        {
            _elasticsearchUrl = Environment.GetEnvironmentVariable("ELASTICSEARCH_URL");

            var resolver = eventFlowOptions
                .RegisterServices(sr => { sr.RegisterType(typeof(ThingyMessageLocator)); })
                .ConfigureElasticsearch(_elasticsearchUrl)
                .UseElasticsearchReadModelFor<ThingyAggregate, ThingyId, ElasticsearchThingyReadModel>()
                .UseElasticsearchReadModel<ElasticsearchThingyMessageReadModel, ThingyMessageLocator>()
                .AddQueryHandlers(
                    typeof(ElasticsearchThingyGetQueryHandler),
                    typeof(ElasticsearchThingyGetVersionQueryHandler),
                    typeof(ElasticsearchThingyGetMessagesQueryHandler))
                .CreateResolver();

            _elasticClient = resolver.Resolve<IElasticClient>();

            var readModelTypes =
                GetLoadableTypes<ElasticsearchTypeAttribute>(typeof(ElasticsearchThingyReadModel).Assembly);

            foreach (var readModelType in readModelTypes)
            {
<<<<<<< HEAD
                var resolver = eventFlowOptions
                    .RegisterServices(sr =>
                        {
                            sr.RegisterType(typeof(ThingyMessageLocator));
                        })
                    .ConfigureElasticsearch(_elasticsearchInstance.Uri)
                    .UseElasticsearchReadModelFor<ThingyAggregate, ThingyId, ElasticsearchThingyReadModel>()
                    .UseElasticsearchReadModel<ElasticsearchThingyMessageReadModel, ThingyMessageLocator>()
                    .AddQueryHandlers(
                        typeof(ElasticsearchThingyGetQueryHandler),
                        typeof(ElasticsearchThingyGetVersionQueryHandler),
                        typeof(ElasticsearchThingyGetMessagesQueryHandler))
                    .CreateResolver();

                _elasticClient = resolver.Resolve<IElasticClient>();

                var readModelTypes =
                    GetLoadableTypes<ElasticsearchTypeAttribute>(typeof(ElasticsearchThingyReadModel).Assembly);

                foreach (var readModelType in readModelTypes)
                {
                    var esType = readModelType.GetTypeInfo()
                        .GetCustomAttribute<ElasticsearchTypeAttribute>();

                    var indexName = GetIndexName(esType.Name);
                    _indexes.Add(indexName);

                    _elasticClient.CreateIndex(indexName, c => c
                        .Settings(s => s
                            .NumberOfShards(1)
                            .NumberOfReplicas(0))
                        .Aliases(a => a.Alias(esType.Name))
                        .Mappings(m => m
                            .Map(TypeName.Create(readModelType), d => d
                                .AutoMap())));

                }
=======
                var esType = readModelType.GetTypeInfo()
                    .GetCustomAttribute<ElasticsearchTypeAttribute>();

                var indexName = GetIndexName(esType.Name);

                _indexes.Add(indexName);

                _elasticClient.CreateIndex(indexName, c => c
                    .Settings(s => s
                        .NumberOfShards(1)
                        .NumberOfReplicas(0))
                    .Aliases(a => a.Alias(esType.Name))
                    .Mappings(m => m
                        .Map(TypeName.Create(readModelType), d => d
                            .AutoMap())));
            }
>>>>>>> 760b6e59

            return resolver;
        }

        private string GetIndexName(string name)
        {
            return $"eventflow-test-{name}-{Guid.NewGuid():D}".ToLowerInvariant();
        }

        private string GetIndexName(string name)
        {
            return $"eventflow-test-{name}-{Guid.NewGuid():D}";
        }

        [TearDown]
        public void TearDown()
        {
            try
            {
                foreach (var index in _indexes)
                {
                    Console.WriteLine($"Deleting test index '{index}'");
                    _elasticClient.DeleteIndex(
                        index,
                        r => r.RequestConfiguration(c => c.AllowedStatusCodes((int)HttpStatusCode.NotFound)));
                }
            }
            catch (Exception e)
            {
                Console.WriteLine(e.Message);
            }
        }
    }
}<|MERGE_RESOLUTION|>--- conflicted
+++ resolved
@@ -30,14 +30,8 @@
 using EventFlow.TestHelpers.Aggregates;
 using EventFlow.TestHelpers.Aggregates.Entities;
 using EventFlow.TestHelpers.Suites;
-
 using Nest;
-
 using NUnit.Framework;
-<<<<<<< HEAD
-
-=======
->>>>>>> 760b6e59
 using System;
 using System.Collections.Generic;
 using System.Linq;
@@ -52,27 +46,13 @@
         protected override Type ReadModelType { get; } = typeof(ElasticsearchThingyReadModel);
 
         private IElasticClient _elasticClient;
-<<<<<<< HEAD
-        private ElasticsearchRunner.ElasticsearchInstance _elasticsearchInstance;
-=======
         private string _elasticsearchUrl;
->>>>>>> 760b6e59
         private List<string> _indexes;
 
         [OneTimeSetUp]
         public void FixtureSetUp()
         {
             _indexes = new List<string>();
-<<<<<<< HEAD
-            _elasticsearchInstance = ElasticsearchRunner.StartAsync().Result;
-        }
-
-        [OneTimeTearDown]
-        public void FixtureTearDown()
-        {
-            _elasticsearchInstance.DisposeSafe("Failed to close Elasticsearch down");
-=======
->>>>>>> 760b6e59
         }
 
         private static IEnumerable<Type> GetLoadableTypes<T>(params Assembly[] assemblies)
@@ -120,45 +100,6 @@
 
             foreach (var readModelType in readModelTypes)
             {
-<<<<<<< HEAD
-                var resolver = eventFlowOptions
-                    .RegisterServices(sr =>
-                        {
-                            sr.RegisterType(typeof(ThingyMessageLocator));
-                        })
-                    .ConfigureElasticsearch(_elasticsearchInstance.Uri)
-                    .UseElasticsearchReadModelFor<ThingyAggregate, ThingyId, ElasticsearchThingyReadModel>()
-                    .UseElasticsearchReadModel<ElasticsearchThingyMessageReadModel, ThingyMessageLocator>()
-                    .AddQueryHandlers(
-                        typeof(ElasticsearchThingyGetQueryHandler),
-                        typeof(ElasticsearchThingyGetVersionQueryHandler),
-                        typeof(ElasticsearchThingyGetMessagesQueryHandler))
-                    .CreateResolver();
-
-                _elasticClient = resolver.Resolve<IElasticClient>();
-
-                var readModelTypes =
-                    GetLoadableTypes<ElasticsearchTypeAttribute>(typeof(ElasticsearchThingyReadModel).Assembly);
-
-                foreach (var readModelType in readModelTypes)
-                {
-                    var esType = readModelType.GetTypeInfo()
-                        .GetCustomAttribute<ElasticsearchTypeAttribute>();
-
-                    var indexName = GetIndexName(esType.Name);
-                    _indexes.Add(indexName);
-
-                    _elasticClient.CreateIndex(indexName, c => c
-                        .Settings(s => s
-                            .NumberOfShards(1)
-                            .NumberOfReplicas(0))
-                        .Aliases(a => a.Alias(esType.Name))
-                        .Mappings(m => m
-                            .Map(TypeName.Create(readModelType), d => d
-                                .AutoMap())));
-
-                }
-=======
                 var esType = readModelType.GetTypeInfo()
                     .GetCustomAttribute<ElasticsearchTypeAttribute>();
 
@@ -175,7 +116,6 @@
                         .Map(TypeName.Create(readModelType), d => d
                             .AutoMap())));
             }
->>>>>>> 760b6e59
 
             return resolver;
         }
@@ -183,11 +123,6 @@
         private string GetIndexName(string name)
         {
             return $"eventflow-test-{name}-{Guid.NewGuid():D}".ToLowerInvariant();
-        }
-
-        private string GetIndexName(string name)
-        {
-            return $"eventflow-test-{name}-{Guid.NewGuid():D}";
         }
 
         [TearDown]
