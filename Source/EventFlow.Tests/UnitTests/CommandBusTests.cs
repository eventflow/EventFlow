﻿// The MIT License (MIT)
//
// Copyright (c) 2015 Rasmus Mikkelsen
// https://github.com/rasmus/EventFlow
//
// Permission is hereby granted, free of charge, to any person obtaining a copy of
// this software and associated documentation files (the "Software"), to deal in
// the Software without restriction, including without limitation the rights to
// use, copy, modify, merge, publish, distribute, sublicense, and/or sell copies of
// the Software, and to permit persons to whom the Software is furnished to do so,
// subject to the following conditions:
//
// The above copyright notice and this permission notice shall be included in all
// copies or substantial portions of the Software.
//
// THE SOFTWARE IS PROVIDED "AS IS", WITHOUT WARRANTY OF ANY KIND, EXPRESS OR
// IMPLIED, INCLUDING BUT NOT LIMITED TO THE WARRANTIES OF MERCHANTABILITY, FITNESS
// FOR A PARTICULAR PURPOSE AND NONINFRINGEMENT. IN NO EVENT SHALL THE AUTHORS OR
// COPYRIGHT HOLDERS BE LIABLE FOR ANY CLAIM, DAMAGES OR OTHER LIABILITY, WHETHER
// IN AN ACTION OF CONTRACT, TORT OR OTHERWISE, ARISING FROM, OUT OF OR IN
// CONNECTION WITH THE SOFTWARE OR THE USE OR OTHER DEALINGS IN THE SOFTWARE.

using System.Collections.Generic;
using System.Threading;
using System.Threading.Tasks;
using EventFlow.Aggregates;
using EventFlow.Commands;
using EventFlow.Configuration;
using EventFlow.Core;
using EventFlow.EventStores;
using EventFlow.Exceptions;
using EventFlow.Logs;
using EventFlow.TestHelpers;
using EventFlow.TestHelpers.Aggregates.Test;
using EventFlow.TestHelpers.Aggregates.Test.Commands;
using Moq;
using NUnit.Framework;
using Ploeh.AutoFixture;

namespace EventFlow.Tests.UnitTests
{
    [TestFixture]
    public class CommandBusTests : TestsFor<CommandBus>
    {
        private Mock<IEventStore> _eventStoreMock;
        private Mock<IResolver> _resolverMock;

        [SetUp]
        public void SetUp()
        {
            Fixture.Inject<IEventFlowConfiguration>(new EventFlowConfiguration());

            _resolverMock = InjectMock<IResolver>();
            _eventStoreMock = InjectMock<IEventStore>();

            _eventStoreMock
                .Setup(s => s.LoadAggregateAsync<TestAggregate>(It.IsAny<string>(), It.IsAny<CancellationToken>()))
                .Returns(() => Task.FromResult(new TestAggregate("42")));
        }

        [Test]
        public void RetryForOptimisticConcurrencyExceptionsAreDone()
        {
<<<<<<< HEAD
            _eventStoreMock
                .Setup(s => s.LoadAggregateAsync<TestAggregate>(It.IsAny<string>(), It.IsAny<CancellationToken>()))
                .Returns(() => Task.FromResult(new TestAggregate("42", new TimeMachine(), new ConsoleLog())));
=======
            // Arrange
            ArrangeCommandHandlerExists<TestAggregate, DomainErrorAfterFirstCommand>();
>>>>>>> e5ed7ac3
            _eventStoreMock
                .Setup(s => s.StoreAsync<TestAggregate>(It.IsAny<string>(), It.IsAny<IReadOnlyCollection<IUncommittedEvent>>(), It.IsAny<CancellationToken>()))
                .Throws(new OptimisticConcurrencyException(string.Empty, null));

            // Act
            Assert.Throws<OptimisticConcurrencyException>(async () => await Sut.PublishAsync(new DomainErrorAfterFirstCommand("42"), CancellationToken.None).ConfigureAwait(false));

            // Assert
            _eventStoreMock.Verify(
                s => s.StoreAsync<TestAggregate>(It.IsAny<string>(), It.IsAny<IReadOnlyCollection<IUncommittedEvent>>(), It.IsAny<CancellationToken>()),
                Times.Exactly(3));
        }

        [Test]
        public async Task CommandHandlerIsInvoked()
        {
            // Arrange
            ArrangeWorkingEventStore();
            var commandHandler = ArrangeCommandHandlerExists<TestAggregate, PingCommand>();

            // Act
            await Sut.PublishAsync(new PingCommand(A<string>()), CancellationToken.None).ConfigureAwait(false);

            // Assert
            commandHandler.Verify(h => h.ExecuteAsync(It.IsAny<TestAggregate>(), It.IsAny<PingCommand>(), It.IsAny<CancellationToken>()), Times.Once);
        }

        private void ArrangeWorkingEventStore()
        {
            _eventStoreMock
                .Setup(s => s.StoreAsync<TestAggregate>(It.IsAny<string>(), It.IsAny<IReadOnlyCollection<IUncommittedEvent>>(), It.IsAny<CancellationToken>()))
                .Returns(() => Task.FromResult<IReadOnlyCollection<IDomainEvent>>(Many<IDomainEvent>()));
        }

        private Mock<ICommandHandler<TAggregate, TCommand>> ArrangeCommandHandlerExists<TAggregate, TCommand>()
            where TAggregate : IAggregateRoot
            where TCommand : ICommand<TAggregate>
        {
            var mock = new Mock<ICommandHandler<TAggregate, TCommand>>();
            _resolverMock
                .Setup(r => r.ResolveAll(typeof (ICommandHandler<TAggregate, TCommand>)))
                .Returns(new[] {mock.Object});
            return mock;
        }
    }
}<|MERGE_RESOLUTION|>--- conflicted
+++ resolved
@@ -55,20 +55,14 @@
 
             _eventStoreMock
                 .Setup(s => s.LoadAggregateAsync<TestAggregate>(It.IsAny<string>(), It.IsAny<CancellationToken>()))
-                .Returns(() => Task.FromResult(new TestAggregate("42")));
+                .Returns(() => Task.FromResult(new TestAggregate("42", new TimeMachine(), new ConsoleLog())));
         }
 
         [Test]
         public void RetryForOptimisticConcurrencyExceptionsAreDone()
         {
-<<<<<<< HEAD
-            _eventStoreMock
-                .Setup(s => s.LoadAggregateAsync<TestAggregate>(It.IsAny<string>(), It.IsAny<CancellationToken>()))
-                .Returns(() => Task.FromResult(new TestAggregate("42", new TimeMachine(), new ConsoleLog())));
-=======
             // Arrange
             ArrangeCommandHandlerExists<TestAggregate, DomainErrorAfterFirstCommand>();
->>>>>>> e5ed7ac3
             _eventStoreMock
                 .Setup(s => s.StoreAsync<TestAggregate>(It.IsAny<string>(), It.IsAny<IReadOnlyCollection<IUncommittedEvent>>(), It.IsAny<CancellationToken>()))
                 .Throws(new OptimisticConcurrencyException(string.Empty, null));
