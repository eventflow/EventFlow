// The MIT License (MIT)
// 
// Copyright (c) 2015-2018 Rasmus Mikkelsen
// Copyright (c) 2015-2018 eBay Software Foundation
// https://github.com/eventflow/EventFlow
// 
// Permission is hereby granted, free of charge, to any person obtaining a copy of
// this software and associated documentation files (the "Software"), to deal in
// the Software without restriction, including without limitation the rights to
// use, copy, modify, merge, publish, distribute, sublicense, and/or sell copies of
// the Software, and to permit persons to whom the Software is furnished to do so,
// subject to the following conditions:
// 
// The above copyright notice and this permission notice shall be included in all
// copies or substantial portions of the Software.
// 
// THE SOFTWARE IS PROVIDED "AS IS", WITHOUT WARRANTY OF ANY KIND, EXPRESS OR
// IMPLIED, INCLUDING BUT NOT LIMITED TO THE WARRANTIES OF MERCHANTABILITY, FITNESS
// FOR A PARTICULAR PURPOSE AND NONINFRINGEMENT. IN NO EVENT SHALL THE AUTHORS OR
// COPYRIGHT HOLDERS BE LIABLE FOR ANY CLAIM, DAMAGES OR OTHER LIABILITY, WHETHER
// IN AN ACTION OF CONTRACT, TORT OR OTHERWISE, ARISING FROM, OUT OF OR IN
// CONNECTION WITH THE SOFTWARE OR THE USE OR OTHER DEALINGS IN THE SOFTWARE.

using System;
using System.Collections.Generic;
using System.Linq;
using System.Threading;
using System.Threading.Tasks;
using EventFlow.Aggregates;
using EventFlow.Configuration;
using EventFlow.Core;
using EventFlow.Core.RetryStrategies;
using EventFlow.Logs;
using EventFlow.ReadStores;
using EventFlow.TestHelpers;
using EventFlow.TestHelpers.Aggregates;
using EventFlow.TestHelpers.Aggregates.Events;
using Moq;
using NUnit.Framework;

namespace EventFlow.Tests.UnitTests.ReadStores
{
    public abstract class ReadStoreManagerTestSuite<T> : TestsFor<T>
        where T : IReadStoreManager<TReadModel>
    {
        protected Mock<IReadModelStore<TReadModel>> ReadModelStoreMock { get; private set; }
        protected Mock<IReadModelDomainEventApplier> ReadModelDomainEventApplierMock { get; private set; }
        protected IReadOnlyCollection<IDomainEvent> AppliedDomainEvents { get; private set; }

        [SetUp]
        public void SetUpReadStoreManagerTestSuite()
        {
            Inject<ITransientFaultHandler<IOptimisticConcurrencyRetryStrategy>>(
                new TransientFaultHandler<IOptimisticConcurrencyRetryStrategy>(
                    Mock<ILog>(),
                    new OptimisticConcurrencyRetryStrategy(new EventFlowConfiguration())));

            ReadModelStoreMock = InjectMock<IReadModelStore<TReadModel>>();

            ReadModelDomainEventApplierMock = InjectMock<IReadModelDomainEventApplier>();
            ReadModelDomainEventApplierMock
                .Setup(m => m.UpdateReadModelAsync(
                    It.IsAny<TReadModel>(),
                    It.IsAny<IReadOnlyCollection<IDomainEvent>>(),
                    It.IsAny<IReadModelContext>(),
                    It.IsAny<CancellationToken>()))
                .Callback<
                    TReadModel,
                    IReadOnlyCollection<IDomainEvent>,
                    IReadModelContext,
                    CancellationToken>((rm, d, c, _) => AppliedDomainEvents = d)
                .Returns(Task.FromResult(true));
<<<<<<< HEAD
            AppliedDomainEvents = new IDomainEvent[] { };
=======
            AppliedDomainEvents = new IDomainEvent[] {};
>>>>>>> 760b6e59
        }

        [Test]
        public async Task ReadStoreIsUpdatedWithRelevantEvents()
        {
            // Arrange
            var thingyId = Inject(ThingyId.New);
            Arrange_ReadModelStore_UpdateAsync(ReadModelEnvelope<TReadModel>.With(
                thingyId.Value,
                A<TReadModel>()));
            var events = new[]
                {
                    ToDomainEvent(A<ThingyPingEvent>(), 1),
                    ToDomainEvent(A<ThingyDomainErrorAfterFirstEvent>(), 2)
                };

            // Act
            await Sut.UpdateReadStoresAsync(events, CancellationToken.None).ConfigureAwait(false);

            // Assert
            ReadModelStoreMock.Verify(
                s => s.UpdateAsync(
                    It.Is<IReadOnlyCollection<ReadModelUpdate>>(l => l.Count == 1),
                    It.IsAny<IReadModelContextFactory>(),
                    It.IsAny<Func<
                        IReadModelContext,
                        IReadOnlyCollection<IDomainEvent>,
                        ReadModelEnvelope<TReadModel>,
                        CancellationToken,
                        Task<ReadModelUpdateResult<TReadModel>>>>(),
                    It.IsAny<CancellationToken>()),
                Times.Once);
        }

        protected IReadOnlyCollection<ReadModelUpdateResult> Arrange_ReadModelStore_UpdateAsync(
            params ReadModelEnvelope<TReadModel>[] readModelEnvelopes)
        {
            // Don't try this at home...

            var resultingReadModelUpdateResults = new List<ReadModelUpdateResult>();

            ReadModelStoreMock
                .Setup(m => m.UpdateAsync(
                    It.IsAny<IReadOnlyCollection<ReadModelUpdate>>(),
                    It.IsAny<IReadModelContextFactory>(),
                    It.IsAny<Func<
                        IReadModelContext,
                        IReadOnlyCollection<IDomainEvent>,
                        ReadModelEnvelope<TReadModel>,
                        CancellationToken,
                        Task<ReadModelUpdateResult<TReadModel>>>>(),
                    It.IsAny<CancellationToken>()))
                .Callback<
                    IReadOnlyCollection<ReadModelUpdate>,
                    IReadModelContextFactory,
                    Func<
                        IReadModelContext,
                        IReadOnlyCollection<IDomainEvent>,
                        ReadModelEnvelope<TReadModel>,
                        CancellationToken,
                        Task<ReadModelUpdateResult<TReadModel>>>,
                        CancellationToken>((readModelUpdates, readModelContextFactory, updaterFunc, cancellationToken) =>
<<<<<<< HEAD
                        {
                            try
                            {
                                foreach (var g in readModelEnvelopes.GroupBy(e => e.ReadModelId))
                                {
                                    foreach (var readModelEnvelope in g)
                                    {
                                        resultingReadModelUpdateResults.Add(updaterFunc(
                                            readModelContextFactory.Create(readModelEnvelope.ReadModelId, true),
                                            readModelUpdates
                                                .Where(d => d.ReadModelId == g.Key)
                                                .SelectMany(d => d.DomainEvents)
                                                .OrderBy(d => d.AggregateSequenceNumber)
                                                .ToList(),
                                            readModelEnvelope,
                                            cancellationToken)
                                            .Result);
                                    }
                                }
                            }
                            catch (AggregateException e) when (e.InnerException != null)
                            {
                                throw e.InnerException;
                            }
                        })
=======
                            {
                                try
                                {
                                    foreach (var g in readModelEnvelopes.GroupBy(e => e.ReadModelId))
                                    {
                                        foreach (var readModelEnvelope in g)
                                        {
                                            resultingReadModelUpdateResults.Add(updaterFunc(
                                                readModelContextFactory.Create(readModelEnvelope.ReadModelId, true),
                                                readModelUpdates
                                                    .Where(d => d.ReadModelId == g.Key)
                                                    .SelectMany(d => d.DomainEvents)
                                                    .OrderBy(d => d.AggregateSequenceNumber)
                                                    .ToList(),
                                                readModelEnvelope,
                                                cancellationToken)
                                                .Result);
                                        }
                                    }
                                }
                                catch (AggregateException e) when (e.InnerException != null)
                                {
                                    throw e.InnerException;
                                }
                            })
>>>>>>> 760b6e59
                .Returns(Task.FromResult(0));

            return resultingReadModelUpdateResults;
        }
    }
}<|MERGE_RESOLUTION|>--- conflicted
+++ resolved
@@ -70,11 +70,7 @@
                     IReadModelContext,
                     CancellationToken>((rm, d, c, _) => AppliedDomainEvents = d)
                 .Returns(Task.FromResult(true));
-<<<<<<< HEAD
-            AppliedDomainEvents = new IDomainEvent[] { };
-=======
             AppliedDomainEvents = new IDomainEvent[] {};
->>>>>>> 760b6e59
         }
 
         [Test]
@@ -137,33 +133,6 @@
                         CancellationToken,
                         Task<ReadModelUpdateResult<TReadModel>>>,
                         CancellationToken>((readModelUpdates, readModelContextFactory, updaterFunc, cancellationToken) =>
-<<<<<<< HEAD
-                        {
-                            try
-                            {
-                                foreach (var g in readModelEnvelopes.GroupBy(e => e.ReadModelId))
-                                {
-                                    foreach (var readModelEnvelope in g)
-                                    {
-                                        resultingReadModelUpdateResults.Add(updaterFunc(
-                                            readModelContextFactory.Create(readModelEnvelope.ReadModelId, true),
-                                            readModelUpdates
-                                                .Where(d => d.ReadModelId == g.Key)
-                                                .SelectMany(d => d.DomainEvents)
-                                                .OrderBy(d => d.AggregateSequenceNumber)
-                                                .ToList(),
-                                            readModelEnvelope,
-                                            cancellationToken)
-                                            .Result);
-                                    }
-                                }
-                            }
-                            catch (AggregateException e) when (e.InnerException != null)
-                            {
-                                throw e.InnerException;
-                            }
-                        })
-=======
                             {
                                 try
                                 {
@@ -189,7 +158,6 @@
                                     throw e.InnerException;
                                 }
                             })
->>>>>>> 760b6e59
                 .Returns(Task.FromResult(0));
 
             return resultingReadModelUpdateResults;
