--- conflicted
+++ resolved
@@ -21,12 +21,9 @@
 // IN AN ACTION OF CONTRACT, TORT OR OTHERWISE, ARISING FROM, OUT OF OR IN
 // CONNECTION WITH THE SOFTWARE OR THE USE OR OTHER DEALINGS IN THE SOFTWARE.
 
-<<<<<<< HEAD
 using System;
-=======
 using System.Threading;
 using System.Threading.Tasks;
->>>>>>> c3d23afb
 using EventFlow.Aggregates;
 using EventFlow.ReadStores;
 using EventFlow.TestHelpers.Aggregates;
