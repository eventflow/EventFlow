﻿<?xml version="1.0" encoding="utf-8"?>
<Project ToolsVersion="14.0" DefaultTargets="Build" xmlns="http://schemas.microsoft.com/developer/msbuild/2003">
  <Import Project="$(MSBuildExtensionsPath)\$(MSBuildToolsVersion)\Microsoft.Common.props" Condition="Exists('$(MSBuildExtensionsPath)\$(MSBuildToolsVersion)\Microsoft.Common.props')" />
  <PropertyGroup>
    <Configuration Condition=" '$(Configuration)' == '' ">Debug</Configuration>
    <Platform Condition=" '$(Platform)' == '' ">AnyCPU</Platform>
    <ProjectGuid>{CEE8E914-B31C-4AAA-B520-CF72560D90FA}</ProjectGuid>
    <OutputType>Library</OutputType>
    <AppDesignerFolder>Properties</AppDesignerFolder>
    <RootNamespace>EventFlow.SQLite</RootNamespace>
    <AssemblyName>EventFlow.SQLite</AssemblyName>
    <TargetFrameworkVersion>v4.5.1</TargetFrameworkVersion>
    <FileAlignment>512</FileAlignment>
    <NuGetPackageImportStamp>
    </NuGetPackageImportStamp>
  </PropertyGroup>
  <PropertyGroup Condition=" '$(Configuration)|$(Platform)' == 'Debug|AnyCPU' ">
    <DebugSymbols>true</DebugSymbols>
    <DebugType>full</DebugType>
    <Optimize>false</Optimize>
    <OutputPath>bin\Debug\</OutputPath>
    <DefineConstants>DEBUG;TRACE</DefineConstants>
    <ErrorReport>prompt</ErrorReport>
    <WarningLevel>4</WarningLevel>
    <TreatWarningsAsErrors>true</TreatWarningsAsErrors>
  </PropertyGroup>
  <PropertyGroup Condition=" '$(Configuration)|$(Platform)' == 'Release|AnyCPU' ">
    <DebugType>pdbonly</DebugType>
    <Optimize>true</Optimize>
    <OutputPath>bin\Release\</OutputPath>
    <DefineConstants>TRACE</DefineConstants>
    <ErrorReport>prompt</ErrorReport>
    <WarningLevel>4</WarningLevel>
    <TreatWarningsAsErrors>true</TreatWarningsAsErrors>
  </PropertyGroup>
  <ItemGroup>
    <Reference Include="System" />
    <Reference Include="System.Core" />
    <Reference Include="System.Xml.Linq" />
    <Reference Include="System.Data.DataSetExtensions" />
    <Reference Include="Microsoft.CSharp" />
    <Reference Include="System.Data" />
    <Reference Include="System.Xml" />
  </ItemGroup>
  <ItemGroup>
    <Compile Include="..\SolutionInfo.cs">
      <Link>Properties\SolutionInfo.cs</Link>
    </Compile>
    <Compile Include="Connections\ISQLiteConnectionFactory.cs" />
    <Compile Include="Connections\SQLiteConnectionFactory.cs" />
    <Compile Include="EventStores\EventFlowEventStoresSQLite.cs" />
    <Compile Include="Extensions\EventFlowOptionsSQLiteExtensions.cs" />
    <Compile Include="Connections\ISQLiteConfiguration.cs" />
    <Compile Include="Connections\ISQLiteConnection.cs" />
    <Compile Include="Extensions\EventFlowOptionsSQLiteEventStoreExtensions.cs" />
    <Compile Include="Extensions\EventFlowOptionsSQLiteReadStoreExtensions.cs" />
    <Compile Include="Migrations\ISQLiteDatabaseMigrator.cs" />
    <Compile Include="Migrations\SQLiteDatabaseMigrator.cs" />
    <Compile Include="Properties\AssemblyInfo.cs" />
    <Compile Include="ReadStores\SQLiteReadModelStore.cs" />
    <Compile Include="ReadStores\ISQLiteReadModelStore.cs" />
    <Compile Include="RetryStrategies\ISQLiteErrorRetryStrategy.cs" />
    <Compile Include="RetryStrategies\SQLiteErrorRetryStrategy.cs" />
    <Compile Include="Connections\SQLiteConfiguration.cs" />
    <Compile Include="Connections\SQLiteConnection.cs" />
    <Compile Include="EventStores\SQLiteEventPersistence.cs" />
  </ItemGroup>
  <ItemGroup>
    <ProjectReference Include="..\EventFlow.Sql\EventFlow.Sql.csproj">
      <Project>{8ec9d877-7351-4c7e-87a8-29bbd3d7febb}</Project>
      <Name>EventFlow.Sql</Name>
    </ProjectReference>
    <ProjectReference Include="..\EventFlow\EventFlow.csproj">
      <Project>{11131251-778d-4d2e-bdd1-4844a789bca9}</Project>
      <Name>EventFlow</Name>
    </ProjectReference>
  </ItemGroup>
  <ItemGroup>
    <None Include="EventFlow.SQLite.nuspec" />
    <None Include="paket.references" />
  </ItemGroup>
  <ItemGroup>
    <EmbeddedResource Include="EventStores\Scripts\0001 - Create table EventFlow.sql" />
  </ItemGroup>
  <Import Project="$(MSBuildToolsPath)\Microsoft.CSharp.targets" />
  <Choose>
<<<<<<< HEAD
    <When Condition="$(TargetFrameworkIdentifier) == '.NETFramework' And ($(TargetFrameworkVersion) == 'v2.0' Or $(TargetFrameworkVersion) == 'v3.0' Or $(TargetFrameworkVersion) == 'v3.5')">
      <PropertyGroup>
        <__paket__System_Data_SQLite_Core_targets>net20\System.Data.SQLite.Core</__paket__System_Data_SQLite_Core_targets>
      </PropertyGroup>
    </When>
    <When Condition="$(TargetFrameworkIdentifier) == '.NETFramework' And $(TargetFrameworkVersion) == 'v4.0'">
      <PropertyGroup>
        <__paket__System_Data_SQLite_Core_targets>net40\System.Data.SQLite.Core</__paket__System_Data_SQLite_Core_targets>
      </PropertyGroup>
    </When>
    <When Condition="$(TargetFrameworkIdentifier) == '.NETFramework' And $(TargetFrameworkVersion) == 'v4.5'">
      <PropertyGroup>
        <__paket__System_Data_SQLite_Core_targets>net45\System.Data.SQLite.Core</__paket__System_Data_SQLite_Core_targets>
      </PropertyGroup>
    </When>
    <When Condition="$(TargetFrameworkIdentifier) == '.NETFramework' And ($(TargetFrameworkVersion) == 'v4.5.1' Or $(TargetFrameworkVersion) == 'v4.5.2' Or $(TargetFrameworkVersion) == 'v4.5.3')">
=======
    <When Condition="$(TargetFrameworkIdentifier) == '.NETFramework' And $(TargetFrameworkVersion) == 'v4.5.1'">
>>>>>>> c70a4b02
      <PropertyGroup>
        <__paket__System_Data_SQLite_Core_targets>net451\System.Data.SQLite.Core</__paket__System_Data_SQLite_Core_targets>
      </PropertyGroup>
    </When>
<<<<<<< HEAD
    <When Condition="$(TargetFrameworkIdentifier) == '.NETFramework' And ($(TargetFrameworkVersion) == 'v4.6' Or $(TargetFrameworkVersion) == 'v4.6.1' Or $(TargetFrameworkVersion) == 'v4.6.2' Or $(TargetFrameworkVersion) == 'v4.6.3')">
      <PropertyGroup>
        <__paket__System_Data_SQLite_Core_targets>net46\System.Data.SQLite.Core</__paket__System_Data_SQLite_Core_targets>
      </PropertyGroup>
    </When>
=======
>>>>>>> c70a4b02
  </Choose>
  <!-- To modify your build process, add your task inside one of the targets below and uncomment it. 
       Other similar extension points exist, see Microsoft.Common.targets.
  <Target Name="BeforeBuild">
  </Target>
  <Target Name="AfterBuild">
  </Target>
  -->
  <Choose>
<<<<<<< HEAD
    <When Condition="$(TargetFrameworkIdentifier) == '.NETFramework' And ($(TargetFrameworkVersion) == 'v3.5' Or $(TargetFrameworkVersion) == 'v4.0' Or $(TargetFrameworkVersion) == 'v4.5' Or $(TargetFrameworkVersion) == 'v4.5.1' Or $(TargetFrameworkVersion) == 'v4.5.2' Or $(TargetFrameworkVersion) == 'v4.5.3' Or $(TargetFrameworkVersion) == 'v4.6' Or $(TargetFrameworkVersion) == 'v4.6.1' Or $(TargetFrameworkVersion) == 'v4.6.2' Or $(TargetFrameworkVersion) == 'v4.6.3')">
      <ItemGroup>
        <Reference Include="DbUp">
          <HintPath>..\..\packages\dbup\lib\net35\DbUp.dll</HintPath>
          <Private>True</Private>
          <Paket>True</Paket>
        </Reference>
      </ItemGroup>
    </When>
  </Choose>
  <Choose>
    <When Condition="$(TargetFrameworkIdentifier) == '.NETFramework' And ($(TargetFrameworkVersion) == 'v4.0' Or $(TargetFrameworkVersion) == 'v4.5' Or $(TargetFrameworkVersion) == 'v4.5.1' Or $(TargetFrameworkVersion) == 'v4.5.2' Or $(TargetFrameworkVersion) == 'v4.5.3' Or $(TargetFrameworkVersion) == 'v4.6' Or $(TargetFrameworkVersion) == 'v4.6.1' Or $(TargetFrameworkVersion) == 'v4.6.2' Or $(TargetFrameworkVersion) == 'v4.6.3')">
      <ItemGroup>
        <Reference Include="DbUp.SQLite">
          <HintPath>..\..\packages\dbup-sqlite\lib\net40\DbUp.SQLite.dll</HintPath>
          <Private>True</Private>
          <Paket>True</Paket>
        </Reference>
      </ItemGroup>
    </When>
  </Choose>
  <Choose>
    <When Condition="$(TargetFrameworkIdentifier) == '.NETFramework' And ($(TargetFrameworkVersion) == 'v2.0' Or $(TargetFrameworkVersion) == 'v3.0' Or $(TargetFrameworkVersion) == 'v3.5')">
      <ItemGroup>
        <Reference Include="System.Data.SQLite">
          <HintPath>..\..\packages\System.Data.SQLite.Core\lib\net20\System.Data.SQLite.dll</HintPath>
          <Private>True</Private>
          <Paket>True</Paket>
        </Reference>
      </ItemGroup>
    </When>
    <When Condition="$(TargetFrameworkIdentifier) == '.NETFramework' And $(TargetFrameworkVersion) == 'v4.0'">
      <ItemGroup>
        <Reference Include="System.Data.SQLite">
          <HintPath>..\..\packages\System.Data.SQLite.Core\lib\net40\System.Data.SQLite.dll</HintPath>
          <Private>True</Private>
          <Paket>True</Paket>
        </Reference>
      </ItemGroup>
    </When>
    <When Condition="$(TargetFrameworkIdentifier) == '.NETFramework' And $(TargetFrameworkVersion) == 'v4.5'">
      <ItemGroup>
        <Reference Include="System.Data.SQLite">
          <HintPath>..\..\packages\System.Data.SQLite.Core\lib\net45\System.Data.SQLite.dll</HintPath>
          <Private>True</Private>
          <Paket>True</Paket>
        </Reference>
      </ItemGroup>
    </When>
    <When Condition="$(TargetFrameworkIdentifier) == '.NETFramework' And ($(TargetFrameworkVersion) == 'v4.5.1' Or $(TargetFrameworkVersion) == 'v4.5.2' Or $(TargetFrameworkVersion) == 'v4.5.3')">
=======
    <When Condition="$(TargetFrameworkIdentifier) == '.NETFramework' And $(TargetFrameworkVersion) == 'v4.5.1'">
>>>>>>> c70a4b02
      <ItemGroup>
        <Reference Include="System.Data.SQLite">
          <HintPath>..\..\packages\System.Data.SQLite.Core\lib\net451\System.Data.SQLite.dll</HintPath>
          <Private>True</Private>
          <Paket>True</Paket>
        </Reference>
      </ItemGroup>
    </When>
<<<<<<< HEAD
    <When Condition="$(TargetFrameworkIdentifier) == '.NETFramework' And ($(TargetFrameworkVersion) == 'v4.6' Or $(TargetFrameworkVersion) == 'v4.6.1' Or $(TargetFrameworkVersion) == 'v4.6.2' Or $(TargetFrameworkVersion) == 'v4.6.3')">
      <ItemGroup>
        <Reference Include="System.Data.SQLite">
          <HintPath>..\..\packages\System.Data.SQLite.Core\lib\net46\System.Data.SQLite.dll</HintPath>
          <Private>True</Private>
          <Paket>True</Paket>
        </Reference>
      </ItemGroup>
    </When>
=======
>>>>>>> c70a4b02
  </Choose>
  <Import Project="..\..\packages\System.Data.SQLite.Core\build\$(__paket__System_Data_SQLite_Core_targets).targets" Condition="Exists('..\..\packages\System.Data.SQLite.Core\build\$(__paket__System_Data_SQLite_Core_targets).targets')" Label="Paket" />
</Project><|MERGE_RESOLUTION|>--- conflicted
+++ resolved
@@ -84,38 +84,11 @@
   </ItemGroup>
   <Import Project="$(MSBuildToolsPath)\Microsoft.CSharp.targets" />
   <Choose>
-<<<<<<< HEAD
-    <When Condition="$(TargetFrameworkIdentifier) == '.NETFramework' And ($(TargetFrameworkVersion) == 'v2.0' Or $(TargetFrameworkVersion) == 'v3.0' Or $(TargetFrameworkVersion) == 'v3.5')">
-      <PropertyGroup>
-        <__paket__System_Data_SQLite_Core_targets>net20\System.Data.SQLite.Core</__paket__System_Data_SQLite_Core_targets>
-      </PropertyGroup>
-    </When>
-    <When Condition="$(TargetFrameworkIdentifier) == '.NETFramework' And $(TargetFrameworkVersion) == 'v4.0'">
-      <PropertyGroup>
-        <__paket__System_Data_SQLite_Core_targets>net40\System.Data.SQLite.Core</__paket__System_Data_SQLite_Core_targets>
-      </PropertyGroup>
-    </When>
-    <When Condition="$(TargetFrameworkIdentifier) == '.NETFramework' And $(TargetFrameworkVersion) == 'v4.5'">
-      <PropertyGroup>
-        <__paket__System_Data_SQLite_Core_targets>net45\System.Data.SQLite.Core</__paket__System_Data_SQLite_Core_targets>
-      </PropertyGroup>
-    </When>
-    <When Condition="$(TargetFrameworkIdentifier) == '.NETFramework' And ($(TargetFrameworkVersion) == 'v4.5.1' Or $(TargetFrameworkVersion) == 'v4.5.2' Or $(TargetFrameworkVersion) == 'v4.5.3')">
-=======
     <When Condition="$(TargetFrameworkIdentifier) == '.NETFramework' And $(TargetFrameworkVersion) == 'v4.5.1'">
->>>>>>> c70a4b02
       <PropertyGroup>
         <__paket__System_Data_SQLite_Core_targets>net451\System.Data.SQLite.Core</__paket__System_Data_SQLite_Core_targets>
       </PropertyGroup>
     </When>
-<<<<<<< HEAD
-    <When Condition="$(TargetFrameworkIdentifier) == '.NETFramework' And ($(TargetFrameworkVersion) == 'v4.6' Or $(TargetFrameworkVersion) == 'v4.6.1' Or $(TargetFrameworkVersion) == 'v4.6.2' Or $(TargetFrameworkVersion) == 'v4.6.3')">
-      <PropertyGroup>
-        <__paket__System_Data_SQLite_Core_targets>net46\System.Data.SQLite.Core</__paket__System_Data_SQLite_Core_targets>
-      </PropertyGroup>
-    </When>
-=======
->>>>>>> c70a4b02
   </Choose>
   <!-- To modify your build process, add your task inside one of the targets below and uncomment it. 
        Other similar extension points exist, see Microsoft.Common.targets.
@@ -125,8 +98,7 @@
   </Target>
   -->
   <Choose>
-<<<<<<< HEAD
-    <When Condition="$(TargetFrameworkIdentifier) == '.NETFramework' And ($(TargetFrameworkVersion) == 'v3.5' Or $(TargetFrameworkVersion) == 'v4.0' Or $(TargetFrameworkVersion) == 'v4.5' Or $(TargetFrameworkVersion) == 'v4.5.1' Or $(TargetFrameworkVersion) == 'v4.5.2' Or $(TargetFrameworkVersion) == 'v4.5.3' Or $(TargetFrameworkVersion) == 'v4.6' Or $(TargetFrameworkVersion) == 'v4.6.1' Or $(TargetFrameworkVersion) == 'v4.6.2' Or $(TargetFrameworkVersion) == 'v4.6.3')">
+    <When Condition="$(TargetFrameworkIdentifier) == '.NETFramework' And $(TargetFrameworkVersion) == 'v4.5.1'">
       <ItemGroup>
         <Reference Include="DbUp">
           <HintPath>..\..\packages\dbup\lib\net35\DbUp.dll</HintPath>
@@ -137,7 +109,7 @@
     </When>
   </Choose>
   <Choose>
-    <When Condition="$(TargetFrameworkIdentifier) == '.NETFramework' And ($(TargetFrameworkVersion) == 'v4.0' Or $(TargetFrameworkVersion) == 'v4.5' Or $(TargetFrameworkVersion) == 'v4.5.1' Or $(TargetFrameworkVersion) == 'v4.5.2' Or $(TargetFrameworkVersion) == 'v4.5.3' Or $(TargetFrameworkVersion) == 'v4.6' Or $(TargetFrameworkVersion) == 'v4.6.1' Or $(TargetFrameworkVersion) == 'v4.6.2' Or $(TargetFrameworkVersion) == 'v4.6.3')">
+    <When Condition="$(TargetFrameworkIdentifier) == '.NETFramework' And $(TargetFrameworkVersion) == 'v4.5.1'">
       <ItemGroup>
         <Reference Include="DbUp.SQLite">
           <HintPath>..\..\packages\dbup-sqlite\lib\net40\DbUp.SQLite.dll</HintPath>
@@ -148,37 +120,7 @@
     </When>
   </Choose>
   <Choose>
-    <When Condition="$(TargetFrameworkIdentifier) == '.NETFramework' And ($(TargetFrameworkVersion) == 'v2.0' Or $(TargetFrameworkVersion) == 'v3.0' Or $(TargetFrameworkVersion) == 'v3.5')">
-      <ItemGroup>
-        <Reference Include="System.Data.SQLite">
-          <HintPath>..\..\packages\System.Data.SQLite.Core\lib\net20\System.Data.SQLite.dll</HintPath>
-          <Private>True</Private>
-          <Paket>True</Paket>
-        </Reference>
-      </ItemGroup>
-    </When>
-    <When Condition="$(TargetFrameworkIdentifier) == '.NETFramework' And $(TargetFrameworkVersion) == 'v4.0'">
-      <ItemGroup>
-        <Reference Include="System.Data.SQLite">
-          <HintPath>..\..\packages\System.Data.SQLite.Core\lib\net40\System.Data.SQLite.dll</HintPath>
-          <Private>True</Private>
-          <Paket>True</Paket>
-        </Reference>
-      </ItemGroup>
-    </When>
-    <When Condition="$(TargetFrameworkIdentifier) == '.NETFramework' And $(TargetFrameworkVersion) == 'v4.5'">
-      <ItemGroup>
-        <Reference Include="System.Data.SQLite">
-          <HintPath>..\..\packages\System.Data.SQLite.Core\lib\net45\System.Data.SQLite.dll</HintPath>
-          <Private>True</Private>
-          <Paket>True</Paket>
-        </Reference>
-      </ItemGroup>
-    </When>
-    <When Condition="$(TargetFrameworkIdentifier) == '.NETFramework' And ($(TargetFrameworkVersion) == 'v4.5.1' Or $(TargetFrameworkVersion) == 'v4.5.2' Or $(TargetFrameworkVersion) == 'v4.5.3')">
-=======
     <When Condition="$(TargetFrameworkIdentifier) == '.NETFramework' And $(TargetFrameworkVersion) == 'v4.5.1'">
->>>>>>> c70a4b02
       <ItemGroup>
         <Reference Include="System.Data.SQLite">
           <HintPath>..\..\packages\System.Data.SQLite.Core\lib\net451\System.Data.SQLite.dll</HintPath>
@@ -187,18 +129,6 @@
         </Reference>
       </ItemGroup>
     </When>
-<<<<<<< HEAD
-    <When Condition="$(TargetFrameworkIdentifier) == '.NETFramework' And ($(TargetFrameworkVersion) == 'v4.6' Or $(TargetFrameworkVersion) == 'v4.6.1' Or $(TargetFrameworkVersion) == 'v4.6.2' Or $(TargetFrameworkVersion) == 'v4.6.3')">
-      <ItemGroup>
-        <Reference Include="System.Data.SQLite">
-          <HintPath>..\..\packages\System.Data.SQLite.Core\lib\net46\System.Data.SQLite.dll</HintPath>
-          <Private>True</Private>
-          <Paket>True</Paket>
-        </Reference>
-      </ItemGroup>
-    </When>
-=======
->>>>>>> c70a4b02
   </Choose>
   <Import Project="..\..\packages\System.Data.SQLite.Core\build\$(__paket__System_Data_SQLite_Core_targets).targets" Condition="Exists('..\..\packages\System.Data.SQLite.Core\build\$(__paket__System_Data_SQLite_Core_targets).targets')" Label="Paket" />
 </Project>