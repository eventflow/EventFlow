<<<<<<< HEAD
﻿using EventFlow.Aggregates;
using EventFlow.Core;
using EventFlow.Core.RetryStrategies;
using EventFlow.Exceptions;
using EventFlow.Extensions;
using EventFlow.Logs;
using EventFlow.MongoDB.ValueObjects;
using EventFlow.ReadStores;
using MongoDB.Driver;
using System;
using System.Collections.Generic;
using System.Linq;
using System.Linq.Expressions;
using System.Threading;
using System.Threading.Tasks;

namespace EventFlow.MongoDB.ReadStores
{
    public class MongoDbReadModelStore<TReadModel> : IMongoDbReadModelStore<TReadModel>
        where TReadModel : class, IMongoDbReadModel, new()
    {
        private readonly ILog _log;
        private readonly IMongoDatabase _mongoDatabase;
        private readonly IReadModelDescriptionProvider _readModelDescriptionProvider;
        private readonly ITransientFaultHandler<IOptimisticConcurrencyRetryStrategy> _transientFaultHandler;

        public MongoDbReadModelStore(
            ILog log,
            IMongoDatabase mongoDatabase,
            IReadModelDescriptionProvider readModelDescriptionProvider,
		    ITransientFaultHandler<IOptimisticConcurrencyRetryStrategy> transientFaultHandler)
        {
            _log = log;
            _mongoDatabase = mongoDatabase;
            _readModelDescriptionProvider = readModelDescriptionProvider;
            _transientFaultHandler = transientFaultHandler;
        }

	    public async Task DeleteAsync(string id, CancellationToken cancellationToken)
	    {
			var readModelDescription = _readModelDescriptionProvider.GetReadModelDescription<TReadModel>();

		    _log.Information($"Deleting '{typeof(TReadModel).PrettyPrint()}' with id '{id}', from '{readModelDescription.RootCollectionName}'!");

            var collection = _mongoDatabase.GetCollection<TReadModel>(readModelDescription.RootCollectionName.Value);
		    await collection.DeleteOneAsync(x => x.Id == id, cancellationToken);
		}

		public async Task DeleteAllAsync(CancellationToken cancellationToken)
        {
            var readModelDescription = _readModelDescriptionProvider.GetReadModelDescription<TReadModel>();

            _log.Information($"Deleting ALL '{typeof(TReadModel).PrettyPrint()}' by DROPPING COLLECTION '{readModelDescription.RootCollectionName}'!");

            await _mongoDatabase.DropCollectionAsync(readModelDescription.RootCollectionName.Value, cancellationToken);
        }

        public async Task<ReadModelEnvelope<TReadModel>> GetAsync(string id, CancellationToken cancellationToken)
        {
            var readModelDescription = _readModelDescriptionProvider.GetReadModelDescription<TReadModel>();

            _log.Verbose(() => $"Fetching read model '{typeof(TReadModel).PrettyPrint()}' with _id '{id}' from collection '{readModelDescription.RootCollectionName}'");

            var collection = _mongoDatabase.GetCollection<TReadModel>(readModelDescription.RootCollectionName.Value);
            var filter = Builders<TReadModel>.Filter.Eq(readModel => readModel.Id, id);
            var result = await collection.Find(filter).FirstOrDefaultAsync(cancellationToken);
            
            return result == null ? ReadModelEnvelope<TReadModel>.Empty(id) : ReadModelEnvelope<TReadModel>.With(id, result);
        }
        public async Task<IAsyncCursor<TReadModel>> FindAsync(Expression<Func<TReadModel, bool>> filter, FindOptions<TReadModel, TReadModel> options = null, CancellationToken cancellationToken = new CancellationToken())
	    {
			var readModelDescription = _readModelDescriptionProvider.GetReadModelDescription<TReadModel>();
		    var collection = _mongoDatabase.GetCollection<TReadModel>(readModelDescription.RootCollectionName.Value);

		    _log.Verbose(() => $"Finding read model '{typeof(TReadModel).PrettyPrint()}' with expression '{filter}' from collection '{readModelDescription.RootCollectionName}'");
			
			return await collection.FindAsync(filter, options, cancellationToken);
		}

        private async Task UpdateReadModelAsync(ReadModelDescription readModelDescription,
            ReadModelUpdate readModelUpdate,
            IReadModelContextFactory readModelContextFactory,
            Func<IReadModelContext, IReadOnlyCollection<IDomainEvent>, ReadModelEnvelope<TReadModel>, CancellationToken,
                Task<ReadModelUpdateResult<TReadModel>>> updateReadModel,
            CancellationToken cancellationToken)
        {

            var collection = _mongoDatabase.GetCollection<TReadModel>(readModelDescription.RootCollectionName.Value);
            var filter = Builders<TReadModel>.Filter.Eq(readmodel => readmodel.Id, readModelUpdate.ReadModelId);
            var result = collection.Find(filter).FirstOrDefault();

            var isNew = result == null;

            var readModelEnvelope = !isNew
                ? ReadModelEnvelope<TReadModel>.With(readModelUpdate.ReadModelId, result)
                : ReadModelEnvelope<TReadModel>.Empty(readModelUpdate.ReadModelId);

            var readModelContext = readModelContextFactory.Create(readModelUpdate.ReadModelId, isNew);
            var readModelUpdateResult =
                await updateReadModel(readModelContext, readModelUpdate.DomainEvents, readModelEnvelope,
                    cancellationToken).ConfigureAwait(false);

            if (!readModelUpdateResult.IsModified)
            {
                return;
            }

            if (readModelContext.IsMarkedForDeletion)
            {

                await DeleteAsync(readModelUpdate.ReadModelId, cancellationToken);
                return;
            }

            readModelEnvelope = readModelUpdateResult.Envelope;
            var originalVersion = readModelEnvelope.ReadModel.Version;
            readModelEnvelope.ReadModel.Version = readModelEnvelope.Version;
            try
            {
                await collection.ReplaceOneAsync<TReadModel>(
                    x => x.Id == readModelUpdate.ReadModelId && x.Version == originalVersion,
                    readModelEnvelope.ReadModel,
                    new UpdateOptions() {IsUpsert = true},
                    cancellationToken);
            }
            catch (MongoWriteException e)
            {

                throw new OptimisticConcurrencyException(
                    $"Read model '{readModelUpdate.ReadModelId}' updated by another",
                    e);

            }
        }
        
        public async Task UpdateAsync(IReadOnlyCollection<ReadModelUpdate> readModelUpdates,
            IReadModelContextFactory readModelContextFactory,
            Func<IReadModelContext, IReadOnlyCollection<IDomainEvent>, ReadModelEnvelope<TReadModel>, CancellationToken,
                Task<ReadModelUpdateResult<TReadModel>>> updateReadModel,
            CancellationToken cancellationToken)
        {
            var readModelDescription = _readModelDescriptionProvider.GetReadModelDescription<TReadModel>();
            
            _log.Verbose(() =>
            {
                var readModelIds = readModelUpdates
                    .Select(u => u.ReadModelId)
                    .Distinct()
                    .OrderBy(i => i)
                    .ToList();
                return $"Updating read models of type '{typeof(TReadModel).PrettyPrint()}' with _ids '{string.Join(", ", readModelIds)}' in collection '{readModelDescription.RootCollectionName}'";
            });
            
            foreach (var readModelUpdate in readModelUpdates)
            {
                await _transientFaultHandler.TryAsync(
                        c => UpdateReadModelAsync(readModelDescription, readModelUpdate, readModelContextFactory, updateReadModel, c),
                        Label.Named("mongodb-read-model-update"),
                        cancellationToken)
                    .ConfigureAwait(false);
            }
        }
    }
=======
﻿using System;
using System.Collections.Generic;
using System.Linq;
using System.Linq.Expressions;
using System.Threading;
using System.Threading.Tasks;
using EventFlow.Aggregates;
using EventFlow.Core;
using EventFlow.Core.RetryStrategies;
using EventFlow.Exceptions;
using EventFlow.Extensions;
using EventFlow.Logs;
using EventFlow.MongoDB.ValueObjects;
using EventFlow.ReadStores;
using MongoDB.Driver;

namespace EventFlow.MongoDB.ReadStores
{
    public class MongoDbReadModelStore<TReadModel> : IMongoDbReadModelStore<TReadModel>
        where TReadModel : class, IMongoDbReadModel, new()
    {
        private readonly ILog _log;
        private readonly IMongoDatabase _mongoDatabase;
        private readonly IReadModelDescriptionProvider _readModelDescriptionProvider;
        private readonly ITransientFaultHandler<IOptimisticConcurrencyRetryStrategy> _transientFaultHandler;

        public MongoDbReadModelStore(
            ILog log,
            IMongoDatabase mongoDatabase,
            IReadModelDescriptionProvider readModelDescriptionProvider,
            ITransientFaultHandler<IOptimisticConcurrencyRetryStrategy> transientFaultHandler)
        {
            _log = log;
            _mongoDatabase = mongoDatabase;
            _readModelDescriptionProvider = readModelDescriptionProvider;
            _transientFaultHandler = transientFaultHandler;
        }

        public async Task DeleteAsync(string id, CancellationToken cancellationToken)
        {
            var readModelDescription = _readModelDescriptionProvider.GetReadModelDescription<TReadModel>();

            _log.Information($"Deleting '{typeof(TReadModel).PrettyPrint()}' with id '{id}', from '{readModelDescription.RootCollectionName}'!");

            var collection = _mongoDatabase.GetCollection<TReadModel>(readModelDescription.RootCollectionName.Value);
            await collection.DeleteOneAsync(x => x.Id == id, cancellationToken);
        }

        public async Task DeleteAllAsync(CancellationToken cancellationToken)
        {
            var readModelDescription = _readModelDescriptionProvider.GetReadModelDescription<TReadModel>();

            _log.Information($"Deleting ALL '{typeof(TReadModel).PrettyPrint()}' by DROPPING COLLECTION '{readModelDescription.RootCollectionName}'!");

            await _mongoDatabase.DropCollectionAsync(readModelDescription.RootCollectionName.Value, cancellationToken);
        }

        public async Task<ReadModelEnvelope<TReadModel>> GetAsync(string id, CancellationToken cancellationToken)
        {
            var readModelDescription = _readModelDescriptionProvider.GetReadModelDescription<TReadModel>();

            _log.Verbose(() => $"Fetching read model '{typeof(TReadModel).PrettyPrint()}' with _id '{id}' from collection '{readModelDescription.RootCollectionName}'");

            var collection = _mongoDatabase.GetCollection<TReadModel>(readModelDescription.RootCollectionName.Value);
            var filter = Builders<TReadModel>.Filter.Eq(readModel => readModel.Id, id);
            var result = await collection.Find(filter).FirstOrDefaultAsync(cancellationToken);
          
            return result == null ? ReadModelEnvelope<TReadModel>.Empty(id) : ReadModelEnvelope<TReadModel>.With(id, result);
        }



        public async Task<IAsyncCursor<TReadModel>> FindAsync(Expression<Func<TReadModel, bool>> filter, FindOptions<TReadModel, TReadModel> options = null, CancellationToken cancellationToken = new CancellationToken())
        {
            var readModelDescription = _readModelDescriptionProvider.GetReadModelDescription<TReadModel>();
            var collection = _mongoDatabase.GetCollection<TReadModel>(readModelDescription.RootCollectionName.Value);

            _log.Verbose(() => $"Finding read model '{typeof(TReadModel).PrettyPrint()}' with expression '{filter}' from collection '{readModelDescription.RootCollectionName}'");

            return await collection.FindAsync(filter, options, cancellationToken);
        }

        private async Task UpdateReadModelAsync(ReadModelDescription readModelDescription,
            ReadModelUpdate readModelUpdate,
            IReadModelContextFactory readModelContextFactory,
            Func<IReadModelContext, IReadOnlyCollection<IDomainEvent>, ReadModelEnvelope<TReadModel>, CancellationToken,
                Task<ReadModelUpdateResult<TReadModel>>> updateReadModel,
            CancellationToken cancellationToken)
        {

            var collection = _mongoDatabase.GetCollection<TReadModel>(readModelDescription.RootCollectionName.Value);
            var filter = Builders<TReadModel>.Filter.Eq(readmodel => readmodel.Id, readModelUpdate.ReadModelId);
            var result = collection.Find(filter).FirstOrDefault();

            var isNew = result == null;

            var readModelEnvelope = !isNew
                ? ReadModelEnvelope<TReadModel>.With(readModelUpdate.ReadModelId, result)
                : ReadModelEnvelope<TReadModel>.Empty(readModelUpdate.ReadModelId);

            var readModelContext = readModelContextFactory.Create(readModelUpdate.ReadModelId, isNew);
            var readModelUpdateResult =
                await updateReadModel(readModelContext, readModelUpdate.DomainEvents, readModelEnvelope,
                    cancellationToken).ConfigureAwait(false);

            if (!readModelUpdateResult.IsModified)
            {
                return;
            }

            if (readModelContext.IsMarkedForDeletion)
            {

                await DeleteAsync(readModelUpdate.ReadModelId, cancellationToken);
                return;
            }

            readModelEnvelope = readModelUpdateResult.Envelope;
            var originalVersion = readModelEnvelope.ReadModel.Version;
            readModelEnvelope.ReadModel.Version = readModelEnvelope.Version;
            try
            {
                await collection.ReplaceOneAsync<TReadModel>(
                    x => x.Id == readModelUpdate.ReadModelId && x.Version == originalVersion,
                    readModelEnvelope.ReadModel,
                    new UpdateOptions() { IsUpsert = true },
                    cancellationToken);
            }
            catch (MongoWriteException e)
            {

                throw new OptimisticConcurrencyException(
                    $"Read model '{readModelUpdate.ReadModelId}' updated by another",
                    e);

            }
        }

        public async Task UpdateAsync(IReadOnlyCollection<ReadModelUpdate> readModelUpdates,
            IReadModelContextFactory readModelContextFactory,
            Func<IReadModelContext, IReadOnlyCollection<IDomainEvent>, ReadModelEnvelope<TReadModel>, CancellationToken,
                Task<ReadModelUpdateResult<TReadModel>>> updateReadModel,
            CancellationToken cancellationToken)
        {
            var readModelDescription = _readModelDescriptionProvider.GetReadModelDescription<TReadModel>();

            _log.Verbose(() =>
            {
                var readModelIds = readModelUpdates
                    .Select(u => u.ReadModelId)
                    .Distinct()
                    .OrderBy(i => i)
                    .ToList();
                return $"Updating read models of type '{typeof(TReadModel).PrettyPrint()}' with _ids '{string.Join(", ", readModelIds)}' in collection '{readModelDescription.RootCollectionName}'";
            });

            foreach (var readModelUpdate in readModelUpdates)
            {
                await _transientFaultHandler.TryAsync(
                        c => UpdateReadModelAsync(readModelDescription, readModelUpdate, readModelContextFactory, updateReadModel, c),
                        Label.Named("mongodb-read-model-update"),
                        cancellationToken)
                    .ConfigureAwait(false);
            }
        }

        public IQueryable<TReadModel> AsQueryable()
        {
            var readModelDescription = _readModelDescriptionProvider.GetReadModelDescription<TReadModel>();
            var collection = _mongoDatabase.GetCollection<TReadModel>(readModelDescription.RootCollectionName.Value);
            return collection.AsQueryable<TReadModel>();
        }
    }
>>>>>>> 21cf2d50
}<|MERGE_RESOLUTION|>--- conflicted
+++ resolved
@@ -1,340 +1,171 @@
-<<<<<<< HEAD
-﻿using EventFlow.Aggregates;
-using EventFlow.Core;
-using EventFlow.Core.RetryStrategies;
-using EventFlow.Exceptions;
-using EventFlow.Extensions;
-using EventFlow.Logs;
-using EventFlow.MongoDB.ValueObjects;
-using EventFlow.ReadStores;
-using MongoDB.Driver;
-using System;
-using System.Collections.Generic;
-using System.Linq;
-using System.Linq.Expressions;
-using System.Threading;
-using System.Threading.Tasks;
-
-namespace EventFlow.MongoDB.ReadStores
-{
-    public class MongoDbReadModelStore<TReadModel> : IMongoDbReadModelStore<TReadModel>
-        where TReadModel : class, IMongoDbReadModel, new()
-    {
-        private readonly ILog _log;
-        private readonly IMongoDatabase _mongoDatabase;
-        private readonly IReadModelDescriptionProvider _readModelDescriptionProvider;
-        private readonly ITransientFaultHandler<IOptimisticConcurrencyRetryStrategy> _transientFaultHandler;
-
-        public MongoDbReadModelStore(
-            ILog log,
-            IMongoDatabase mongoDatabase,
-            IReadModelDescriptionProvider readModelDescriptionProvider,
-		    ITransientFaultHandler<IOptimisticConcurrencyRetryStrategy> transientFaultHandler)
-        {
-            _log = log;
-            _mongoDatabase = mongoDatabase;
-            _readModelDescriptionProvider = readModelDescriptionProvider;
-            _transientFaultHandler = transientFaultHandler;
-        }
-
-	    public async Task DeleteAsync(string id, CancellationToken cancellationToken)
-	    {
-			var readModelDescription = _readModelDescriptionProvider.GetReadModelDescription<TReadModel>();
-
-		    _log.Information($"Deleting '{typeof(TReadModel).PrettyPrint()}' with id '{id}', from '{readModelDescription.RootCollectionName}'!");
-
-            var collection = _mongoDatabase.GetCollection<TReadModel>(readModelDescription.RootCollectionName.Value);
-		    await collection.DeleteOneAsync(x => x.Id == id, cancellationToken);
-		}
-
-		public async Task DeleteAllAsync(CancellationToken cancellationToken)
-        {
-            var readModelDescription = _readModelDescriptionProvider.GetReadModelDescription<TReadModel>();
-
-            _log.Information($"Deleting ALL '{typeof(TReadModel).PrettyPrint()}' by DROPPING COLLECTION '{readModelDescription.RootCollectionName}'!");
-
-            await _mongoDatabase.DropCollectionAsync(readModelDescription.RootCollectionName.Value, cancellationToken);
-        }
-
-        public async Task<ReadModelEnvelope<TReadModel>> GetAsync(string id, CancellationToken cancellationToken)
-        {
-            var readModelDescription = _readModelDescriptionProvider.GetReadModelDescription<TReadModel>();
-
-            _log.Verbose(() => $"Fetching read model '{typeof(TReadModel).PrettyPrint()}' with _id '{id}' from collection '{readModelDescription.RootCollectionName}'");
-
-            var collection = _mongoDatabase.GetCollection<TReadModel>(readModelDescription.RootCollectionName.Value);
-            var filter = Builders<TReadModel>.Filter.Eq(readModel => readModel.Id, id);
-            var result = await collection.Find(filter).FirstOrDefaultAsync(cancellationToken);
-            
-            return result == null ? ReadModelEnvelope<TReadModel>.Empty(id) : ReadModelEnvelope<TReadModel>.With(id, result);
-        }
-        public async Task<IAsyncCursor<TReadModel>> FindAsync(Expression<Func<TReadModel, bool>> filter, FindOptions<TReadModel, TReadModel> options = null, CancellationToken cancellationToken = new CancellationToken())
-	    {
-			var readModelDescription = _readModelDescriptionProvider.GetReadModelDescription<TReadModel>();
-		    var collection = _mongoDatabase.GetCollection<TReadModel>(readModelDescription.RootCollectionName.Value);
-
-		    _log.Verbose(() => $"Finding read model '{typeof(TReadModel).PrettyPrint()}' with expression '{filter}' from collection '{readModelDescription.RootCollectionName}'");
-			
-			return await collection.FindAsync(filter, options, cancellationToken);
-		}
-
-        private async Task UpdateReadModelAsync(ReadModelDescription readModelDescription,
-            ReadModelUpdate readModelUpdate,
-            IReadModelContextFactory readModelContextFactory,
-            Func<IReadModelContext, IReadOnlyCollection<IDomainEvent>, ReadModelEnvelope<TReadModel>, CancellationToken,
-                Task<ReadModelUpdateResult<TReadModel>>> updateReadModel,
-            CancellationToken cancellationToken)
-        {
-
-            var collection = _mongoDatabase.GetCollection<TReadModel>(readModelDescription.RootCollectionName.Value);
-            var filter = Builders<TReadModel>.Filter.Eq(readmodel => readmodel.Id, readModelUpdate.ReadModelId);
-            var result = collection.Find(filter).FirstOrDefault();
-
-            var isNew = result == null;
-
-            var readModelEnvelope = !isNew
-                ? ReadModelEnvelope<TReadModel>.With(readModelUpdate.ReadModelId, result)
-                : ReadModelEnvelope<TReadModel>.Empty(readModelUpdate.ReadModelId);
-
-            var readModelContext = readModelContextFactory.Create(readModelUpdate.ReadModelId, isNew);
-            var readModelUpdateResult =
-                await updateReadModel(readModelContext, readModelUpdate.DomainEvents, readModelEnvelope,
-                    cancellationToken).ConfigureAwait(false);
-
-            if (!readModelUpdateResult.IsModified)
-            {
-                return;
-            }
-
-            if (readModelContext.IsMarkedForDeletion)
-            {
-
-                await DeleteAsync(readModelUpdate.ReadModelId, cancellationToken);
-                return;
-            }
-
-            readModelEnvelope = readModelUpdateResult.Envelope;
-            var originalVersion = readModelEnvelope.ReadModel.Version;
-            readModelEnvelope.ReadModel.Version = readModelEnvelope.Version;
-            try
-            {
-                await collection.ReplaceOneAsync<TReadModel>(
-                    x => x.Id == readModelUpdate.ReadModelId && x.Version == originalVersion,
-                    readModelEnvelope.ReadModel,
-                    new UpdateOptions() {IsUpsert = true},
-                    cancellationToken);
-            }
-            catch (MongoWriteException e)
-            {
-
-                throw new OptimisticConcurrencyException(
-                    $"Read model '{readModelUpdate.ReadModelId}' updated by another",
-                    e);
-
-            }
-        }
-        
-        public async Task UpdateAsync(IReadOnlyCollection<ReadModelUpdate> readModelUpdates,
-            IReadModelContextFactory readModelContextFactory,
-            Func<IReadModelContext, IReadOnlyCollection<IDomainEvent>, ReadModelEnvelope<TReadModel>, CancellationToken,
-                Task<ReadModelUpdateResult<TReadModel>>> updateReadModel,
-            CancellationToken cancellationToken)
-        {
-            var readModelDescription = _readModelDescriptionProvider.GetReadModelDescription<TReadModel>();
-            
-            _log.Verbose(() =>
-            {
-                var readModelIds = readModelUpdates
-                    .Select(u => u.ReadModelId)
-                    .Distinct()
-                    .OrderBy(i => i)
-                    .ToList();
-                return $"Updating read models of type '{typeof(TReadModel).PrettyPrint()}' with _ids '{string.Join(", ", readModelIds)}' in collection '{readModelDescription.RootCollectionName}'";
-            });
-            
-            foreach (var readModelUpdate in readModelUpdates)
-            {
-                await _transientFaultHandler.TryAsync(
-                        c => UpdateReadModelAsync(readModelDescription, readModelUpdate, readModelContextFactory, updateReadModel, c),
-                        Label.Named("mongodb-read-model-update"),
-                        cancellationToken)
-                    .ConfigureAwait(false);
-            }
-        }
-    }
-=======
-﻿using System;
-using System.Collections.Generic;
-using System.Linq;
-using System.Linq.Expressions;
-using System.Threading;
-using System.Threading.Tasks;
-using EventFlow.Aggregates;
-using EventFlow.Core;
-using EventFlow.Core.RetryStrategies;
-using EventFlow.Exceptions;
-using EventFlow.Extensions;
-using EventFlow.Logs;
-using EventFlow.MongoDB.ValueObjects;
-using EventFlow.ReadStores;
-using MongoDB.Driver;
-
-namespace EventFlow.MongoDB.ReadStores
-{
-    public class MongoDbReadModelStore<TReadModel> : IMongoDbReadModelStore<TReadModel>
-        where TReadModel : class, IMongoDbReadModel, new()
-    {
-        private readonly ILog _log;
-        private readonly IMongoDatabase _mongoDatabase;
-        private readonly IReadModelDescriptionProvider _readModelDescriptionProvider;
-        private readonly ITransientFaultHandler<IOptimisticConcurrencyRetryStrategy> _transientFaultHandler;
-
-        public MongoDbReadModelStore(
-            ILog log,
-            IMongoDatabase mongoDatabase,
-            IReadModelDescriptionProvider readModelDescriptionProvider,
-            ITransientFaultHandler<IOptimisticConcurrencyRetryStrategy> transientFaultHandler)
-        {
-            _log = log;
-            _mongoDatabase = mongoDatabase;
-            _readModelDescriptionProvider = readModelDescriptionProvider;
-            _transientFaultHandler = transientFaultHandler;
-        }
-
-        public async Task DeleteAsync(string id, CancellationToken cancellationToken)
-        {
-            var readModelDescription = _readModelDescriptionProvider.GetReadModelDescription<TReadModel>();
-
-            _log.Information($"Deleting '{typeof(TReadModel).PrettyPrint()}' with id '{id}', from '{readModelDescription.RootCollectionName}'!");
-
-            var collection = _mongoDatabase.GetCollection<TReadModel>(readModelDescription.RootCollectionName.Value);
-            await collection.DeleteOneAsync(x => x.Id == id, cancellationToken);
-        }
-
-        public async Task DeleteAllAsync(CancellationToken cancellationToken)
-        {
-            var readModelDescription = _readModelDescriptionProvider.GetReadModelDescription<TReadModel>();
-
-            _log.Information($"Deleting ALL '{typeof(TReadModel).PrettyPrint()}' by DROPPING COLLECTION '{readModelDescription.RootCollectionName}'!");
-
-            await _mongoDatabase.DropCollectionAsync(readModelDescription.RootCollectionName.Value, cancellationToken);
-        }
-
-        public async Task<ReadModelEnvelope<TReadModel>> GetAsync(string id, CancellationToken cancellationToken)
-        {
-            var readModelDescription = _readModelDescriptionProvider.GetReadModelDescription<TReadModel>();
-
-            _log.Verbose(() => $"Fetching read model '{typeof(TReadModel).PrettyPrint()}' with _id '{id}' from collection '{readModelDescription.RootCollectionName}'");
-
-            var collection = _mongoDatabase.GetCollection<TReadModel>(readModelDescription.RootCollectionName.Value);
-            var filter = Builders<TReadModel>.Filter.Eq(readModel => readModel.Id, id);
-            var result = await collection.Find(filter).FirstOrDefaultAsync(cancellationToken);
-          
-            return result == null ? ReadModelEnvelope<TReadModel>.Empty(id) : ReadModelEnvelope<TReadModel>.With(id, result);
-        }
-
-
-
-        public async Task<IAsyncCursor<TReadModel>> FindAsync(Expression<Func<TReadModel, bool>> filter, FindOptions<TReadModel, TReadModel> options = null, CancellationToken cancellationToken = new CancellationToken())
-        {
-            var readModelDescription = _readModelDescriptionProvider.GetReadModelDescription<TReadModel>();
-            var collection = _mongoDatabase.GetCollection<TReadModel>(readModelDescription.RootCollectionName.Value);
-
-            _log.Verbose(() => $"Finding read model '{typeof(TReadModel).PrettyPrint()}' with expression '{filter}' from collection '{readModelDescription.RootCollectionName}'");
-
-            return await collection.FindAsync(filter, options, cancellationToken);
-        }
-
-        private async Task UpdateReadModelAsync(ReadModelDescription readModelDescription,
-            ReadModelUpdate readModelUpdate,
-            IReadModelContextFactory readModelContextFactory,
-            Func<IReadModelContext, IReadOnlyCollection<IDomainEvent>, ReadModelEnvelope<TReadModel>, CancellationToken,
-                Task<ReadModelUpdateResult<TReadModel>>> updateReadModel,
-            CancellationToken cancellationToken)
-        {
-
-            var collection = _mongoDatabase.GetCollection<TReadModel>(readModelDescription.RootCollectionName.Value);
-            var filter = Builders<TReadModel>.Filter.Eq(readmodel => readmodel.Id, readModelUpdate.ReadModelId);
-            var result = collection.Find(filter).FirstOrDefault();
-
-            var isNew = result == null;
-
-            var readModelEnvelope = !isNew
-                ? ReadModelEnvelope<TReadModel>.With(readModelUpdate.ReadModelId, result)
-                : ReadModelEnvelope<TReadModel>.Empty(readModelUpdate.ReadModelId);
-
-            var readModelContext = readModelContextFactory.Create(readModelUpdate.ReadModelId, isNew);
-            var readModelUpdateResult =
-                await updateReadModel(readModelContext, readModelUpdate.DomainEvents, readModelEnvelope,
-                    cancellationToken).ConfigureAwait(false);
-
-            if (!readModelUpdateResult.IsModified)
-            {
-                return;
-            }
-
-            if (readModelContext.IsMarkedForDeletion)
-            {
-
-                await DeleteAsync(readModelUpdate.ReadModelId, cancellationToken);
-                return;
-            }
-
-            readModelEnvelope = readModelUpdateResult.Envelope;
-            var originalVersion = readModelEnvelope.ReadModel.Version;
-            readModelEnvelope.ReadModel.Version = readModelEnvelope.Version;
-            try
-            {
-                await collection.ReplaceOneAsync<TReadModel>(
-                    x => x.Id == readModelUpdate.ReadModelId && x.Version == originalVersion,
-                    readModelEnvelope.ReadModel,
-                    new UpdateOptions() { IsUpsert = true },
-                    cancellationToken);
-            }
-            catch (MongoWriteException e)
-            {
-
-                throw new OptimisticConcurrencyException(
-                    $"Read model '{readModelUpdate.ReadModelId}' updated by another",
-                    e);
-
-            }
-        }
-
-        public async Task UpdateAsync(IReadOnlyCollection<ReadModelUpdate> readModelUpdates,
-            IReadModelContextFactory readModelContextFactory,
-            Func<IReadModelContext, IReadOnlyCollection<IDomainEvent>, ReadModelEnvelope<TReadModel>, CancellationToken,
-                Task<ReadModelUpdateResult<TReadModel>>> updateReadModel,
-            CancellationToken cancellationToken)
-        {
-            var readModelDescription = _readModelDescriptionProvider.GetReadModelDescription<TReadModel>();
-
-            _log.Verbose(() =>
-            {
-                var readModelIds = readModelUpdates
-                    .Select(u => u.ReadModelId)
-                    .Distinct()
-                    .OrderBy(i => i)
-                    .ToList();
-                return $"Updating read models of type '{typeof(TReadModel).PrettyPrint()}' with _ids '{string.Join(", ", readModelIds)}' in collection '{readModelDescription.RootCollectionName}'";
-            });
-
-            foreach (var readModelUpdate in readModelUpdates)
-            {
-                await _transientFaultHandler.TryAsync(
-                        c => UpdateReadModelAsync(readModelDescription, readModelUpdate, readModelContextFactory, updateReadModel, c),
-                        Label.Named("mongodb-read-model-update"),
-                        cancellationToken)
-                    .ConfigureAwait(false);
-            }
-        }
-
-        public IQueryable<TReadModel> AsQueryable()
-        {
-            var readModelDescription = _readModelDescriptionProvider.GetReadModelDescription<TReadModel>();
-            var collection = _mongoDatabase.GetCollection<TReadModel>(readModelDescription.RootCollectionName.Value);
-            return collection.AsQueryable<TReadModel>();
-        }
-    }
->>>>>>> 21cf2d50
+﻿using EventFlow.Aggregates;
+using EventFlow.Core;
+using EventFlow.Core.RetryStrategies;
+using EventFlow.Exceptions;
+using EventFlow.Extensions;
+using EventFlow.Logs;
+using EventFlow.MongoDB.ValueObjects;
+using EventFlow.ReadStores;
+using MongoDB.Driver;
+using System;
+using System.Collections.Generic;
+using System.Linq;
+using System.Linq.Expressions;
+using System.Threading;
+using System.Threading.Tasks;
+
+namespace EventFlow.MongoDB.ReadStores
+{
+    public class MongoDbReadModelStore<TReadModel> : IMongoDbReadModelStore<TReadModel>
+        where TReadModel : class, IMongoDbReadModel, new()
+    {
+        private readonly ILog _log;
+        private readonly IMongoDatabase _mongoDatabase;
+        private readonly IReadModelDescriptionProvider _readModelDescriptionProvider;
+        private readonly ITransientFaultHandler<IOptimisticConcurrencyRetryStrategy> _transientFaultHandler;
+
+        public MongoDbReadModelStore(
+            ILog log,
+            IMongoDatabase mongoDatabase,
+            IReadModelDescriptionProvider readModelDescriptionProvider,
+            ITransientFaultHandler<IOptimisticConcurrencyRetryStrategy> transientFaultHandler)
+        {
+            _log = log;
+            _mongoDatabase = mongoDatabase;
+            _readModelDescriptionProvider = readModelDescriptionProvider;
+            _transientFaultHandler = transientFaultHandler;
+        }
+
+        public async Task DeleteAsync(string id, CancellationToken cancellationToken)
+        {
+            var readModelDescription = _readModelDescriptionProvider.GetReadModelDescription<TReadModel>();
+
+            _log.Information($"Deleting '{typeof(TReadModel).PrettyPrint()}' with id '{id}', from '{readModelDescription.RootCollectionName}'!");
+
+            var collection = _mongoDatabase.GetCollection<TReadModel>(readModelDescription.RootCollectionName.Value);
+            await collection.DeleteOneAsync(x => x.Id == id, cancellationToken);
+        }
+
+        public async Task DeleteAllAsync(CancellationToken cancellationToken)
+        {
+            var readModelDescription = _readModelDescriptionProvider.GetReadModelDescription<TReadModel>();
+
+            _log.Information($"Deleting ALL '{typeof(TReadModel).PrettyPrint()}' by DROPPING COLLECTION '{readModelDescription.RootCollectionName}'!");
+
+            await _mongoDatabase.DropCollectionAsync(readModelDescription.RootCollectionName.Value, cancellationToken);
+        }
+
+        public async Task<ReadModelEnvelope<TReadModel>> GetAsync(string id, CancellationToken cancellationToken)
+        {
+            var readModelDescription = _readModelDescriptionProvider.GetReadModelDescription<TReadModel>();
+
+            _log.Verbose(() => $"Fetching read model '{typeof(TReadModel).PrettyPrint()}' with _id '{id}' from collection '{readModelDescription.RootCollectionName}'");
+
+            var collection = _mongoDatabase.GetCollection<TReadModel>(readModelDescription.RootCollectionName.Value);
+            var filter = Builders<TReadModel>.Filter.Eq(readModel => readModel.Id, id);
+            var result = await collection.Find(filter).FirstOrDefaultAsync(cancellationToken);
+          
+            return result == null ? ReadModelEnvelope<TReadModel>.Empty(id) : ReadModelEnvelope<TReadModel>.With(id, result);
+        }
+        public async Task<IAsyncCursor<TReadModel>> FindAsync(Expression<Func<TReadModel, bool>> filter, FindOptions<TReadModel, TReadModel> options = null, CancellationToken cancellationToken = new CancellationToken())
+        {
+            var readModelDescription = _readModelDescriptionProvider.GetReadModelDescription<TReadModel>();
+            var collection = _mongoDatabase.GetCollection<TReadModel>(readModelDescription.RootCollectionName.Value);
+
+            _log.Verbose(() => $"Finding read model '{typeof(TReadModel).PrettyPrint()}' with expression '{filter}' from collection '{readModelDescription.RootCollectionName}'");
+
+            return await collection.FindAsync(filter, options, cancellationToken);
+        }
+
+        private async Task UpdateReadModelAsync(ReadModelDescription readModelDescription,
+            ReadModelUpdate readModelUpdate,
+            IReadModelContextFactory readModelContextFactory,
+            Func<IReadModelContext, IReadOnlyCollection<IDomainEvent>, ReadModelEnvelope<TReadModel>, CancellationToken,
+                Task<ReadModelUpdateResult<TReadModel>>> updateReadModel,
+            CancellationToken cancellationToken)
+        {
+
+            var collection = _mongoDatabase.GetCollection<TReadModel>(readModelDescription.RootCollectionName.Value);
+            var filter = Builders<TReadModel>.Filter.Eq(readmodel => readmodel.Id, readModelUpdate.ReadModelId);
+            var result = collection.Find(filter).FirstOrDefault();
+
+            var isNew = result == null;
+
+            var readModelEnvelope = !isNew
+                ? ReadModelEnvelope<TReadModel>.With(readModelUpdate.ReadModelId, result)
+                : ReadModelEnvelope<TReadModel>.Empty(readModelUpdate.ReadModelId);
+
+            var readModelContext = readModelContextFactory.Create(readModelUpdate.ReadModelId, isNew);
+            var readModelUpdateResult =
+                await updateReadModel(readModelContext, readModelUpdate.DomainEvents, readModelEnvelope,
+                    cancellationToken).ConfigureAwait(false);
+
+            if (!readModelUpdateResult.IsModified)
+            {
+                return;
+            }
+
+            if (readModelContext.IsMarkedForDeletion)
+            {
+
+                await DeleteAsync(readModelUpdate.ReadModelId, cancellationToken);
+                return;
+            }
+
+            readModelEnvelope = readModelUpdateResult.Envelope;
+            var originalVersion = readModelEnvelope.ReadModel.Version;
+            readModelEnvelope.ReadModel.Version = readModelEnvelope.Version;
+            try
+            {
+                await collection.ReplaceOneAsync<TReadModel>(
+                    x => x.Id == readModelUpdate.ReadModelId && x.Version == originalVersion,
+                    readModelEnvelope.ReadModel,
+                    new UpdateOptions() { IsUpsert = true },
+                    cancellationToken);
+            }
+            catch (MongoWriteException e)
+            {
+
+                throw new OptimisticConcurrencyException(
+                    $"Read model '{readModelUpdate.ReadModelId}' updated by another",
+                    e);
+
+            }
+        }
+
+        public async Task UpdateAsync(IReadOnlyCollection<ReadModelUpdate> readModelUpdates,
+            IReadModelContextFactory readModelContextFactory,
+            Func<IReadModelContext, IReadOnlyCollection<IDomainEvent>, ReadModelEnvelope<TReadModel>, CancellationToken,
+                Task<ReadModelUpdateResult<TReadModel>>> updateReadModel,
+            CancellationToken cancellationToken)
+        {
+            var readModelDescription = _readModelDescriptionProvider.GetReadModelDescription<TReadModel>();
+
+            _log.Verbose(() =>
+            {
+                var readModelIds = readModelUpdates
+                    .Select(u => u.ReadModelId)
+                    .Distinct()
+                    .OrderBy(i => i)
+                    .ToList();
+                return $"Updating read models of type '{typeof(TReadModel).PrettyPrint()}' with _ids '{string.Join(", ", readModelIds)}' in collection '{readModelDescription.RootCollectionName}'";
+            });
+
+            foreach (var readModelUpdate in readModelUpdates)
+            {
+                await _transientFaultHandler.TryAsync(
+                        c => UpdateReadModelAsync(readModelDescription, readModelUpdate, readModelContextFactory, updateReadModel, c),
+                        Label.Named("mongodb-read-model-update"),
+                        cancellationToken)
+                    .ConfigureAwait(false);
+            }
+        }
+
+        public IQueryable<TReadModel> AsQueryable()
+        {
+            var readModelDescription = _readModelDescriptionProvider.GetReadModelDescription<TReadModel>();
+            var collection = _mongoDatabase.GetCollection<TReadModel>(readModelDescription.RootCollectionName.Value);
+            return collection.AsQueryable<TReadModel>();
+        }
+    }
 }