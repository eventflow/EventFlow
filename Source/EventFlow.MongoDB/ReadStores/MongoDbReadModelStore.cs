﻿using System;
using System.Collections.Generic;
using System.Linq;
using System.Linq.Expressions;
using System.Threading;
using System.Threading.Tasks;
using EventFlow.Aggregates;
using EventFlow.Core;
using EventFlow.Core.RetryStrategies;
using EventFlow.Exceptions;
using EventFlow.Extensions;
using EventFlow.Logs;
using EventFlow.MongoDB.ValueObjects;
using EventFlow.ReadStores;
using MongoDB.Driver;

namespace EventFlow.MongoDB.ReadStores
{
    public class MongoDbReadModelStore<TReadModel> : IMongoDbReadModelStore<TReadModel>
        where TReadModel : class, IMongoDbReadModel, new()
    {
        private readonly ILog _log;
        private readonly IMongoDatabase _mongoDatabase;
        private readonly IReadModelDescriptionProvider _readModelDescriptionProvider;
        private readonly ITransientFaultHandler<IOptimisticConcurrencyRetryStrategy> _transientFaultHandler;

        public MongoDbReadModelStore(
            ILog log,
            IMongoDatabase mongoDatabase,
            IReadModelDescriptionProvider readModelDescriptionProvider,
            ITransientFaultHandler<IOptimisticConcurrencyRetryStrategy> transientFaultHandler)
        {
            _log = log;
            _mongoDatabase = mongoDatabase;
            _readModelDescriptionProvider = readModelDescriptionProvider;
            _transientFaultHandler = transientFaultHandler;
        }

        public async Task DeleteAsync(string id, CancellationToken cancellationToken)
        {
            var readModelDescription = _readModelDescriptionProvider.GetReadModelDescription<TReadModel>();

            _log.Information($"Deleting '{typeof(TReadModel).PrettyPrint()}' with id '{id}', from '{readModelDescription.RootCollectionName}'!");

            var collection = _mongoDatabase.GetCollection<TReadModel>(readModelDescription.RootCollectionName.Value);
            await collection.DeleteOneAsync(x => x.Id == id, cancellationToken);
        }

        public async Task DeleteAllAsync(CancellationToken cancellationToken)
        {
            var readModelDescription = _readModelDescriptionProvider.GetReadModelDescription<TReadModel>();

            _log.Information($"Deleting ALL '{typeof(TReadModel).PrettyPrint()}' by DROPPING COLLECTION '{readModelDescription.RootCollectionName}'!");

            await _mongoDatabase.DropCollectionAsync(readModelDescription.RootCollectionName.Value, cancellationToken);
        }

        public async Task<ReadModelEnvelope<TReadModel>> GetAsync(string id, CancellationToken cancellationToken)
        {
            var readModelDescription = _readModelDescriptionProvider.GetReadModelDescription<TReadModel>();

            _log.Verbose(() => $"Fetching read model '{typeof(TReadModel).PrettyPrint()}' with _id '{id}' from collection '{readModelDescription.RootCollectionName}'");

            var collection = _mongoDatabase.GetCollection<TReadModel>(readModelDescription.RootCollectionName.Value);
            var filter = Builders<TReadModel>.Filter.Eq(readModel => readModel.Id, id);
            var result = await collection.Find(filter).FirstOrDefaultAsync(cancellationToken);
<<<<<<< HEAD
            
            return result == null ? ReadModelEnvelope<TReadModel>.Empty(id) : ReadModelEnvelope<TReadModel>.With(id, result);
=======

            if (result == null)
            {
                return ReadModelEnvelope<TReadModel>.Empty(id);
            }

            return ReadModelEnvelope<TReadModel>.With(id, result);
>>>>>>> 3c52e9cd
        }



        public async Task<IAsyncCursor<TReadModel>> FindAsync(Expression<Func<TReadModel, bool>> filter, FindOptions<TReadModel, TReadModel> options = null, CancellationToken cancellationToken = new CancellationToken())
        {
            var readModelDescription = _readModelDescriptionProvider.GetReadModelDescription<TReadModel>();
            var collection = _mongoDatabase.GetCollection<TReadModel>(readModelDescription.RootCollectionName.Value);

            _log.Verbose(() => $"Finding read model '{typeof(TReadModel).PrettyPrint()}' with expression '{filter}' from collection '{readModelDescription.RootCollectionName}'");

            return await collection.FindAsync(filter, options, cancellationToken);
        }

        private async Task UpdateReadModelAsync(ReadModelDescription readModelDescription,
            ReadModelUpdate readModelUpdate,
            IReadModelContextFactory readModelContextFactory,
            Func<IReadModelContext, IReadOnlyCollection<IDomainEvent>, ReadModelEnvelope<TReadModel>, CancellationToken,
                Task<ReadModelUpdateResult<TReadModel>>> updateReadModel,
            CancellationToken cancellationToken)
        {

            var collection = _mongoDatabase.GetCollection<TReadModel>(readModelDescription.RootCollectionName.Value);
            var filter = Builders<TReadModel>.Filter.Eq(readmodel => readmodel.Id, readModelUpdate.ReadModelId);
            var result = collection.Find(filter).FirstOrDefault();

            var isNew = result == null;

            var readModelEnvelope = !isNew
                ? ReadModelEnvelope<TReadModel>.With(readModelUpdate.ReadModelId, result)
                : ReadModelEnvelope<TReadModel>.Empty(readModelUpdate.ReadModelId);

            var readModelContext = readModelContextFactory.Create(readModelUpdate.ReadModelId, isNew);
            var readModelUpdateResult =
                await updateReadModel(readModelContext, readModelUpdate.DomainEvents, readModelEnvelope,
                    cancellationToken).ConfigureAwait(false);

            if (!readModelUpdateResult.IsModified)
            {
                return;
            }

            if (readModelContext.IsMarkedForDeletion)
            {

                await DeleteAsync(readModelUpdate.ReadModelId, cancellationToken);
                return;
            }

            readModelEnvelope = readModelUpdateResult.Envelope;
            var originalVersion = readModelEnvelope.ReadModel.Version;
            readModelEnvelope.ReadModel.Version = readModelEnvelope.Version;
            try
            {
                await collection.ReplaceOneAsync<TReadModel>(
                    x => x.Id == readModelUpdate.ReadModelId && x.Version == originalVersion,
                    readModelEnvelope.ReadModel,
                    new UpdateOptions() { IsUpsert = true },
                    cancellationToken);
            }
            catch (MongoWriteException e)
            {

                throw new OptimisticConcurrencyException(
                    $"Read model '{readModelUpdate.ReadModelId}' updated by another",
                    e);

            }
        }

        public async Task UpdateAsync(IReadOnlyCollection<ReadModelUpdate> readModelUpdates,
            IReadModelContextFactory readModelContextFactory,
            Func<IReadModelContext, IReadOnlyCollection<IDomainEvent>, ReadModelEnvelope<TReadModel>, CancellationToken,
                Task<ReadModelUpdateResult<TReadModel>>> updateReadModel,
            CancellationToken cancellationToken)
        {
            var readModelDescription = _readModelDescriptionProvider.GetReadModelDescription<TReadModel>();

            _log.Verbose(() =>
            {
                var readModelIds = readModelUpdates
                    .Select(u => u.ReadModelId)
                    .Distinct()
                    .OrderBy(i => i)
                    .ToList();
                return $"Updating read models of type '{typeof(TReadModel).PrettyPrint()}' with _ids '{string.Join(", ", readModelIds)}' in collection '{readModelDescription.RootCollectionName}'";
            });

            foreach (var readModelUpdate in readModelUpdates)
            {
                await _transientFaultHandler.TryAsync(
                        c => UpdateReadModelAsync(readModelDescription, readModelUpdate, readModelContextFactory, updateReadModel, c),
                        Label.Named("mongodb-read-model-update"),
                        cancellationToken)
                    .ConfigureAwait(false);
            }
        }

        public IQueryable<TReadModel> AsQueryable()
        {
            var readModelDescription = _readModelDescriptionProvider.GetReadModelDescription<TReadModel>();
            var collection = _mongoDatabase.GetCollection<TReadModel>(readModelDescription.RootCollectionName.Value);
            return collection.AsQueryable<TReadModel>();
        }
    }
}<|MERGE_RESOLUTION|>--- conflicted
+++ resolved
@@ -64,18 +64,8 @@
             var collection = _mongoDatabase.GetCollection<TReadModel>(readModelDescription.RootCollectionName.Value);
             var filter = Builders<TReadModel>.Filter.Eq(readModel => readModel.Id, id);
             var result = await collection.Find(filter).FirstOrDefaultAsync(cancellationToken);
-<<<<<<< HEAD
-            
+          
             return result == null ? ReadModelEnvelope<TReadModel>.Empty(id) : ReadModelEnvelope<TReadModel>.With(id, result);
-=======
-
-            if (result == null)
-            {
-                return ReadModelEnvelope<TReadModel>.Empty(id);
-            }
-
-            return ReadModelEnvelope<TReadModel>.With(id, result);
->>>>>>> 3c52e9cd
         }
 
 
