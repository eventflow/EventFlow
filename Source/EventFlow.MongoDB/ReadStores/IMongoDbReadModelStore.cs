<<<<<<< HEAD
﻿using EventFlow.ReadStores;
using MongoDB.Driver;
using System;
using System.Linq.Expressions;
using System.Threading;
using System.Threading.Tasks;

namespace EventFlow.MongoDB.ReadStores
{
    public interface IMongoDbReadModelStore<TReadModel> : IReadModelStore<TReadModel>
		where TReadModel : class, IReadModel, new()
	{
		Task<IAsyncCursor<TReadModel>> FindAsync(
			Expression<Func<TReadModel, bool>> filter,
			FindOptions<TReadModel, TReadModel> options = null,
			CancellationToken cancellationToken = default);
	}
}
=======
﻿using EventFlow.ReadStores;
using System;
using System.Linq.Expressions;
using System.Threading;
using System.Threading.Tasks;
using MongoDB.Driver;
using System.Linq;

namespace EventFlow.MongoDB.ReadStores
{
	public interface IMongoDbReadModelStore<TReadModel> : IReadModelStore<TReadModel>
		where TReadModel : class, IReadModel, new()
	{
		Task<IAsyncCursor<TReadModel>> FindAsync(
			Expression<Func<TReadModel, bool>> filter,
			FindOptions<TReadModel, TReadModel> options = null,
			CancellationToken cancellationToken = default);
	}
}
>>>>>>> 21cf2d50
<|MERGE_RESOLUTION|>--- conflicted
+++ resolved
@@ -1,40 +1,19 @@
-<<<<<<< HEAD
-﻿using EventFlow.ReadStores;
-using MongoDB.Driver;
-using System;
-using System.Linq.Expressions;
-using System.Threading;
-using System.Threading.Tasks;
-
-namespace EventFlow.MongoDB.ReadStores
-{
-    public interface IMongoDbReadModelStore<TReadModel> : IReadModelStore<TReadModel>
-		where TReadModel : class, IReadModel, new()
-	{
-		Task<IAsyncCursor<TReadModel>> FindAsync(
-			Expression<Func<TReadModel, bool>> filter,
-			FindOptions<TReadModel, TReadModel> options = null,
-			CancellationToken cancellationToken = default);
-	}
-}
-=======
-﻿using EventFlow.ReadStores;
-using System;
-using System.Linq.Expressions;
-using System.Threading;
-using System.Threading.Tasks;
-using MongoDB.Driver;
-using System.Linq;
-
-namespace EventFlow.MongoDB.ReadStores
-{
-	public interface IMongoDbReadModelStore<TReadModel> : IReadModelStore<TReadModel>
-		where TReadModel : class, IReadModel, new()
-	{
-		Task<IAsyncCursor<TReadModel>> FindAsync(
-			Expression<Func<TReadModel, bool>> filter,
-			FindOptions<TReadModel, TReadModel> options = null,
-			CancellationToken cancellationToken = default);
-	}
-}
->>>>>>> 21cf2d50
+﻿using EventFlow.ReadStores;
+using MongoDB.Driver;
+using System;
+using System.Linq.Expressions;
+using System.Threading;
+using System.Threading.Tasks;
+using System.Linq;
+
+namespace EventFlow.MongoDB.ReadStores
+{
+    public interface IMongoDbReadModelStore<TReadModel> : IReadModelStore<TReadModel>
+		where TReadModel : class, IReadModel, new()
+	{
+		Task<IAsyncCursor<TReadModel>> FindAsync(
+			Expression<Func<TReadModel, bool>> filter,
+			FindOptions<TReadModel, TReadModel> options = null,
+			CancellationToken cancellationToken = default);
+	}
+}