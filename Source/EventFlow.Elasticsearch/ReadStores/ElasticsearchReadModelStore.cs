--- conflicted
+++ resolved
@@ -73,7 +73,7 @@
                 d => d
                     .RequestConfiguration(c => c
                         .AllowedStatusCodes((int)HttpStatusCode.NotFound))
-                        .Index(readModelDescription.IndexName.Value),
+                        .Index(readModelDescription.IndexName.Value), 
                             cancellationToken)
                 .ConfigureAwait(false);
 
@@ -99,7 +99,7 @@
                 d => d
                     .Index(readModelDescription.IndexName.Value)
                     .RequestConfiguration(c => c
-                        .AllowedStatusCodes((int)HttpStatusCode.NotFound)),
+                        .AllowedStatusCodes((int) HttpStatusCode.NotFound)),
                 cancellationToken)
                 .ConfigureAwait(false);
         }
@@ -115,7 +115,7 @@
                 readModelDescription.IndexName.Value,
                 d => d
                     .RequestConfiguration(c => c
-                        .AllowedStatusCodes((int)HttpStatusCode.NotFound)),
+                        .AllowedStatusCodes((int)HttpStatusCode.NotFound)), 
                             cancellationToken)
                 .ConfigureAwait(false);
         }
@@ -152,11 +152,7 @@
                 d => d
                     .RequestConfiguration(c => c
                         .AllowedStatusCodes((int)HttpStatusCode.NotFound))
-<<<<<<< HEAD
-                        .Index(readModelDescription.IndexName.Value),
-=======
                         .Index(readModelDescription.IndexName.Value), 
->>>>>>> 760b6e59
                             cancellationToken)
                 .ConfigureAwait(false);
 
