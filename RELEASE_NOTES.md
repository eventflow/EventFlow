### New in 0.61 (not released yet)

* New: Support for Microsoft.Extensions.DependencyInjection (`IServiceProvider`
  and `IServiceCollection`) using the EventFlow.ServiceProvider NuGet package.
  
  Add it to your ASP.NET Core 2.0 application:
  ```csharp
	public void ConfigureServices(IServiceCollection services)
	{
		services.AddMvc();
		services.AddEventFlow(o => o.AddDefaults(MyDomainAssembly));
	}
  ```
  Or use it explicitly:
  ```csharp
	EventFlowOptions.New.
		.UseServiceCollection()
		...
		.CreateServiceProvider();
  ```
<<<<<<< HEAD
* New: Package `EventFlow.Autofac` now references Autofac 3.5.2 for .NET
  framework 4.5.1 (down from Autofac v4.5.0)
=======
* Fixed: Constructor injection of scoped instances into query handlers
>>>>>>> eb41f817

### New in 0.60.3490 (released 2018-06-18)

* New: Implemented optimistic concurrency checks for MSSQL, SQLite and
  Elasticsearch read models 
* New: Added .NET standard support for EventStore
* New: Delete read models by invoking `context.MarkForDeletion()` in an Apply method
* Minor: Removed unnecessary transaction in EventStore persistance
* Fixed: Read model SQL schema is no longer ignored for `Table` attribute

### New in 0.59.3396 (released 2018-05-23)

* Fix: Commands are now correctly published when no events are emitted from a saga
  after handling a domain event
* Minor fix: Updated name of Primary Key for MSSQL Snapshot Store to be different
  from MSSQL Event Store, so both can be used in the same database without conflicts

### New in 0.58.3377 (released 2018-05-15)

* Minor fix: Corrected log in `CommandBus` regarding events emitted due to command

### New in 0.57.3359 (released 2018-04-30)

* Fixed: AggregateException/InvalidOperationException when reading and updating
  an aggregate from different threads at the same time using `InMemoryEventPersistence`
* New: .NET standard 1.6 and 2.0 support for `EventFlow.MsSql` package

### New in 0.56.3328 (released 2018-04-24)

* New: Allow enums to be used in `SingleValueObject<T>` and protect from
  undefined enum values

### New in 0.55.3323 (released 2018-04-24)

* Fixed: Re-populating events to read models that span multiple aggregates
  now has events orderd by timestamp instead of sequence numbers, i.e., events
  from aggregates with higher sequences numbers isn't forced last
* New: Trigger sagas without the need of any domain events by using
  `ISagaStore.UpdateAsync(...)`
* New: .NET standard 2.0 (still supports 1.6) support added to these
  NuGet packages
  - EventFlow
  - EventFlow.Autofac
  - EventFlow.Elasticsearch
  - EventFlow.Hangfire
  - EventFlow.Sql

### New in 0.54.3261 (released 2018-02-25)

- **Critical fix:** `SagaAggregateStore` was incorrectly putting an object reference
  into its memory cache causing an object already disposed exception when working with
  sagas
- New: Added [LibLog](https://github.com/damianh/LibLog), enable by
  calling the `IEventFlowOptions.UseLibLog(...)` extension

### New in 0.53.3204 (released 2018-01-25)

* New: Allow events to have multiple `EventVersion` attributes
* Fixed: `ReflectionHelper.CompileMethodInvocation` now recognises
  `private` methods.

### New in 0.52.3178 (released 2017-11-02)

* Fixed: `.UseFilesEventStore` now uses a thread safe singleton instance for 
  file system persistence, making it suitable for use in multi-threaded unit
  tests. Please don't use the files event store in production scenarios
* New: Support for unicode characters in type names. This simplifies using an
  [ubiquitous language](http://www.jamesshore.com/Agile-Book/ubiquitous_language.html)
  in non-english domains
* Fixed: Include hyphen in prefix validation for identity values. This fixes a bug
  where invalid identities could be created (e.g. `ThingyId.With("thingyINVALID-a41e...")`)

### New in 0.51.3155 (released 2017-10-25)

* New: Removed the `new()` requirement for read models
* New: If `ISagaLocator.LocateSagaAsync` cannot identify the saga for a given 
  event, it may now return `Task.FromResult(null)` in order to short-circuit
  the dispatching process. This might be useful in cases where some instances 
  of an event belong to a saga process while others don't
* Fixed: `StringExtensions.ToSha256()` can now be safely used from
  concurrent threads

### New in 0.50.3124 (released 2017-10-21)

* New: While EventFlow tries to limit the about of painful API changes, the
  introduction of execution/command results are considered a necessary step
  towards as better API.

  Commands and command handlers have been updated to support execution
  results. Execution results is meant to be an alternative to throwing domain
  exceptions to do application flow. In short, before you were required to
  throw an exception if you wanted to abort execution and "return" a failure
  message.

  The introduction of execution results changes this, as it allows
  returning a failed result that is passed all the way back to the command
  publisher. Execution results are generic and can thus contain e.g. any
  validation results that a UI might need. The `ICommandBus.PublishAsync`
  signature has changed to reflect this.

  from
  ```csharp
      Task<ISourceId> PublishAsync<TAggregate, TIdentity, TSourceIdentity>(
        ICommand<TAggregate, TIdentity, TSourceIdentity> command)
        where TAggregate : IAggregateRoot<TIdentity>
        where TIdentity : IIdentity
        where TSourceIdentity : ISourceId
  ```
  to
  ```csharp
      Task<TExecutionResult> PublishAsync<TAggregate, TIdentity, TExecutionResult>(
        ICommand<TAggregate, TIdentity, TExecutionResult> command,
        CancellationToken cancellationToken)
        where TAggregate : IAggregateRoot<TIdentity>
        where TIdentity : IIdentity
        where TExecutionResult : IExecutionResult
  ```

  Command handler signature has changed from

  ```csharp
      Task ExecuteAsync(
          TAggregate aggregate,
          TCommand command,
          CancellationToken cancellationToken);
  ```
  to
  ```csharp
      Task<TExecutionResult> ExecuteCommandAsync(
          TAggregate aggregate,
          TCommand command,
          CancellationToken cancellationToken)
  ```

  Migrating to the new structure should be seamless if your current code base
  inherits its command handlers from the provided `CommandHandler<,,>` base
  class.

* Breaking: Source IDs on commands have been reworked to "make room" for
  execution results on commands. The generic parameter from `ICommand<,,>`
  and `ICommandHandler<,,,>` has been removed in favor of the new execution
  results. `ICommand.SourceId` is now of type `ISourceId` instead of using
  the generic type and the `ICommandBus.PublishAsync` no longer returns
  `Task<ISourceId>`

  To get code that behaves similar to the previous version, simply take the
  `ISourceId` from the command, i.e., instead of this

  ```csharp
  var sourceId = await commandBus.PublishAsync(command);
  ```
  write this
  ```csharp
  await commandBus.PublishAsync(command);
  var sourceId = command.SourceId;
  ```
  (`CancellationToken` and `.ConfigureAwait(false)` omitted fromt he above)

* Breaking: Upgraded NuGet dependency on `RabbitMQ.Client` from `>= 4.1.3`
  to `>= 5.0.1`

### New in 0.49.3031 (released 2017-09-07)

* Breaking: Upgraded `EventStore.Client` dependency to version 4.0
* Breaking: Changed target framework for `EventFlow.EventStores.EventStore` to
  .NET 4.6.2 as required by `EventStore.Client` NuGet dependency
* Fix: `EventFlow.Hangfire` now depends on `Hangfire.Core` instead of
  `Hangfire`
* New: Added an overload to `IDomainEventPublisher.PublishAsync` that isn't
  generic and doesn't require an aggregate ID
* New: Added `IReadModelPopulator.DeleteAsync` that allows deletion of single
  read models
* Obsolete: `IDomainEventPublisher.PublishAsync<,>` (generic) in favor of the
  new less restrictive non-generic overload

### New in 0.48.2937 (released 2017-07-11)

* Breaking: Moved non-async methods on `IReadModelPopulator` to extension
  methods
* New: Added non-generic overloads for purge and populate methods on
  `IReadModelPopulator`
* New: Provided `EventFlow.TestHelpers` which contains several test suites
  that is useful when developing event and read model stores for EventFlow.
  The package is an initial release and its interface is unstable and
  subject to change
* New: Now possible to configure retry delay for MSSQL error `40501` (server
  too busy) using `IMsSqlConfiguration.SetServerBusyRetryDelay(RetryDelay)`
* New: Now possible to configure the retry count of transient exceptions for
  MSSQL and SQLite using the `ISqlConfiguration.SetTransientRetryCount(int)`
* Fixed: Added MSSQL error codes `10928`, `10929`, `18401` and `40540` as well
  as a few native `Win32Exception` exceptions to the list treated as transient
  errors, i.e., EventFlow will automatically retry if the server returns one
  of these

### New in 0.47.2894 (released 2017-06-28)

* New: To be more explicit, `IEventFlowOpions.AddSynchronousSubscriber<,,,>` and
  `IEventFlowOpions.AddAsynchronousSubscriber<,,,>` generic methods
* Fix: `IEventFlowOpions.AddSubscriber`, `IEventFlowOpions.AddSubscribers` and  
  `IEventFlowOpions.AddDefaults` now correctly registers implementations of
  `ISubscribeAsynchronousTo<,,>`
* Obsolete:  `IEventFlowOpions.AddSubscriber` is marked obsolete in favor of its
  explicite counterparts

### New in 0.46.2886 (released 2017-05-29)

* Fix: EventFlow now uses a Autofac lifetime scope for validating service
  registrations when `IEventFlowOpions.CreateResolver(true)` is invoked.
  Previously services were created but never disposed as they were resolved
  using the root container

### New in 0.45.2877 (released 2017-05-28)

* Breaking: Asynchronous subscribers are now **disabled by default**, i.e.,
  any implementations of `ISubscribeAsynchronousTo<,,>` wont get invoked
  unless enabled
  ```
  eventFlowOptions.Configure(c => IsAsynchronousSubscribersEnabled = true);
  ```
  the `ITaskRunner` has been removed and asynchronous subscribers are now
  invoked using a new scheduled job that's scheduled to run right after the
  domain events are emitted. Using the `ITaskRunner` led to unexpected task
  terminations, especially if EventFlow was hosted in IIS. If enabling
  asynchronous subscribers, please _make sure_ to configure proper job
  scheduling, e.g. by using the `EventFlow.Hangfire` NuGet package. The default
  job scheduler is `InstantJobScheduler`, which executes jobs _synchronously_,
  giving a end result similar to that of synchronous subscribers
* Breaking: `InstantJobScheduler`, the default in-memory scheduler if nothing
  is configured, now swallows all job exceptions and logs them as errors. This
  ensure that the `InstantJobScheduler` behaves as any other out-of-process
  job scheduler

### New in 0.44.2832 (released 2017-05-12)

* New: .NET Standard 1.6 support for the following NuGet packages
  - `EventFlow`
  - `EventFlow.Autofac`
  - `EventFlow.Elasticsearch`
  - `EventFlow.Hangfire`
  - `EventFlow.RabbitMQ`
* Fixed: Removed dependency `Microsoft.Owin.Host.HttpListener` from
  `EventFlow.Owin` as it doesn't need it

### New in 0.43.2806 (released 2017-05-05)

* Breaking: Updated _all_ NuGet package dependencies to their latest versions
* New: EventFlow now embeds PDB and source code within the assemblies using
  [SourceLink](https://github.com/ctaggart/SourceLink) (GitLink now removed)

### New in 0.42.2755 (released 2017-05-02)

* Fixed: The deterministic `IDomainEvent.Metadata.EventId` is now correctly
  based on the both the aggregate identity and the aggregate sequence number,
  instead of merely the aggregate identity
* Fixed: [GitLink](https://github.com/gittools/gitlink) PDB source URLs

### New in 0.41.2727 (released 2017-04-27)

* New: NuGet packages now contain PDB files with links to GitHub
  (thanks to [GitLink](https://github.com/gittools/gitlink)). Be sure
  to check `Enable source server support` to be able to step through
  the EventFlow source code. See GitLink documentation for details
* Fixed: Fixed a bug in how EventFlow registers singletons with Autofac
  that made Autofac invoke `IDisposable.Dispose()` upon disposing
  lifetime scopes

### New in 0.40.2590 (released 2017-03-30)

* New: Updated EventFlow logo (thanks @olholm)
* Fixed: Corrected logo path in NuGet packages

### New in 0.39.2553 (released 2017-01-16)

* New: Autofac is no longer IL merged into the `EventFlow` core NuGet package.
  This is both in preparation for .NET Core and to simplify the build process.
  EventFlow now ships with a custom IoC container by default. The Autofac based
  IoC container is still available via the `EventFlow.Autofac` and will
  continue to be supported as it is recommended for production use
* New: An IoC container based aggregate root factory is now the default
  aggregate factory. The old implementation merely invoked a constructor
  with the aggregate ID as argument. The new default also checks if any
  additional services are required for the constructor making the distinction
  between the two obsolete
* New: `Command<,,>` now inherits from `ValueObject`
* Obsolete: `UseResolverAggregateRootFactory()` and `UseAutofacAggregateRootFactory()`
  are marked as obsolete as this is now the default. The current implementation
  of these methods does nothing
* Obsolete: All `IEventFlowOptions.AddAggregateRoots(...)` overloads are obsolete,
  the aggregate factory no longer has any need for the aggregate types to be
  registered with the container. The current implementation of the method does
  nothing

### New in 0.38.2454 (released 2016-12-02)

* Fix: Single aggregate read models can now be re-populated again

### New in 0.37.2424 (released 2016-11-08)

* Breaking: Remove the following empty and deprecated MSSQL NuGet packages. If
  you use any of these packages, then switch to the `EventFlow.MsSql` package
  - `EventFlow.EventStores.MsSql`
  - `EventFlow.ReadStores.MsSql`
* Breaking: `ITaskRunner.Run(...)` has changed signature. The task factory now
  gets an instance of `IResolver` that is valid for the duration of the task
  execution
* Fixed: The resolver scope of `ISubscribeAsynchronousTo<,,>` is now valid for
  the duration of the domain handling
* New: Documentation is now released in HTML format along with NuGet packages.
  Access the ZIP file from the GitHub releases page

### New in 0.36.2315 (released 2016-10-18)

* New: Documentation is now hosted at http://docs.geteventflow.net/ and
  http://eventflow.readthedocs.io/ and while documentation is still kept
  along the source code, the documentation files have been converted from
  markdown to reStructuredText
* New: Added `ISubscribeAsynchronousTo<,,>` as an alternative to the existing
  `ISubscribeSynchronousTo<,,>`, which allow domain event subscribers to be
  executed using the new `ITaskRunner`
* New: Added `ITaskRunner` for which the default implementation is mere a thin
  wrapper around `Task.Run(...)` with some logging added. Implemting this
  interface allows control of how EventFlows runs tasks. Please note that
  EventFlow will only use `ITaskRunner` in very limited cases, e.g. if
  there's implantations of `ISubscribeAsynchronousTo<,,>`

### New in 0.35.2247 (released 2016-09-06)

* Fixed: `IAggregateStore.UpdateAsync` and `StoreAsync` now publishes committed
  events as expected. This basically means that its now possible to circumvent the
  command and command handler pattern and use the `IAggregateStore.UpdateAsync`
  directly to modify an aggregate root
* Fixed: Domain events emitted from aggregate sagas are now published

### New in 0.34.2221 (released 2016-08-23)

* **New core feature:** EventFlow now support sagas, also known as process
  managers. The use of sagas is opt-in. Currently EventFlow only supports sagas
  based on aggregate roots, but its possible to implement a custom saga store.
  Consult the documentation for details on how to get started using sagas
* New: Added `IMemoryCache` for which the default implementation is a thin
  wrapper for the .NET built-in `MemoryCache`. EventFlow relies on extensive use
  of reflection and the internal parts of EventFlow will move to this
  implementation for caching internal reflection results to allow better control
  of EventFlow memory usage. Invoke the `UsePermanentMemoryCache()` extension
  method on `IEventFlowOptions` to have EventFlow use the previous cache
  behavior using `ConcurrentDictionary<,,>` based in-memory cache
* New: Added `Identity<>.With(Guid)` which allows identities to be created
  based on a specific `Guid`
* New: Added `Identity<>.GetGuid()` which returns the internal `Guid`

### New in 0.33.2190 (released 2016-08-16)

* Fixed: Fixed regression in `v0.32.2163` by adding NuGet package reference
  `DbUp` to `EventFlow.Sql`. The package was previously ILMerged.
* Fixed: Correct NuGet package project URL
  - Old: https://github.com/rasmus/EventFlow
  - New: https://github.com/eventflow/EventFlow

### New in 0.32.2163 (released 2016-07-04)

* Breaking: This release contains several breaking changes related to
  Elasticsearch read models
  - Elasticsearch NuGet package has been renamed to `EventFlow.Elasticsearch`
  - Upgraded Elasticsearch dependencies to version 2.3.3
  - Purging all read models from Elasticsearch for a specific type now
    **deletes the index** instead of doing a _delete by query_. Make sure to
    create a separate index for each read model. Delete by query has been
    [moved to a plugin in Elasticsearch 2.x](https://www.elastic.co/blog/core-delete-by-query-is-a-plugin) and
    deleting the entire index is now recommended    
  - The default index for a read model is now `eventflow-[lower case type name]`,
    e.g. `eventflow-thingyreadmodel`, instead of merely `eventflow`
* Breaking: The following NuGet dependencies have been updated
  - `Elasticsearch.Net` v2.3.3 (up from v1.7.1)
  - `Elasticsearch.Net.JsonNET` removed
  - `NEST` v2.3.3 (up from v1.7.1)
  - `Newtonsoft.Json` v8.0.3 (up from v7.0.1)
* Breaking: Several non-async methods have been moved from the following
  interfaces to extension methods and a few additional overloads have
  been created
  - `IEventStore`
  - `ICommandBus`

### New in 0.31.2106 (released 2016-06-30)

* New: EventFlow can now be configured to throw exceptions thrown by subscribers
  by `options.Configure(c => c.ThrowSubscriberExceptions = true)`
* New: Added an `ICommandScheduler` for easy scheduling of commands

### New in 0.30.2019 (released 2016-06-16)

* Breaking: To simplify the EventFlow NuGet package structure, the two NuGet
  packages `EventFlow.EventStores.MsSql` and `EventFlow.ReadStores.MsSql` have
  been discontinued and their functionality move to the existing package
  `EventFlow.MsSql`. The embedded SQL scripts have been made idempotent making
  the upgrade a simple operation of merely using the new name spaces. To make
  the upgrade easier, the deprecated NuGet packages will still be uploaded,
  but will not contain anything
* Fixed: When configuring Elasticsearch and using the overload of
  `ConfigureElasticsearch` that takes multiple of URLs, `SniffingConnectionPool`
  is now used instead of `StaticConnectionPool` and with sniff life span of five
  minutes

### New in 0.29.1973 (released 2016-04-19)

* Breaking: `IAggregateRoot` has some breaking changes. If these methods aren't
  used (which is considered the typical case), then the base class
  `AggregateRoot<,,>` will automatically handle it
  - `CommitAsync` has an additional `ISnapshotStore` parameter. If you don't
    use snapshot aggregates, then you can safely pass `null`
  - `LoadAsync` is a new method that lets the aggregate control how its
    loaded fromt the event- and snapshot stores
* **New core feature:** EventFlow now support snapshot creation for aggregate
  roots. The EventFlow documentation has been updated to include a guide on
  how to get started using snapshots. Snapshots are basically an opt-in optimized
  method for handling long-lived aggregate roots. Snapshot support in EventFlow
  introduces several new elements, read the documentation to get an overview.
  Currently EventFlow offers the following snapshot stores
  - In-memory
  - Microsoft SQL Server
* New: The `IAggregateStore` is introduced, which provides a cleaner interface
  for manipulating aggregate roots. The most important method is the
  `UpdateAsync` which allows easy updates to aggregate roots without the need
  for a command and command handler
  - `LoadAsync`
  - `UpdateAsync`
  - `StoreAsync`
* New: `IEventStore` now supports loading events from a specific version using
  the new overload of `LoadEventsAsync` that takes a `fromEventSequenceNumber`
  argument
* New: `IMsSqlDatabaseMigrator` now has a overloaded method named
  `MigrateDatabaseUsingScripts` that takes an `IEnumerable<SqlScript>`
  enabling specific scripts to be used in a database migration
* New: Added suport to use EventStore persistence with connection strings
  instead IPs only
* Obsolete: The following aggregate related methods on `IEventStore` has been
  marked as obsolete in favor of the new `IAggregateStore`. The methods will be
  removed at some point in the future
  - `LoadAggregateAsync`
  - `LoadAggregate`

### New in 0.28.1852 (released 2016-04-05)

* **Critical fix:** `OptimisticConcurrencyRetryStrategy` now correctly only
  states that `OptimisticConcurrencyException` should be retried. Before
  _ALL_ exceptions from the event stores were retried, not only the transient!
  If you have inadvertently become dependent on this bug, then implement your
  own `IOptimisticConcurrencyRetryStrategy` that has the old behavior
* Fixed: `OptimisticConcurrencyRetryStrategy` has a off-by-one error that caused
  it to retry one less that it actually should
* Fixed: Prevent `abstract ICommandHandler<,,,>` from being registered in
   `EventFlowOptionsCommandHandlerExtensions.AddCommandHandlers(...)`
* Fixed: Prevent `abstract IEventUpgrader<,>` from being registered in
   `EventFlowOptionsEventUpgradersExtensions.AddEventUpgraders(...)`
* Fixed: Prevent `abstract IMetadataProvider` from being registered in
   `EventFlowOptionsMetadataProvidersExtensions.AddMetadataProviders(...)`
* Fixed: Prevent `abstract IQueryHandler<,>` from being registered in
   `EventFlowOptionsQueriesExtensions.AddQueryHandlers(...)`
* Fixed: Prevent `abstract ISubscribeSynchronousTo<,,>` from being registered in
   `EventFlowOptionsSubscriberExtensions.AddSubscribers(...)`

### New in 0.27.1765 (released 2016-02-25)

 * New: Configure Hangfire job display names by implementing
   `IJobDisplayNameBuilder`. The default implementation uses job description
   name and version

### New in 0.26.1714 (released 2016-02-20)

 * Breaking: Renamed `MssqlMigrationException` to `SqlMigrationException`
 * Breaking: Renamed `SqlErrorRetryStrategy` to `MsSqlErrorRetryStrategy`
   as its MSSQL specific
 * Breaking: The NuGet package `Dapper` is no longer IL merged with the package
   `EventFlow.MsSql` but is now listed as a NuGet dependency. The current
   version used by EventFlow is `v1.42`
 * New: Introduced the NuGet package `EventFlow.SQLite` that adds event store
   support for SQLite databases, both as event store and read model store
 * New: Introduced the NuGet package `EventFlow.Sql` as shared package for
   EventFlow packages that uses SQL
 * New: Its now possible to configure the retry delay for MSSQL transient
   errors using the new `IMsSqlConfiguration.SetTransientRetryDelay`. The
   default is a random delay between 50 and 100 milliseconds

### New in 0.25.1695 (released 2016-02-15)

* Fixed: Deadlock in `AsyncHelper` if e.g. an exception caused no `async` tasks
  to be scheduled. The `AsyncHelper` is used by EventFlow to expose non-`async`
  methods to developers and provide the means to call `async` methods from
  a synchronous context without causing a deadlock. There's no change to any of
  the `async` methods.

  The `AsyncHelper` is used in the following methods.
  - `ICommandBus.Publish`
  - `IEventStore.LoadEvents`
  - `IEventStore.LoadAggregate`
  - `IEventStore.LoadAllEvents`
  - `IJobRunner.Execute`
  - `IReadModelPopulator.Populate`
  - `IReadModelPopulator.Purge`
  - `IQueryProcessor.Process`

### New in 0.24.1563 (released 2016-01-17)

 * Breaking: The following NuGet references have been updated
   - `EventStore.Client` v3.4.0 (up from v3.0.2)
   - `Hangfire.Core` v1.5.3 (up from v1.4.6)
   - `RabbitMQ.Client` v3.6.0 (up from v3.5.4)
 * New: EventFlow now uses Paket to manage NuGet packages
 * Fixed: Incorrect use of `EventStore.Client` that caused it to throw
   `WrongExpectedVersionException` when committing aggregates multiple times
 * Fixed: Updated NuGet package titles of the following NuGet packages to
   contain assembly name to get a better overview when searching on
   [nuget.org](http://nuget.org)
   - `EventFlow.RabbitMQ`
   - `EventFlow.EventStores.EventStore`
 * Fixed: Updated internal NuGet reference `dbup` to v3.3.0 (up from v3.2.1)

### New in 0.23.1470 (released 2015-12-05)

* Breaking: EventFlow no longer ignores columns named `Id` in MSSQL read models.
  If you were dependent on this, use the `MsSqlReadModelIgnoreColumn` attribute
* Fixed: Instead of using `MethodInfo.Invoke` to call methods on reflected
  types, e.g. when a command is published, EventFlow now compiles an expression
  tree instead. This has a slight initial overhead, but provides a significant
  performance improvement for subsequent calls
* Fixed: Read model stores are only invoked if there's any read model updates
* Fixed: EventFlow now correctly throws an `ArgumentException` if EventFlow has
  been incorrectly configure with known versioned types, e.g. an event
  is emitted that hasn't been added during EventFlow initialization. EventFlow
  would handle the save operation correctly, but if EventFlow was reinitialized
  and the event was loaded _before_ it being emitted again, an exception would
  be thrown as EventFlow would know which type to use. Please make sure to
  correctly load all event, command and job types before use
* Fixed: `IReadModelFactory<>.CreateAsync(...)` is now correctly used in
  read store mangers
* Fixed: Versioned type naming convention now allows numbers

### New in 0.22.1393 (released 2015-11-19)

* New: To customize how a specific read model is initially created, implement
  a specific `IReadModelFactory<>` that can bootstrap that read model
* New: How EventFlow handles MSSQL read models has been refactored to allow
  significantly more freedom to developers. MSSQL read models are no longer
  required to implement `IMssqlReadModel`, only the empty `IReadModel`
  interface. Effectively, this means that no specific columns are required,
  meaning that the following columns are no longer enforced on MSSQL read
  models. Use the new required `MsSqlReadModelIdentityColumn` attribute to mark
  the identity column and the optional (but recommended)
  `MsSqlReadModelVersionColumn` to mark the version column.
  - `string AggregateId`
  - `DateTimeOffset CreateTime`
  - `DateTimeOffset UpdatedTime`
  - `int LastAggregateSequenceNumber`
* Obsolete: `IMssqlReadModel` and `MssqlReadModel`. Developers should instead
  use the `MsSqlReadModelIdentityColumn` and `MsSqlReadModelVersionColumn`
  attributes to mark the identity and version columns (read above).
  EventFlow will continue to support `IMssqlReadModel`, but it _will_ be
  removed at some point in the future
* Fixed: Added missing `UseElasticsearchReadModel<TReadModel, TReadModelLocator>()`
  extension

### New in 0.21.1312 (released 2015-10-26)

* New: Added `Identity<>.NewComb()` that creates sequential unique IDs which can
  be used to minimize database fragmentation
* New: Added `IReadModelContext.Resolver` to allow read models to fetch
  additional resources when events are applied
* New: The `PrettyPrint()` type extension method, mostly used for verbose
  logging, now prints even prettier type names, e.g.
  `KeyValuePair<Boolean,Int64>` instead of merely `KeyValuePair'2`, making log
  messages slightly more readable

### New in 0.20.1274 (released 2015-10-22)

* Breaking: `Entity<T>` now inherits from `ValueObject` but uses only the `Id`
  field as equality component. Override `GetEqualityComponents()` if you have
  a different notion of equality for a specific entity
* Breaking: `Entity<T>` will now throw an `ArgumentNullException` if the `id`
  passed to its constructor is `null`
* Breaking: Fixed method spelling. Renamed
 `ISpecification<T>.WhyIsNotStatisfiedBy` to `WhyIsNotSatisfiedBy` and
 `Specification<T>.IsNotStatisfiedBecause` to `IsNotSatisfiedBecause`
* New: Read model support for Elasticsearch via the new NuGet package
  `EventFlow.ReadStores.Elasticsearch`

### New in 0.19.1225 (released 2015-10-19)

* Breaking: `AddDefaults` now also adds the job type definition to the
  `IJobsDefinitonService`
* New: Implemented a basic specification pattern by providing
  `ISpecification<T>`, an easy-to-use `Specificaion<T>` and a set of extension
  methods. Look at the EventFlow specification tests to get started
* Fixed: `IEventDefinitionService`, `ICommandDefinitonService` and
  `IJobsDefinitonService` now longer throw an exception if an existing
  event is loaded, i.e., multiple calls to `AddEvents(...)`, `AddCommand(...)`
  and `AddJobs(...)` no longer throws an exception
* Fixed: `DomainError.With(...)` no longer executes `string.format` if only
  one argument is parsed

### New in 0.18.1181 (released 2015-10-07)

* POTENTIAL DATA LOSS for the **files event store**: The EventFlow
  internal functionality regarding event stores has been refactored resulting
  in information regarding aggregate names being removed from the event
  persistence layer. The files based event store no longer stores its events in
  the path `[STORE PATH]\[AGGREGATE NAME]\[AGGREGATE ID]\[SEQUENCE].json`, but
  in the path `[STORE PATH]\[AGGREGATE ID]\[SEQUENCE].json`. Thus if you are
  using the files event store for tests, you should move the events into the
  new file structure. Alternatively, implement the new `IFilesEventLocator` and
  provide your own custom event file layout.
* Breaking: Event stores have been split into two parts, the `IEventStore`
  and the new `IEventPersistence`. `IEventStore` has the same interface before
  but the implementation is now no longer responsible for persisting the events,
  only converting and serializing the persisted events. `IEventPersistence`
  handles the actual storing of events and thus if any custom event stores have
  been implemented, they should implement to the new `IEventPersistence`
  instead.
* New: Added `IEntity`, `IEntity<>` and an optional `Entity<>` that developers
  can use to implement DDD entities.

### New in 0.17.1134 (released 2015-09-28)

* Fixed: Using NuGet package `EventFlow.Autofac` causes an exception with the
  message `The type 'EventFlow.Configuration.Registrations.AutofacStartable'
  is not assignable to service 'Autofac.IStartable` during EventFlow setup

### New in 0.16.1120 (released 2015-09-27)

* Breaking: Removed `HasRegistrationFor<>` and `GetRegisteredServices()`
  from `IServiceRegistration` and added them to `IResolver` instead. The
  methods required that all service registrations went through EventFlow,
  which in most cases they will not
* Obsolete: Marked `IServiceRegistration.RegisterIfNotRegistered(...)`, use
  the `keepDefault = true` on the other `Register(...)` methods instead
* New: Major changes have been done to how EventFlow handles service
  registration and bootstrapping in order for developers to skip calling
  `CreateResolver()` (or `CreateContainer()` if using the `EventFlow.Autofac`
  package) completely. EventFlow will register its bootstrap services in the
  IoC container and configure itself whenever the container is created    
* New: Introduced `IBootstrap` interface that you can register. It has a
  single `BootAsync(...)` method that will be called as soon as the IoC
  container is ready (similar to that of `IStartable` of Autofac)
* Fixed: Correct order of service registration decorators. They are now
  applied in the same order they are applied, e.g., the _last_ registered
  service decorator will be the "outer" service
* Fixed: Added missing `ICommand<,>` interface to abstract `Command<,>` class in
  `EventFlow.Commands`.

### New in 0.15.1057 (released 2015-09-24)

* Fixed: Added `UseHangfireJobScheduler()` and marked `UseHandfireJobScheduler()`
  obsolete, fixing method spelling mistake

### New in 0.14.1051 (released 2015-09-23)

* Breaking: All `EventFlowOptions` extensions are now `IEventFlowOptions`
  instead and `EventFlowOptions` implements this interface. If you have made
  your own extensions, you will need to use the newly created interface
  instead. Changed in order to make testing of extensions and classes
  dependent on the EventFlow options easier to test
* New: You can now bundle your configuration of EventFlow into modules that
  implement `IModule` and register these by calling
  `EventFlowOptions.RegisterModule(...)`
* New: EventFlow now supports scheduled job execution via e.g. Hangfire. You
  can create your own scheduler or install the new `EventFlow.Hangfire` NuGet
  package. Read the jobs documentation for more details
* New: Created the OWIN `CommandPublishMiddleware` middleware that can
  handle publishing of commands by posting a JSON serialized command to
  e.g. `/commands/ping/1` in which `ping` is the command name and `1` its
  version. Remember to add authentication
* New: Created a new interface `ICommand<TAggregate,TIdentity,TSourceIdentity>`
  to allow developers to control the type of `ICommand.SourceId`. Using the
  `ICommand<TAggregate,TIdentity>` (or Command<TAggregate,TIdentity>)
  will still yield the same result as before, i.e., `ICommand.SourceId` being
  of type `ISourceId`
* New: The `AddDefaults(...)` now also adds the command type definition to the
  new `ICommandDefinitonService`

### New in 0.13.962 (released 2015-09-13)

 * Breaking: `EventFlowOptions.AddDefaults(...)` now also adds query handlers
 * New: Added an optional `Predicate<Type>` to the following option extension
   methods that scan an `Assembly`: `AddAggregateRoots(...)`,
   `AddCommandHandlers(...)`, `AddDefaults(...)`, `AddEventUpgraders(...)`,
   `AddEvents(...)`, `AddMetadataProviders(...)`, `AddQueryHandlers(...)` and
   `AddSubscribers(...)`
 * Fixed: `EventFlowOptions.AddAggregateRoots(...)` now prevents abstract
   classes from being registered when passing `IEnumerable<Type>`
 * Fixed: Events published to RabbitMQ are now in the right order for chains
   of subscribers, if `event A -> subscriber -> command -> aggregate -> event B`,
   then the order of published events to RabbitMQ was `event B` and then
   `event A`

### New in 0.12.891 (released 2015-09-04)

 * Breaking: Aggregate root no longer have `Aggregate` removed from their
   when name, i.e., the metadata property with key `aggregate_name` (or
   `MetadataKeys.AggregateName`). If you are dependent on the previous naming,
   use the new `AggregateName` attribute and apply it to your aggregates
 * Breaking: Moved `Identity<>` and `IIdentity` from the `EventFlow.Aggregates`
   namespace to `EventFlow.Core` as the identities are not specific for aggregates
 * Breaking: `ICommand.Id` is renamed to `ICommand.AggregateId` to make "room"
   for the new `ICommand.SourceId` property. If commands are serialized, then
   it _might_ be important verify that the serialization still works. EventFlow
   _does not_ serialize commands, so no mitigation is provided. If the
   `Command<,>` is used, make sure to use the correct protected constructor
 * Breaking: `IEventStore.StoreAsync(...)` now requires an additional
   `ISourceId` argument. To create a random one, use `SourceId.New`, but it
   should be e.g. the command ID that resulted in the events. Note, this method
   isn't typically used by developers
 * New: Added `ICommand.SourceId`, which contains the ID of the source. The
   default (if your commands inherit from `Command<,>`) will be a new
   `CommandId` each time the a `Command<,>` instance is created. You can pass
   specific value, merely use the newly added constructor taking the ID.
   Alternatively you commands could inherit from the new
   `DistinctCommand`, enabling commands with the same state to have the
   same `SourceId`
 * New: Duplicate commands can be detected using the new `ISourceId`. Read the
   EventFlow article regarding commands for more details
 * New: Aggregate names can now be configured using the attribute
   `AggregateName`. The name can be accessed using the new `IAggregateRoot.Name`
   property
 * New: Added `Identity<>.NewDeterministic(Guid, string)` enabling creation of
   [deterministic GUIDs](http://code.logos.com/blog/2011/04/generating_a_deterministic_guid.html)
 * New: Added new metadata key `source_id` (`MetadataKeys.SourceId`) containing
   the source ID, typically the ID of the command from which the event
   originated
 * New: Added new metadata key `event_id` (`MetadataKeys.EventId`) containing a
   deterministic ID for the event. Events with the same aggregate sequence
   number and from aggregates with the same identity, will have the same event
   identity
 * Fixed: `Identity<>.With(string)` now throws an `ArgumentException` instead of
   a `TargetInvocationException` when passed an invalid identity
 * Fixed: Aggregate roots now build the cache of `Apply` methods once, instead
   of when the method is requested the first time

### New in 0.11.751 (released 2015-08-24)

 * Breaking: `EventFlowOptions.AddDefaults(...)` now also adds event
   definitions
 * New: [RabbitMQ](http://www.rabbitmq.com/) is now supported through the new
   NuGet package called `EventFlow.RabbitMQ` which enables domain events to be
   published to the bus
 * New: If you want to subscribe to all domain events, you can implement
   and register a service that implements `ISubscribeSynchronousToAll`. Services
   that implement this will automatically be added using the
   `AddSubscribers(...)` or `AddDefaults(...)` extension to `EventFlowOptions`
 * New: Use `EventFlowOptions.UseAutofacAggregateRootFactory(...)` to use an
   Autofac aggregate root factory, enabling you to use services in your
   aggregate root constructor
 * New: Use `EventFlowOptions.UseResolverAggregateRootFactory()` to use the
   resolver to create aggregate roots. Same as
   `UseAutofacAggregateRootFactory(...)` but for when using the internal IoC
   container
 * New: Use `EventFlowOptions.AddAggregateRoots(...)` to register aggregate root
   types
 * New: Use `IServiceRegistration.RegisterType(...)` to register services by
   type

### New in 0.10.642 (released 2015-08-17)

 * Breaking: Updated NuGet reference `Newtonsoft.Json` to v7.0.1
   (up from v6.0.8)
 * Breaking: Remove the empty constructor from `SingleValueObject<>`
 * New: Added `SingleValueObjectConverter` to help create clean JSON when
   e.g. domain events are serialized
 * New: Added a protected method `Register(IEventApplier)` to
   `AggregateRoot<,>` that enables developers to override how events are
   applied. Use this to e.g. implement state objects
 * New: Create `AggregateState<,,>` that developers can use to create aggregate
   state objects. Call `Register(...)` with the state object as argument
   to redirect events to it
 * New: Allow `AggregateRoot<,>.Apply(...)`, i.e., methods for applying events,
   to be `private` and `protected`
 * New: Made `AggregateRoot<,>.Emit(...)` protected and virtual to allow
   overrides that e.g. add a standard set of metadata from the aggregate state.
 * New: Made `AggregateRoot<,>.ApplyEvent(...)` protected and virtual to
   allow more custom implementations of applying events to the aggregate root.
 * Fixed: Updated internal NuGet reference `Dapper` to v1.42 (up from v1.38)

### New in 0.9.580 (released 2015-07-20)

 * Braking: `IEventStore.LoadAllEventsAsync` and `IEventStore.LoadAllEvents`
   now take a `GlobalPosition` as an argument instead of a `long` for the
   starting position. The `GlobalPosition` is basically a wrapper around a
   string that hides the inner workings of each event store.
 * New: NuGet package `EventFlow.EventStores.EventStore` that provides
   integration to [Event Store](https://geteventstore.com/). Its an initial
   version and shouldn't be used in production.

### New in 0.8.560 (released 2015-05-29)

 * Breaking: Remove _all_ functionality related to global sequence
   numbers as it proved problematic to maintain. It also matches this
   quote:

   > Order is only assured per a handler within an aggregate root
   > boundary. There is no assurance of order between handlers or
   > between aggregates. Trying to provide those things leads to
   > the dark side.
   >> Greg Young

   - If you use a MSSQL read store, be sure to delete the
     `LastGlobalSequenceNumber` column during update, or set it to
     default `NULL`
   - `IDomainEvent.GlobalSequenceNumber` removed
   - `IEventStore.LoadEventsAsync` and `IEventStore.LoadEvents` taking
     a `GlobalSequenceNumberRange` removed
 * Breaking: Remove the concept of event caches. If you really need this
   then implement it by registering a decorator for `IEventStore`
 * Breaking: Moved `IDomainEvent.BatchId` to metadata and created
   `MetadataKeys.BatchId` to help access it
 * New: `IEventStore.DeleteAggregateAsync` to delete an entire aggregate
   stream. Please consider carefully if you really want to use it. Storage
   might be cheaper than the historic knowledge within your events
 * New: `IReadModelPopulator` is new and enables you to both purge and
   populate read models by going though the entire event store. Currently
   its only basic functionality, but more will be added
 * New: `IEventStore` now has `LoadAllEventsAsync` and `LoadAllEvents` that
   enables you to load all events in the event store a few at a time.
 * New: `IMetadata.TimestampEpoch` contains the Unix timestamp version
   of `IMetadata.Timestamp`. Also, an additional metadata key
   `timestamp_epoch` is added to events containing the same data. Note,
   the `TimestampEpoch` on `IMetadata` handles cases in which the
   `timestamp_epoch` is not present by using the existing timestamp
 * Fixed: `AggregateRoot<>` now reads the aggregate version from
   domain events applied during aggregate load. This resolves an issue
   for when an `IEventUpgrader` removed events from the event stream
 * Fixed: `InMemoryReadModelStore<,>` is now thread safe

### New in 0.7.481 (released 2015-05-22)

 * New: EventFlow now includes a `IQueryProcessor` that enables you to implement
   queries and query handlers in a structure manner. EventFlow ships with two
   ready-to-use queries and related handlers
   - `ReadModelByIdQuery<TReadModel>`: Supported by in-memory and MSSQL read
     model stores
   - `InMemoryQuery<TReadModel>`: Only supported by in-memory read model store,
     but lets you search for any read model based on a `Predicate<TReadModel>`

### New in 0.6.456 (released 2015-05-18)

 * Breaking: Read models have been significantly improved as they can now
   subscribe to events from multiple aggregates. Use a custom
   `IReadModelLocator` to define how read models are located. The supplied
   `ILocateByAggregateId` simply uses the aggregate ID. To subscribe
   to other events, simply implement `IAmReadModelFor<,,>` and make sure
   you have supplied a proper read model locator.
   - `UseMssqlReadModel` signature changed, change to
   `.UseMssqlReadModel<MyReadModel, ILocateByAggregateId>()` in
   order to have the previous functionality
   - `UseInMemoryReadStoreFor` signature changed, change to
   `.UseInMemoryReadStoreFor<MyReadModel, ILocateByAggregateId>()` in
   order to have the previous functionality
 * Breaking: A warning is no longer logged if you forgot to subscribe to
   a aggregate event in your read model as read models are no longer
   strongly coupled to a specific aggregate and its events
 * Breaking: `ITransientFaultHandler` now takes the strategy as a generic
   argument instead of the `Use<>` method. If you want to configure the
   retry strategy, use `ConfigureRetryStrategy(...)` instead
 * New: You can now have multiple `IReadStoreManager` if you would like to
   implement your own read model handling
 * New: `IEventStore` now has a `LoadEventsAsync` and `LoadEvents`
   that loads `IDomainEvent`s based on global sequence number range
 * New: Its now possible to register generic services without them being
   constructed generic types, i.e., register `typeof(IMyService<>)` as
   `typeof(MyService<>)`
 * New: Table names for MSSQL read models can be assigned using the
   `TableAttribute` from `System.ComponentModel.DataAnnotations`
 * Fixed: Subscribers are invoked _after_ read stores have been updated,
   which ensures that subscribers can use any read models that were
   updated

### New in 0.5.390 (released 2015-05-08)

 * POTENTIAL DATA LOSS for files event store: Files event store now
   stores its log as JSON instead of an `int` in the form
   `{"GlobalSequenceNumber":2}`. So rename the current file and put in the
   global sequence number before startup
 * Breaking: Major changes has been made regarding how the aggregate
   identity is implemented and referenced through interfaces. These changes makes
   it possible to access the identity type directly though all interface. Some
   notable examples are listed here. Note that this has NO impact on how data
   is stored!
   - `IAggregateRoot` changed to `IAggregateRoot<TIdentity>`
   - `ICommand<TAggregate>` changed to `ICommand<TAggregate,TIdentity>`
   - `ICommandHandler<TAggregate,TCommand>` changed to
     `ICommandHandler<TAggregate,TIdentity, TCommand>`
   - `IAmReadModelFor<TEvent>` changed to
     `IAmReadModelFor<TAggregate,TIdentity,TEvent>`
   - `IDomainEvent<TEvent>` changed to `IDomainEvent<TAggregate,TIdentity>`  
 * New: `ICommandBus.Publish` now takes a `CancellationToken` argument
 * Fixed: MSSQL should list columns to SELECT when fetching events


### New in 0.4.353 (released 2015-05-05)

* Breaking: `ValueObject` now uses public properties instead of both
  private and public fields
* Breaking: Aggregate IDs are no longer `string` but objects implementing
  `IIdentity`
* Breaking: MSSQL transient exceptions are now retried
* Breaking: All methods on `IMsSqlConnection` has an extra `Label` argument
* New: `ITransientFaultHandler` added along with default retry strategies
  for optimistic concurrency and MSSQL transient exceptions
* New: Release notes added to NuGet packages
* New: Better logging and more descriptive exceptions
* Fixed: Unchecked missing in `ValueObject` when claculating hash
* Fixed: `NullReferenceException` thrown if `null` was stored
  in `SingleValueObject` and `ToString()` was called


### New in 0.3.292 (released 2015-04-30)

* First stable version of EventFlow<|MERGE_RESOLUTION|>--- conflicted
+++ resolved
@@ -18,12 +18,9 @@
 		...
 		.CreateServiceProvider();
   ```
-<<<<<<< HEAD
 * New: Package `EventFlow.Autofac` now references Autofac 3.5.2 for .NET
   framework 4.5.1 (down from Autofac v4.5.0)
-=======
 * Fixed: Constructor injection of scoped instances into query handlers
->>>>>>> eb41f817
 
 ### New in 0.60.3490 (released 2018-06-18)
 
