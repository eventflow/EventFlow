### New in 1.0-alpha (not released yet)

Read the complete migration guide to get the full list of changes as well as recommendations
on how to do the migration.

https://github.com/eventflow/EventFlow/blob/develop-v1/MIGRATION_GUIDE.md

Changes since last 1.x pre-release, `1.0.5002-alpha`
<<<<<<< HEAD
* New: Readmodel rebuilder can be done across multiple read model types. The piping of events
  and applying them are now done concurrently to reduced memory usage and significantly improve
  time to completion.
=======

* Breaking: Removed old `EventFlow.Shims.Tasks` class that provided a wrapper for `Task.CompletedTask`
  in frameworks that did not have it
>>>>>>> 735e2bd2

Changes since last 1.x pre-release, `1.0.5001-alpha`

* New/breaking: `IEventUpgrader<,>` are now (finally) async. For an easy upgrade experience,
  use the new base class `EventUpgraderNonAsync` for any existing upgraders. Its a `abstract`
  class that implements the updated interface and provides a `abstract` method with the same
  signature as the previous interface
* Fix/breaking: Event upgraders are now used during read model population. As the upgraders
  are re-used across multiple aggregates, there is a high likelihood that some additions are
  needed in any existing upgraders. Upgraders are stored on the new `IEventUpgradeContext`,
  which is created by the new `IEventUpgradeContextFactory`. Replace this if you need addition
  context during event upgrades
* Fix: `SnapshotAggregateRoot` now correctly loads previous source IDs as well
  adds the current source ID that triggered the snapshot. This causes the
  `DuplicateOperationException` to be correctly thrown if a duplicate source
  ID as added before a snapshot was taken
* Fix: Upgrade `Newtonsoft.Json` from `11.0.2` to `13.0.1` to fix DoS
  vulnerability
  - https://github.com/advisories/GHSA-5crp-9r3c-p9vr
  - https://security.snyk.io/vuln/SNYK-DOTNET-NEWTONSOFTJSON-2774678
* Fix: `UseFilesEventPersistence` should no longer throw exception for .NET regarding relative paths

Complete 1.0 change log

* New/breaking: Replace internal IoC implementation with `Microsoft.Extensions.DependencyInjection`
* New/breaking: Replace internal logging implementation with `Microsoft.Extensions.Logging`
* New/breaking: SQL read models now support different connection strings using the
  `[SqlReadModelConnectionStringName]` attribute. To allow executing queries using different
  connection strings, all methods on `IMsSqlConnection` and `ISqlConnection` now have an
  additional argument, `string connectionStringName` to signify which connection string
  should be used for the query
* New/breaking: SQL connection strings are now fetched from the
  `SqlConfiguration<T>.GetConnectionStringAsync(...)` instead of a property, allowing more
  control of the connection string used at runtime
* New/breaking: `IEventUpgrader<,>` are now (finally) async. For an easy upgrade experience,
  use the new base class `EventUpgraderNonAsync` for any existing upgraders. Its a `abstract`
  class that implements the updated interface and provides a `abstract` method with the same
  signature as the previous interface
* Fix/breaking: Event upgraders are now used during read model population. As the upgraders
  are re-used across multiple aggregates, there is a high likelihood that some additions are
  needed in any existing upgraders. Upgraders are stored on the new `IEventUpgradeContext`,
  which is created by the new `IEventUpgradeContextFactory`. Replace this if you need addition
  context during event upgrades
* New: Its now possible to change the execution timeout for database migrations using the
  `SetUpgradeExecutionTimeout(...)` on the SQL configuration
* Breaking: Removed the following dead and/or confusion MSSQL attributes. The real ones
  are named the same, with with `Sql...` instead of `MsSql...`
  - `MsSqlReadModelIdentityColumn`
  - `MsSqlReadModelIgnoreColumn`
  - `MsSqlReadModelVersionColumn`
* New: Readmodel rebuilder can be done across multiple read model types. The piping of events
  and applying them are now done concurrently to reduced memory usage and significantly improve
  time to completion.
* Breaking: Methods on `IMsSqlDatabaseMigrator` and `ISqlDatabaseMigrator` have been
  made async and have an extra `CancellationToken` argument
* Breaking: Remove support for .NET Framework and consolidate on .NET (Core) LTS versions
* Breaking: Replace internal in-memory caching with `Microsoft.Extensions.Caching.Memory`
* Breaking: Removed `IAmAsyncReadModelFor` and made `IAmReadModelFor` async
* Breaking: Removed `EventFlow.Core.AsyncHelper` as well as all async wrapper methods
  that used it
  - `IAggregateStore.Load`
  - `IAggregateStore.Store`
  - `IAggregateStore.Update`
  - `ICommandBus.Publish`
  - `IEventStore.LoadAggregate`
  - `IEventStore.LoadEvents`
  - `IEventStore.LoadAllEvents`
  - `IQueryProcessor.Process`
  - `IReadModelPopulator.Populate`
  - `IReadModelPopulator.Purge`
* Breaking: Removed old `EventFlow.Shims.Tasks` class that provided a wrapper for `Task.CompletedTask`
  in frameworks that did not have it
* Fix: `SnapshotAggregateRoot` now correctly loads previous source IDs as well
  adds the current source ID that triggered the snapshot. This causes the
  `DuplicateOperationException` to be correctly thrown if a duplicate source
  ID as added before a snapshot was taken
* Fix: Upgrade `Newtonsoft.Json` from `11.0.2` to `13.0.1` to fix DoS
  vulnerability
  - https://github.com/advisories/GHSA-5crp-9r3c-p9vr
  - https://security.snyk.io/vuln/SNYK-DOTNET-NEWTONSOFTJSON-2774678
* Version of 0.x included: `0.83.4713`. 0.x changes are merged to 1.x at regular
  intervals, but might be one or two releases behind


### New in 0.83.4713 (released 2021-09-07)

* New: Queue name used by HangfireJobScheduler can be overridden:
  ```csharp
  eventFlowOptions.UseHangfireJobScheduler(o => o.UseQueueName("myqueue"))
  ```
* Fixed: Do not throw `MetadataKeyNotFoundException` if there is no meta data on
  `previous_source_ids` in snapshots

### New in 0.82.4684 (released 2021-08-31)

* Fix: Allow the use of explicitly implemented interfaces in the read model
* New: added extension methods to the `EventFlow.EntityFramework` package that allow
  us to configure [eager loading of related data](https://docs.microsoft.com/en-us/ef/core/querying/related-data/eager). Example usage:
  ```csharp
  public static IEventFlowOptions Configure(this IEventFlowOptions options)
  {
    return options
      .UseEntityFrameworkReadModel<MyEntity, MyDbContext>(
        cfg => cfg.Include(x => x.SomeProperty)
                  .ThenInclude(y => y.SomeOtherProperty)
      );
  }
  ```

### New in 0.82.4659 (released 2021-06-17)

* Fix: Source IDs are now added to snapshots
* Fix: InMemoryReadStore will not break on unmodified update result

### New in 0.81.4483 (released 2020-12-14)

* Breaking: Elasticsearch NEST Nuget Library updated from v6.1.0 to v7.8.2
* New: Now possible to implement error handlers for specific sagas using
  `ISagaErrorHandler<TSaga>`
* Fixed: You can now create `Id : Identity<Id>`

### New in 0.80.4377 (released 2020-10-01)

* Breaking: To support .NET going forward, all EventFlow test have been converted
  from .NET Framework 4.x to .NET Core 3.1. This however, introduced a set of
  breaking changes
  * EntityFramework has been updated from 2.2.6 to 3.1.5 
  * `IHangfireJobRunner.Execute` is now `IHangfireJobRunner.ExecuteAsync`
* Breaking: Merged `AggregateReadStoreManager` and `SingleAggregateReadStoreManager`
  into one class in order to always guarantee in-order event processing
* Breaking: Marked the `UseReadStoreFor<,,,>` configuration methods as obsolete,
  in favor of the simpler overloads with less type parameters (as those automatically
  figure out the AggregateRoot and Id types and configure the more reliable 
  `SingleAggregateReadStoreManager` implementation)
* Obsolete: The class `AsyncHelper` and all non-async methods using it have been
  marked obsolete and will be removed in EventFlow 1.0 (not planned yet). If you rely
  on these non-async methods, then merely copy-paste the `AsyncHelper` from the EventFlow
  code base and continue using it in your transition to async only 
* Fixed: An issue where `EntityFrameworkEventPersistence` could possibly save aggregate 
  events out of order, which would lead to out-of-order application when streaming events
  ordered by GlobalSequenceNumber
* New: `FilesEventPersistence` now uses relative paths
* New: A new set of hook-in interfaces are provided from this release, which should
  make it easier to implement crash resilience (#439) in EventFlow. Please note that
  this new API is experimentational and subject to change as different strategies are
  implemented
  * `IAggregateStoreResilienceStrategy`
  * `IDispatchToReadStoresResilienceStrategy`
  * `IDispatchToSubscriberResilienceStrategy`
  * `ISagaUpdateResilienceStrategy`

### New in 0.79.4216 (released 2020-05-13)

* New: Added .NET Core 3.1 target for the `EventFlow`
  and `EventFlow.EntityFramework` packages
* Added quoting to the SQL query generator for the column names

### New in 0.78.4205 (released 2020-05-11)

* New: Updated LibLog provider to support structured logging with NLog 4.5. 
  Reduced memory allocations for log4net-provider
* New: Made several methods in `AggregateRoot<,>` `virtual` to allow
  easier customization
* Fixed: Added quoting to the SQL query generator for the column names
```sql
  -- query before the fix
    UPDATE [ReadModel-TestAttributes]
    SET UpdatedTime = @UpdatedTime
    WHERE Id = @Id
  
  -- query after the fix
    UPDATE [ReadModel-TestAttributes]
    SET [UpdatedTime] = @UpdatedTime
    WHERE [Id] = @Id
  ```
* Fixed: Do not log about event upgraders if none is found for an event
* Fixed: Add default `null` predicate to `AddCommands` and `AddJobs`

### New in 0.77.4077 (released 2019-12-10)

* New: The `EventFlow.AspNetCore` NuGet package now has ASP.NET Core 3 support

### New in 0.76.4014 (released 2019-10-19)

* New: Mongo DB read model store Queryable:
  ```csharp
  MongoDbReadModelStore readModelStore;
  IQueryable<TReadModel> queryable = readModelStore.AsQueryable();
  ```
* New: Moved publish of messages in `RabbitMqPublisher` to a new virtual
  method to ease reuse and customization
* Fixed: MongoDB read models no longer has the `new()` generic requirement,
  which aligns read model requirements with the rest of EventFlow

### New in 0.75.3970 (released 2019-09-12)

* Fix: When deserializing the JSON value `"null"` into a struct value like
  `int`, the `SingleValueObjectConverter` threw an exception instead of
  merely returning `null` representing an absent `SingleValueObject<int>` value

### New in 0.74.3948 (released 2019-07-01)

* Breaking: Renamed `AspNetCoreEventFlowOptions.AddMetadataProviders()` 
  to `AddDefaultMetadataProviders()` and made `AddUserClaimsMetadata` opt-in
  in order to prevent policy issues. 
* Fix: Allow explicit implementations of `IEmit<>` in aggregate roots
* Fix: Using `.AddAspNetCore()` with defaults now doesn't throw a DI
  exception.

### New in 0.73.3933 (released 2019-06-11)

* New: Configure JSON serialization: 
  ```csharp
  EventFlowOptions.New.
    .ConfigureJson(json => json
      .AddSingleValueObjects()
      .AddConverter<SomeConverter>()
    )
  ```
* New: ASP.NET Core enhancements:
  - New fluent configuration API for ASP.NET Core components:
    `services.AddEventFlow(o => o.AddAspNetCore(c => {...}));` (old syntax
    `AddAspNetCoreMetadataProviders` is now deprecated).
  - `.RunBootstrapperOnHostStartup()` runs bootstrappers together with ASP.NET
    host startup. Previously, this was done in `AddAspNetCoreMetadataProviders`
    and led to some confusion.
  - `.UseMvcJsonOptions()` adds EventFlow JSON configuration (see below) to ASP.NET Core,
    so you can accept and return Single Value Objects as plain strings for example.
  - `.Add{Whatever}Metadata()` configures specific metadata provider.
  - `.AddUserClaimsMetadata(params string claimTypes)` configures the new claims metadata
    provider (for auditing or "ChangedBy" in read models).
  - `.UseLogging()` configures an adapter for Microsoft.Extensions.Logging
  - `.UseModelBinding()` adds model binding support for Single Value Objects:
    ```csharp
	    [HttpGet("customers/{id}")]
	    public async Task<IActionResult> SingleValue(CustomerId id)
	    {
	        if (!ModelState.IsValid)
	        {
	            return BadRequest(ModelState);
	        }
    ```
* Fix: ASP.NET Core `AddRequestHeadersMetadataProvider` doesn't throw when
  HttpContext is null.
* Fix: `ReadModelRepopulator` now correctly populates `IAmAsyncReadModelFor`

### New in 0.72.3914 (released 2019-05-28)

* New: `EventFlow.TestHelpers` are now released as .NET Standard as well
* Fix: Upgrade `EventStore.Client` to v5.0.1 and use it for both .NET Framework and .NET Core
* Fix: Storing events in MS SQL Server using `MsSqlEventPersistence` now correctly
  handles non-ANSI unicode characters in strings.
* Fix: Source link integration now works correctly

### New in 0.71.3834 (released 2019-04-17)

* Breaking: Commands published from AggregateSaga which return `false` 
  in `IExecutionResult.IsSuccess` will newly lead to an exception being thrown.
  For disabling all new changes just set protected property
  `AggregateSaga.ThrowExceptionsOnFailedPublish` to `false` in your AggregateSaga constructor.
  Also an Exception thrown from any command won't prevent other commands from being executed.
  All exceptions will be collected and then re-thrown in SagaPublishException (even in case 
  of just one Exception). The exception structure is following:
  - SagaPublishException : AggregateException
    - .InnerExceptions
      - CommandException : Exception
        - .CommandType
        - .SourceId
        - .InnerException # in case of an exception thrown from the command
      - CommandException : Exception
        - .CommandType
        - .SourceId
        - .ExecutionResult # in case of returned `false` in `IExecutionResult.IsSuccess`
  You need to update your `ISagaErrorHandler` implementation to reflect new exception structure,
  unless you disable this new feature.
* Fix: MongoDB read store no longer throws an exception on non-existing read models (#625)

### New in 0.70.3824 (released 2019-04-11)

* Breaking: Changed target framework to to .NET Framework 4.5.2 for the following NuGet packages,
  as Microsoft has [discontinued](https://github.com/Microsoft/dotnet/blob/master/releases/README.md)
  support for .NET Framework 4.5.1
  - `EventFlow`
  - `EventFlow.TestHelpers`
  - `EventFlow.Autofac`
  - `EventFlow.Elasticsearch`
  - `EventFlow.Examples.Shipping`
  - `EventFlow.Examples.Shipping.Queries.InMemory`
  - `EventFlow.Hangfire`
  - `EventFlow.MongoDB`
  - `EventFlow.MsSql`
  - `EventFlow.Owin`
  - `EventFlow.PostgreSql`
  - `EventFlow.RabbitMQ`
  - `EventFlow.Sql`
  - `EventFlow.SQLite`
* New: Added [SourceLink](https://github.com/dotnet/sourcelink) support
* Fix: `DispatchToSagas.ProcessSagaAsync` use `EventId` instead of `SourceId` as `SourceId` 
  for delivery of external event to AggregateSaga
* Fix: `Identity<T>.NewComb()` now produces string values that doesn't cause
  too much index fragmentation in MSSQL string columns

### New in 0.69.3772 (released 2019-02-12)

* New: Added configuration option to set the "point of no return" when using
  cancellation tokens. After this point in processing, cancellation tokens
  are ignored: 
  `options.Configure(c => c.CancellationBoundary = CancellationBoundary.BeforeCommittingEvents)`
* New: Added `EventFlowOptions.RunOnStartup<TBootstrap>` extension method to
  register `IBootstrap` types that should run on application startup.
* New: Support for async read model updates (`IAmAsyncReadModelFor`).
  You can mix and match asynchronous and synchronous updates, 
  as long as you don't subscribe to the same event in both ways.
* Fix: Added the schema `dbo` to the `eventdatamodel_list_type` in script 
  `0002 - Create eventdatamodel_list_type.sql` for `EventFlow.MsSql`.
* Fix: `LoadAllCommittedEvents` now correctly handles cases where the 
  `GlobalSequenceNumber` column contains gaps larger than the page size. This bug
  lead to incomplete event application when using the `ReadModelPopulator` (see #564).
* Fix: `IResolver.Resolve<T>()` and `IResolver.Resolve(Type)` now throw an
  exception for unregistered services when using `EventFlow.DependencyInjection`.
* Minor fix: Fixed stack overflow in `ValidateRegistrations` when decorator
  components are co-located together with other components that are registed using
  `Add*`-methods

### New in 0.68.3728 (released 2018-12-03)

* Breaking: Changed name of namespace of the projects AspNetCore `EventFlow.Aspnetcore`
  to `EventFlow.AspNetCore`
* Fix: Ignore multiple loads of the same saga

### New in 0.67.3697 (released 2018-10-14)

* New: Expose `Lifetime.Scoped` through the EventFLow service registration
  interface
* New: Upgrade NEST version to 6.1.0 and Hangfire.Core to 1.6.20
  Now Elasticsearch provide one index per document. If `ElasticsearchTypeAttribute`
  is used the index is map with the Name value as an alias.
  When `ElasticsearchReadModelStore` delete all documents, it will delete 
  all indexes linked to the alias.
* Fix: Internal IoC (remember its just for testing) now correctly invokes
  `IDisposable.Dispose()` on scope and container dispose

### New in 0.66.3673 (released 2018-09-30)

*  **Critical fix:** - fix issue where the process using EventFlow could hang using
   100% CPU due to unsynchronized Dictionary access, See #541.

### New in 0.65.3664 (released 2018-09-22)

* New: Entity Framework Core support in the form of the new `EventFlow.EntityFramework` NuGet
  package. It has been tested with the following stacks.
  - EF Core In-Memory Database Provider
  - SQLite
  - SQL Server
  - PostgreSQL
* Minor: Performance improvement of storing events for `EventFlow.PostgreSql`

### New in 0.64.3598 (released 2018-08-24)

* New: Added .NET standard support for SQLite

### New in 0.63.3581 (released 2018-08-07)

* New: PostgreSQL support in the form of the new `EventFlow.PostgreSql` NuGet package

### New in 0.62.3569 (released 2018-07-05)

* New: Created `AggregateReadStoreManager<,,,>` which is a new read store manager
  for read models that have a 1-to-1 relation with an aggregate. If read models get
  out of sync, or events are applied in different order, events are either fecthed
  or skipped. Added extensions to allow registration.
  - `UseInMemoryReadStoreFor<,,>`
  - `UseElasticsearchReadModelFor<,,>`
  - `UseMssqlReadModelFor<,,>`
  - `UseSQLiteReadModelFor<,,>`
* New: Added `ReadModelId` and `IsNew` properties to the context object that is
  available to a read model inside the `Apply` methods in order to better support
  scenarios where a single event affects multiple read model instances.
* Minor: Applying events to a snapshot will now have the correct `Version` set
  inside the `Apply` methods.
* Minor: Trying to apply events in the wrong order will now throw an exception.

### New in 0.61.3524 (released 2018-06-26)

* New: Support for `Microsoft.Extensions.DependencyInjection` (`IServiceProvider`
  and `IServiceCollection`) using the `EventFlow.DependencyInjection` NuGet package.

  Add it to your ASP.NET Core 2.0 application:
  ```csharp
	public void ConfigureServices(IServiceCollection services)
	{
		services.AddMvc();
		services.AddEventFlow(o => o.AddDefaults(MyDomainAssembly));
	}
  ```
  Or use it explicitly:
  ```csharp
	EventFlowOptions.New.
		.UseServiceCollection()
		...
		.CreateServiceProvider();
  ```
* New: Package `EventFlow.Autofac` now references Autofac 3.5.2 for .NET
  framework 4.5.1 (down from Autofac v4.5.0)
* Fixed: Constructor injection of scoped instances into query handlers

### New in 0.60.3490 (released 2018-06-18)

* New: Implemented optimistic concurrency checks for MSSQL, SQLite and
  Elasticsearch read models
* New: Added .NET standard support for EventStore
* New: Delete read models by invoking `context.MarkForDeletion()` in an Apply method
* Minor: Removed unnecessary transaction in EventStore persistance
* Fixed: Read model SQL schema is no longer ignored for `Table` attribute

### New in 0.59.3396 (released 2018-05-23)

* Fix: Commands are now correctly published when no events are emitted from a saga
  after handling a domain event
* Minor fix: Updated name of Primary Key for MSSQL Snapshot Store to be different
  from MSSQL Event Store, so both can be used in the same database without conflicts

### New in 0.58.3377 (released 2018-05-15)

* Minor fix: Corrected log in `CommandBus` regarding events emitted due to command

### New in 0.57.3359 (released 2018-04-30)

* Fixed: AggregateException/InvalidOperationException when reading and updating
  an aggregate from different threads at the same time using `InMemoryEventPersistence`
* New: .NET standard 1.6 and 2.0 support for `EventFlow.MsSql` package

### New in 0.56.3328 (released 2018-04-24)

* New: Allow enums to be used in `SingleValueObject<T>` and protect from
  undefined enum values

### New in 0.55.3323 (released 2018-04-24)

* Fixed: Re-populating events to read models that span multiple aggregates
  now has events orderd by timestamp instead of sequence numbers, i.e., events
  from aggregates with higher sequences numbers isn't forced last
* New: Trigger sagas without the need of any domain events by using
  `ISagaStore.UpdateAsync(...)`
* New: .NET standard 2.0 (still supports 1.6) support added to these
  NuGet packages
  - EventFlow
  - EventFlow.Autofac
  - EventFlow.Elasticsearch
  - EventFlow.Hangfire
  - EventFlow.Sql

### New in 0.54.3261 (released 2018-02-25)

- **Critical fix:** `SagaAggregateStore` was incorrectly putting an object reference
  into its memory cache causing an object already disposed exception when working with
  sagas
- New: Added [LibLog](https://github.com/damianh/LibLog), enable by
  calling the `IEventFlowOptions.UseLibLog(...)` extension

### New in 0.53.3204 (released 2018-01-25)

* New: Allow events to have multiple `EventVersion` attributes
* Fixed: `ReflectionHelper.CompileMethodInvocation` now recognises
  `private` methods.

### New in 0.52.3178 (released 2017-11-02)

* Fixed: `.UseFilesEventStore` now uses a thread safe singleton instance for
  file system persistence, making it suitable for use in multi-threaded unit
  tests. Please don't use the files event store in production scenarios
* New: Support for unicode characters in type names. This simplifies using an
  [ubiquitous language](http://www.jamesshore.com/Agile-Book/ubiquitous_language.html)
  in non-english domains
* Fixed: Include hyphen in prefix validation for identity values. This fixes a bug
  where invalid identities could be created (e.g. `ThingyId.With("thingyINVALID-a41e...")`)

### New in 0.51.3155 (released 2017-10-25)

* New: Removed the `new()` requirement for read models
* New: If `ISagaLocator.LocateSagaAsync` cannot identify the saga for a given
  event, it may now return `Task.FromResult(null)` in order to short-circuit
  the dispatching process. This might be useful in cases where some instances
  of an event belong to a saga process while others don't
* Fixed: `StringExtensions.ToSha256()` can now be safely used from
  concurrent threads

### New in 0.50.3124 (released 2017-10-21)

* New: While EventFlow tries to limit the about of painful API changes, the
  introduction of execution/command results are considered a necessary step
  towards as better API.

  Commands and command handlers have been updated to support execution
  results. Execution results is meant to be an alternative to throwing domain
  exceptions to do application flow. In short, before you were required to
  throw an exception if you wanted to abort execution and "return" a failure
  message.

  The introduction of execution results changes this, as it allows
  returning a failed result that is passed all the way back to the command
  publisher. Execution results are generic and can thus contain e.g. any
  validation results that a UI might need. The `ICommandBus.PublishAsync`
  signature has changed to reflect this.

  from
  ```csharp
      Task<ISourceId> PublishAsync<TAggregate, TIdentity, TSourceIdentity>(
        ICommand<TAggregate, TIdentity, TSourceIdentity> command)
        where TAggregate : IAggregateRoot<TIdentity>
        where TIdentity : IIdentity
        where TSourceIdentity : ISourceId
  ```
  to
  ```csharp
      Task<TExecutionResult> PublishAsync<TAggregate, TIdentity, TExecutionResult>(
        ICommand<TAggregate, TIdentity, TExecutionResult> command,
        CancellationToken cancellationToken)
        where TAggregate : IAggregateRoot<TIdentity>
        where TIdentity : IIdentity
        where TExecutionResult : IExecutionResult
  ```

  Command handler signature has changed from

  ```csharp
      Task ExecuteAsync(
          TAggregate aggregate,
          TCommand command,
          CancellationToken cancellationToken);
  ```
  to
  ```csharp
      Task<TExecutionResult> ExecuteCommandAsync(
          TAggregate aggregate,
          TCommand command,
          CancellationToken cancellationToken)
  ```

  Migrating to the new structure should be seamless if your current code base
  inherits its command handlers from the provided `CommandHandler<,,>` base
  class.

* Breaking: Source IDs on commands have been reworked to "make room" for
  execution results on commands. The generic parameter from `ICommand<,,>`
  and `ICommandHandler<,,,>` has been removed in favor of the new execution
  results. `ICommand.SourceId` is now of type `ISourceId` instead of using
  the generic type and the `ICommandBus.PublishAsync` no longer returns
  `Task<ISourceId>`

  To get code that behaves similar to the previous version, simply take the
  `ISourceId` from the command, i.e., instead of this

  ```csharp
  var sourceId = await commandBus.PublishAsync(command);
  ```
  write this
  ```csharp
  await commandBus.PublishAsync(command);
  var sourceId = command.SourceId;
  ```
  (`CancellationToken` and `.ConfigureAwait(false)` omitted fromt he above)

* Breaking: Upgraded NuGet dependency on `RabbitMQ.Client` from `>= 4.1.3`
  to `>= 5.0.1`

### New in 0.49.3031 (released 2017-09-07)

* Breaking: Upgraded `EventStore.Client` dependency to version 4.0
* Breaking: Changed target framework for `EventFlow.EventStores.EventStore` to
  .NET 4.6.2 as required by `EventStore.Client` NuGet dependency
* Fix: `EventFlow.Hangfire` now depends on `Hangfire.Core` instead of
  `Hangfire`
* New: Added an overload to `IDomainEventPublisher.PublishAsync` that isn't
  generic and doesn't require an aggregate ID
* New: Added `IReadModelPopulator.DeleteAsync` that allows deletion of single
  read models
* Obsolete: `IDomainEventPublisher.PublishAsync<,>` (generic) in favor of the
  new less restrictive non-generic overload

### New in 0.48.2937 (released 2017-07-11)

* Breaking: Moved non-async methods on `IReadModelPopulator` to extension
  methods
* New: Added non-generic overloads for purge and populate methods on
  `IReadModelPopulator`
* New: Provided `EventFlow.TestHelpers` which contains several test suites
  that is useful when developing event and read model stores for EventFlow.
  The package is an initial release and its interface is unstable and
  subject to change
* New: Now possible to configure retry delay for MSSQL error `40501` (server
  too busy) using `IMsSqlConfiguration.SetServerBusyRetryDelay(RetryDelay)`
* New: Now possible to configure the retry count of transient exceptions for
  MSSQL and SQLite using the `ISqlConfiguration.SetTransientRetryCount(int)`
* Fixed: Added MSSQL error codes `10928`, `10929`, `18401` and `40540` as well
  as a few native `Win32Exception` exceptions to the list treated as transient
  errors, i.e., EventFlow will automatically retry if the server returns one
  of these

### New in 0.47.2894 (released 2017-06-28)

* New: To be more explicit, `IEventFlowOpions.AddSynchronousSubscriber<,,,>` and
  `IEventFlowOpions.AddAsynchronousSubscriber<,,,>` generic methods
* Fix: `IEventFlowOpions.AddSubscriber`, `IEventFlowOpions.AddSubscribers` and
  `IEventFlowOpions.AddDefaults` now correctly registers implementations of
  `ISubscribeAsynchronousTo<,,>`
* Obsolete:  `IEventFlowOpions.AddSubscriber` is marked obsolete in favor of its
  explicite counterparts

### New in 0.46.2886 (released 2017-05-29)

* Fix: EventFlow now uses a Autofac lifetime scope for validating service
  registrations when `IEventFlowOpions.CreateResolver(true)` is invoked.
  Previously services were created but never disposed as they were resolved
  using the root container

### New in 0.45.2877 (released 2017-05-28)

* Breaking: Asynchronous subscribers are now **disabled by default**, i.e.,
  any implementations of `ISubscribeAsynchronousTo<,,>` wont get invoked
  unless enabled
  ```
  eventFlowOptions.Configure(c => IsAsynchronousSubscribersEnabled = true);
  ```
  the `ITaskRunner` has been removed and asynchronous subscribers are now
  invoked using a new scheduled job that's scheduled to run right after the
  domain events are emitted. Using the `ITaskRunner` led to unexpected task
  terminations, especially if EventFlow was hosted in IIS. If enabling
  asynchronous subscribers, please _make sure_ to configure proper job
  scheduling, e.g. by using the `EventFlow.Hangfire` NuGet package. The default
  job scheduler is `InstantJobScheduler`, which executes jobs _synchronously_,
  giving a end result similar to that of synchronous subscribers
* Breaking: `InstantJobScheduler`, the default in-memory scheduler if nothing
  is configured, now swallows all job exceptions and logs them as errors. This
  ensure that the `InstantJobScheduler` behaves as any other out-of-process
  job scheduler

### New in 0.44.2832 (released 2017-05-12)

* New: .NET Standard 1.6 support for the following NuGet packages
  - `EventFlow`
  - `EventFlow.Autofac`
  - `EventFlow.Elasticsearch`
  - `EventFlow.Hangfire`
  - `EventFlow.RabbitMQ`
* Fixed: Removed dependency `Microsoft.Owin.Host.HttpListener` from
  `EventFlow.Owin` as it doesn't need it

### New in 0.43.2806 (released 2017-05-05)

* Breaking: Updated _all_ NuGet package dependencies to their latest versions
* New: EventFlow now embeds PDB and source code within the assemblies using
  [SourceLink](https://github.com/ctaggart/SourceLink) (GitLink now removed)

### New in 0.42.2755 (released 2017-05-02)

* Fixed: The deterministic `IDomainEvent.Metadata.EventId` is now correctly
  based on the both the aggregate identity and the aggregate sequence number,
  instead of merely the aggregate identity
* Fixed: [GitLink](https://github.com/gittools/gitlink) PDB source URLs

### New in 0.41.2727 (released 2017-04-27)

* New: NuGet packages now contain PDB files with links to GitHub
  (thanks to [GitLink](https://github.com/gittools/gitlink)). Be sure
  to check `Enable source server support` to be able to step through
  the EventFlow source code. See GitLink documentation for details
* Fixed: Fixed a bug in how EventFlow registers singletons with Autofac
  that made Autofac invoke `IDisposable.Dispose()` upon disposing
  lifetime scopes

### New in 0.40.2590 (released 2017-03-30)

* New: Updated EventFlow logo (thanks @olholm)
* Fixed: Corrected logo path in NuGet packages

### New in 0.39.2553 (released 2017-01-16)

* New: Autofac is no longer IL merged into the `EventFlow` core NuGet package.
  This is both in preparation for .NET Core and to simplify the build process.
  EventFlow now ships with a custom IoC container by default. The Autofac based
  IoC container is still available via the `EventFlow.Autofac` and will
  continue to be supported as it is recommended for production use
* New: An IoC container based aggregate root factory is now the default
  aggregate factory. The old implementation merely invoked a constructor
  with the aggregate ID as argument. The new default also checks if any
  additional services are required for the constructor making the distinction
  between the two obsolete
* New: `Command<,,>` now inherits from `ValueObject`
* Obsolete: `UseResolverAggregateRootFactory()` and `UseAutofacAggregateRootFactory()`
  are marked as obsolete as this is now the default. The current implementation
  of these methods does nothing
* Obsolete: All `IEventFlowOptions.AddAggregateRoots(...)` overloads are obsolete,
  the aggregate factory no longer has any need for the aggregate types to be
  registered with the container. The current implementation of the method does
  nothing

### New in 0.38.2454 (released 2016-12-02)

* Fix: Single aggregate read models can now be re-populated again

### New in 0.37.2424 (released 2016-11-08)

* Breaking: Remove the following empty and deprecated MSSQL NuGet packages. If
  you use any of these packages, then switch to the `EventFlow.MsSql` package
  - `EventFlow.EventStores.MsSql`
  - `EventFlow.ReadStores.MsSql`
* Breaking: `ITaskRunner.Run(...)` has changed signature. The task factory now
  gets an instance of `IResolver` that is valid for the duration of the task
  execution
* Fixed: The resolver scope of `ISubscribeAsynchronousTo<,,>` is now valid for
  the duration of the domain handling
* New: Documentation is now released in HTML format along with NuGet packages.
  Access the ZIP file from the GitHub releases page

### New in 0.36.2315 (released 2016-10-18)

* New: Documentation is now hosted at http://docs.geteventflow.net/ and
  http://eventflow.readthedocs.io/ and while documentation is still kept
  along the source code, the documentation files have been converted from
  markdown to reStructuredText
* New: Added `ISubscribeAsynchronousTo<,,>` as an alternative to the existing
  `ISubscribeSynchronousTo<,,>`, which allow domain event subscribers to be
  executed using the new `ITaskRunner`
* New: Added `ITaskRunner` for which the default implementation is mere a thin
  wrapper around `Task.Run(...)` with some logging added. Implemting this
  interface allows control of how EventFlows runs tasks. Please note that
  EventFlow will only use `ITaskRunner` in very limited cases, e.g. if
  there's implantations of `ISubscribeAsynchronousTo<,,>`

### New in 0.35.2247 (released 2016-09-06)

* Fixed: `IAggregateStore.UpdateAsync` and `StoreAsync` now publishes committed
  events as expected. This basically means that its now possible to circumvent the
  command and command handler pattern and use the `IAggregateStore.UpdateAsync`
  directly to modify an aggregate root
* Fixed: Domain events emitted from aggregate sagas are now published

### New in 0.34.2221 (released 2016-08-23)

* **New core feature:** EventFlow now support sagas, also known as process
  managers. The use of sagas is opt-in. Currently EventFlow only supports sagas
  based on aggregate roots, but its possible to implement a custom saga store.
  Consult the documentation for details on how to get started using sagas
* New: Added `IMemoryCache` for which the default implementation is a thin
  wrapper for the .NET built-in `MemoryCache`. EventFlow relies on extensive use
  of reflection and the internal parts of EventFlow will move to this
  implementation for caching internal reflection results to allow better control
  of EventFlow memory usage. Invoke the `UsePermanentMemoryCache()` extension
  method on `IEventFlowOptions` to have EventFlow use the previous cache
  behavior using `ConcurrentDictionary<,,>` based in-memory cache
* New: Added `Identity<>.With(Guid)` which allows identities to be created
  based on a specific `Guid`
* New: Added `Identity<>.GetGuid()` which returns the internal `Guid`

### New in 0.33.2190 (released 2016-08-16)

* Fixed: Fixed regression in `v0.32.2163` by adding NuGet package reference
  `DbUp` to `EventFlow.Sql`. The package was previously ILMerged.
* Fixed: Correct NuGet package project URL
  - Old: https://github.com/rasmus/EventFlow
  - New: https://github.com/eventflow/EventFlow

### New in 0.32.2163 (released 2016-07-04)

* Breaking: This release contains several breaking changes related to
  Elasticsearch read models
  - Elasticsearch NuGet package has been renamed to `EventFlow.Elasticsearch`
  - Upgraded Elasticsearch dependencies to version 2.3.3
  - Purging all read models from Elasticsearch for a specific type now
    **deletes the index** instead of doing a _delete by query_. Make sure to
    create a separate index for each read model. Delete by query has been
    [moved to a plugin in Elasticsearch 2.x](https://www.elastic.co/blog/core-delete-by-query-is-a-plugin) and
    deleting the entire index is now recommended
  - The default index for a read model is now `eventflow-[lower case type name]`,
    e.g. `eventflow-thingyreadmodel`, instead of merely `eventflow`
* Breaking: The following NuGet dependencies have been updated
  - `Elasticsearch.Net` v2.3.3 (up from v1.7.1)
  - `Elasticsearch.Net.JsonNET` removed
  - `NEST` v2.3.3 (up from v1.7.1)
  - `Newtonsoft.Json` v8.0.3 (up from v7.0.1)
* Breaking: Several non-async methods have been moved from the following
  interfaces to extension methods and a few additional overloads have
  been created
  - `IEventStore`
  - `ICommandBus`

### New in 0.31.2106 (released 2016-06-30)

* New: EventFlow can now be configured to throw exceptions thrown by subscribers
  by `options.Configure(c => c.ThrowSubscriberExceptions = true)`
* New: Added an `ICommandScheduler` for easy scheduling of commands

### New in 0.30.2019 (released 2016-06-16)

* Breaking: To simplify the EventFlow NuGet package structure, the two NuGet
  packages `EventFlow.EventStores.MsSql` and `EventFlow.ReadStores.MsSql` have
  been discontinued and their functionality move to the existing package
  `EventFlow.MsSql`. The embedded SQL scripts have been made idempotent making
  the upgrade a simple operation of merely using the new name spaces. To make
  the upgrade easier, the deprecated NuGet packages will still be uploaded,
  but will not contain anything
* Fixed: When configuring Elasticsearch and using the overload of
  `ConfigureElasticsearch` that takes multiple of URLs, `SniffingConnectionPool`
  is now used instead of `StaticConnectionPool` and with sniff life span of five
  minutes

### New in 0.29.1973 (released 2016-04-19)

* Breaking: `IAggregateRoot` has some breaking changes. If these methods aren't
  used (which is considered the typical case), then the base class
  `AggregateRoot<,,>` will automatically handle it
  - `CommitAsync` has an additional `ISnapshotStore` parameter. If you don't
    use snapshot aggregates, then you can safely pass `null`
  - `LoadAsync` is a new method that lets the aggregate control how its
    loaded fromt the event- and snapshot stores
* **New core feature:** EventFlow now support snapshot creation for aggregate
  roots. The EventFlow documentation has been updated to include a guide on
  how to get started using snapshots. Snapshots are basically an opt-in optimized
  method for handling long-lived aggregate roots. Snapshot support in EventFlow
  introduces several new elements, read the documentation to get an overview.
  Currently EventFlow offers the following snapshot stores
  - In-memory
  - Microsoft SQL Server
* New: The `IAggregateStore` is introduced, which provides a cleaner interface
  for manipulating aggregate roots. The most important method is the
  `UpdateAsync` which allows easy updates to aggregate roots without the need
  for a command and command handler
  - `LoadAsync`
  - `UpdateAsync`
  - `StoreAsync`
* New: `IEventStore` now supports loading events from a specific version using
  the new overload of `LoadEventsAsync` that takes a `fromEventSequenceNumber`
  argument
* New: `IMsSqlDatabaseMigrator` now has a overloaded method named
  `MigrateDatabaseUsingScripts` that takes an `IEnumerable<SqlScript>`
  enabling specific scripts to be used in a database migration
* New: Added suport to use EventStore persistence with connection strings
  instead IPs only
* Obsolete: The following aggregate related methods on `IEventStore` has been
  marked as obsolete in favor of the new `IAggregateStore`. The methods will be
  removed at some point in the future
  - `LoadAggregateAsync`
  - `LoadAggregate`

### New in 0.28.1852 (released 2016-04-05)

* **Critical fix:** `OptimisticConcurrencyRetryStrategy` now correctly only
  states that `OptimisticConcurrencyException` should be retried. Before
  _ALL_ exceptions from the event stores were retried, not only the transient!
  If you have inadvertently become dependent on this bug, then implement your
  own `IOptimisticConcurrencyRetryStrategy` that has the old behavior
* Fixed: `OptimisticConcurrencyRetryStrategy` has a off-by-one error that caused
  it to retry one less that it actually should
* Fixed: Prevent `abstract ICommandHandler<,,,>` from being registered in
   `EventFlowOptionsCommandHandlerExtensions.AddCommandHandlers(...)`
* Fixed: Prevent `abstract IEventUpgrader<,>` from being registered in
   `EventFlowOptionsEventUpgradersExtensions.AddEventUpgraders(...)`
* Fixed: Prevent `abstract IMetadataProvider` from being registered in
   `EventFlowOptionsMetadataProvidersExtensions.AddMetadataProviders(...)`
* Fixed: Prevent `abstract IQueryHandler<,>` from being registered in
   `EventFlowOptionsQueriesExtensions.AddQueryHandlers(...)`
* Fixed: Prevent `abstract ISubscribeSynchronousTo<,,>` from being registered in
   `EventFlowOptionsSubscriberExtensions.AddSubscribers(...)`

### New in 0.27.1765 (released 2016-02-25)

 * New: Configure Hangfire job display names by implementing
   `IJobDisplayNameBuilder`. The default implementation uses job description
   name and version

### New in 0.26.1714 (released 2016-02-20)

 * Breaking: Renamed `MssqlMigrationException` to `SqlMigrationException`
 * Breaking: Renamed `SqlErrorRetryStrategy` to `MsSqlErrorRetryStrategy`
   as its MSSQL specific
 * Breaking: The NuGet package `Dapper` is no longer IL merged with the package
   `EventFlow.MsSql` but is now listed as a NuGet dependency. The current
   version used by EventFlow is `v1.42`
 * New: Introduced the NuGet package `EventFlow.SQLite` that adds event store
   support for SQLite databases, both as event store and read model store
 * New: Introduced the NuGet package `EventFlow.Sql` as shared package for
   EventFlow packages that uses SQL
 * New: Its now possible to configure the retry delay for MSSQL transient
   errors using the new `IMsSqlConfiguration.SetTransientRetryDelay`. The
   default is a random delay between 50 and 100 milliseconds

### New in 0.25.1695 (released 2016-02-15)

* Fixed: Deadlock in `AsyncHelper` if e.g. an exception caused no `async` tasks
  to be scheduled. The `AsyncHelper` is used by EventFlow to expose non-`async`
  methods to developers and provide the means to call `async` methods from
  a synchronous context without causing a deadlock. There's no change to any of
  the `async` methods.

  The `AsyncHelper` is used in the following methods.
  - `ICommandBus.Publish`
  - `IEventStore.LoadEvents`
  - `IEventStore.LoadAggregate`
  - `IEventStore.LoadAllEvents`
  - `IJobRunner.Execute`
  - `IReadModelPopulator.Populate`
  - `IReadModelPopulator.Purge`
  - `IQueryProcessor.Process`

### New in 0.24.1563 (released 2016-01-17)

 * Breaking: The following NuGet references have been updated
   - `EventStore.Client` v3.4.0 (up from v3.0.2)
   - `Hangfire.Core` v1.5.3 (up from v1.4.6)
   - `RabbitMQ.Client` v3.6.0 (up from v3.5.4)
 * New: EventFlow now uses Paket to manage NuGet packages
 * Fixed: Incorrect use of `EventStore.Client` that caused it to throw
   `WrongExpectedVersionException` when committing aggregates multiple times
 * Fixed: Updated NuGet package titles of the following NuGet packages to
   contain assembly name to get a better overview when searching on
   [nuget.org](http://nuget.org)
   - `EventFlow.RabbitMQ`
   - `EventFlow.EventStores.EventStore`
 * Fixed: Updated internal NuGet reference `dbup` to v3.3.0 (up from v3.2.1)

### New in 0.23.1470 (released 2015-12-05)

* Breaking: EventFlow no longer ignores columns named `Id` in MSSQL read models.
  If you were dependent on this, use the `MsSqlReadModelIgnoreColumn` attribute
* Fixed: Instead of using `MethodInfo.Invoke` to call methods on reflected
  types, e.g. when a command is published, EventFlow now compiles an expression
  tree instead. This has a slight initial overhead, but provides a significant
  performance improvement for subsequent calls
* Fixed: Read model stores are only invoked if there's any read model updates
* Fixed: EventFlow now correctly throws an `ArgumentException` if EventFlow has
  been incorrectly configure with known versioned types, e.g. an event
  is emitted that hasn't been added during EventFlow initialization. EventFlow
  would handle the save operation correctly, but if EventFlow was reinitialized
  and the event was loaded _before_ it being emitted again, an exception would
  be thrown as EventFlow would know which type to use. Please make sure to
  correctly load all event, command and job types before use
* Fixed: `IReadModelFactory<>.CreateAsync(...)` is now correctly used in
  read store mangers
* Fixed: Versioned type naming convention now allows numbers

### New in 0.22.1393 (released 2015-11-19)

* New: To customize how a specific read model is initially created, implement
  a specific `IReadModelFactory<>` that can bootstrap that read model
* New: How EventFlow handles MSSQL read models has been refactored to allow
  significantly more freedom to developers. MSSQL read models are no longer
  required to implement `IMssqlReadModel`, only the empty `IReadModel`
  interface. Effectively, this means that no specific columns are required,
  meaning that the following columns are no longer enforced on MSSQL read
  models. Use the new required `MsSqlReadModelIdentityColumn` attribute to mark
  the identity column and the optional (but recommended)
  `MsSqlReadModelVersionColumn` to mark the version column.
  - `string AggregateId`
  - `DateTimeOffset CreateTime`
  - `DateTimeOffset UpdatedTime`
  - `int LastAggregateSequenceNumber`
* Obsolete: `IMssqlReadModel` and `MssqlReadModel`. Developers should instead
  use the `MsSqlReadModelIdentityColumn` and `MsSqlReadModelVersionColumn`
  attributes to mark the identity and version columns (read above).
  EventFlow will continue to support `IMssqlReadModel`, but it _will_ be
  removed at some point in the future
* Fixed: Added missing `UseElasticsearchReadModel<TReadModel, TReadModelLocator>()`
  extension

### New in 0.21.1312 (released 2015-10-26)

* New: Added `Identity<>.NewComb()` that creates sequential unique IDs which can
  be used to minimize database fragmentation
* New: Added `IReadModelContext.Resolver` to allow read models to fetch
  additional resources when events are applied
* New: The `PrettyPrint()` type extension method, mostly used for verbose
  logging, now prints even prettier type names, e.g.
  `KeyValuePair<Boolean,Int64>` instead of merely `KeyValuePair'2`, making log
  messages slightly more readable

### New in 0.20.1274 (released 2015-10-22)

* Breaking: `Entity<T>` now inherits from `ValueObject` but uses only the `Id`
  field as equality component. Override `GetEqualityComponents()` if you have
  a different notion of equality for a specific entity
* Breaking: `Entity<T>` will now throw an `ArgumentNullException` if the `id`
  passed to its constructor is `null`
* Breaking: Fixed method spelling. Renamed
 `ISpecification<T>.WhyIsNotStatisfiedBy` to `WhyIsNotSatisfiedBy` and
 `Specification<T>.IsNotStatisfiedBecause` to `IsNotSatisfiedBecause`
* New: Read model support for Elasticsearch via the new NuGet package
  `EventFlow.ReadStores.Elasticsearch`

### New in 0.19.1225 (released 2015-10-19)

* Breaking: `AddDefaults` now also adds the job type definition to the
  `IJobsDefinitonService`
* New: Implemented a basic specification pattern by providing
  `ISpecification<T>`, an easy-to-use `Specificaion<T>` and a set of extension
  methods. Look at the EventFlow specification tests to get started
* Fixed: `IEventDefinitionService`, `ICommandDefinitonService` and
  `IJobsDefinitonService` now longer throw an exception if an existing
  event is loaded, i.e., multiple calls to `AddEvents(...)`, `AddCommand(...)`
  and `AddJobs(...)` no longer throws an exception
* Fixed: `DomainError.With(...)` no longer executes `string.format` if only
  one argument is parsed

### New in 0.18.1181 (released 2015-10-07)

* POTENTIAL DATA LOSS for the **files event store**: The EventFlow
  internal functionality regarding event stores has been refactored resulting
  in information regarding aggregate names being removed from the event
  persistence layer. The files based event store no longer stores its events in
  the path `[STORE PATH]\[AGGREGATE NAME]\[AGGREGATE ID]\[SEQUENCE].json`, but
  in the path `[STORE PATH]\[AGGREGATE ID]\[SEQUENCE].json`. Thus if you are
  using the files event store for tests, you should move the events into the
  new file structure. Alternatively, implement the new `IFilesEventLocator` and
  provide your own custom event file layout.
* Breaking: Event stores have been split into two parts, the `IEventStore`
  and the new `IEventPersistence`. `IEventStore` has the same interface before
  but the implementation is now no longer responsible for persisting the events,
  only converting and serializing the persisted events. `IEventPersistence`
  handles the actual storing of events and thus if any custom event stores have
  been implemented, they should implement to the new `IEventPersistence`
  instead.
* New: Added `IEntity`, `IEntity<>` and an optional `Entity<>` that developers
  can use to implement DDD entities.

### New in 0.17.1134 (released 2015-09-28)

* Fixed: Using NuGet package `EventFlow.Autofac` causes an exception with the
  message `The type 'EventFlow.Configuration.Registrations.AutofacStartable'
  is not assignable to service 'Autofac.IStartable` during EventFlow setup

### New in 0.16.1120 (released 2015-09-27)

* Breaking: Removed `HasRegistrationFor<>` and `GetRegisteredServices()`
  from `IServiceRegistration` and added them to `IResolver` instead. The
  methods required that all service registrations went through EventFlow,
  which in most cases they will not
* Obsolete: Marked `IServiceRegistration.RegisterIfNotRegistered(...)`, use
  the `keepDefault = true` on the other `Register(...)` methods instead
* New: Major changes have been done to how EventFlow handles service
  registration and bootstrapping in order for developers to skip calling
  `CreateResolver()` (or `CreateContainer()` if using the `EventFlow.Autofac`
  package) completely. EventFlow will register its bootstrap services in the
  IoC container and configure itself whenever the container is created
* New: Introduced `IBootstrap` interface that you can register. It has a
  single `BootAsync(...)` method that will be called as soon as the IoC
  container is ready (similar to that of `IStartable` of Autofac)
* Fixed: Correct order of service registration decorators. They are now
  applied in the same order they are applied, e.g., the _last_ registered
  service decorator will be the "outer" service
* Fixed: Added missing `ICommand<,>` interface to abstract `Command<,>` class in
  `EventFlow.Commands`.

### New in 0.15.1057 (released 2015-09-24)

* Fixed: Added `UseHangfireJobScheduler()` and marked `UseHandfireJobScheduler()`
  obsolete, fixing method spelling mistake

### New in 0.14.1051 (released 2015-09-23)

* Breaking: All `EventFlowOptions` extensions are now `IEventFlowOptions`
  instead and `EventFlowOptions` implements this interface. If you have made
  your own extensions, you will need to use the newly created interface
  instead. Changed in order to make testing of extensions and classes
  dependent on the EventFlow options easier to test
* New: You can now bundle your configuration of EventFlow into modules that
  implement `IModule` and register these by calling
  `EventFlowOptions.RegisterModule(...)`
* New: EventFlow now supports scheduled job execution via e.g. Hangfire. You
  can create your own scheduler or install the new `EventFlow.Hangfire` NuGet
  package. Read the jobs documentation for more details
* New: Created the OWIN `CommandPublishMiddleware` middleware that can
  handle publishing of commands by posting a JSON serialized command to
  e.g. `/commands/ping/1` in which `ping` is the command name and `1` its
  version. Remember to add authentication
* New: Created a new interface `ICommand<TAggregate,TIdentity,TSourceIdentity>`
  to allow developers to control the type of `ICommand.SourceId`. Using the
  `ICommand<TAggregate,TIdentity>` (or Command<TAggregate,TIdentity>)
  will still yield the same result as before, i.e., `ICommand.SourceId` being
  of type `ISourceId`
* New: The `AddDefaults(...)` now also adds the command type definition to the
  new `ICommandDefinitonService`

### New in 0.13.962 (released 2015-09-13)

 * Breaking: `EventFlowOptions.AddDefaults(...)` now also adds query handlers
 * New: Added an optional `Predicate<Type>` to the following option extension
   methods that scan an `Assembly`: `AddAggregateRoots(...)`,
   `AddCommandHandlers(...)`, `AddDefaults(...)`, `AddEventUpgraders(...)`,
   `AddEvents(...)`, `AddMetadataProviders(...)`, `AddQueryHandlers(...)` and
   `AddSubscribers(...)`
 * Fixed: `EventFlowOptions.AddAggregateRoots(...)` now prevents abstract
   classes from being registered when passing `IEnumerable<Type>`
 * Fixed: Events published to RabbitMQ are now in the right order for chains
   of subscribers, if `event A -> subscriber -> command -> aggregate -> event B`,
   then the order of published events to RabbitMQ was `event B` and then
   `event A`

### New in 0.12.891 (released 2015-09-04)

 * Breaking: Aggregate root no longer have `Aggregate` removed from their
   when name, i.e., the metadata property with key `aggregate_name` (or
   `MetadataKeys.AggregateName`). If you are dependent on the previous naming,
   use the new `AggregateName` attribute and apply it to your aggregates
 * Breaking: Moved `Identity<>` and `IIdentity` from the `EventFlow.Aggregates`
   namespace to `EventFlow.Core` as the identities are not specific for aggregates
 * Breaking: `ICommand.Id` is renamed to `ICommand.AggregateId` to make "room"
   for the new `ICommand.SourceId` property. If commands are serialized, then
   it _might_ be important verify that the serialization still works. EventFlow
   _does not_ serialize commands, so no mitigation is provided. If the
   `Command<,>` is used, make sure to use the correct protected constructor
 * Breaking: `IEventStore.StoreAsync(...)` now requires an additional
   `ISourceId` argument. To create a random one, use `SourceId.New`, but it
   should be e.g. the command ID that resulted in the events. Note, this method
   isn't typically used by developers
 * New: Added `ICommand.SourceId`, which contains the ID of the source. The
   default (if your commands inherit from `Command<,>`) will be a new
   `CommandId` each time the a `Command<,>` instance is created. You can pass
   specific value, merely use the newly added constructor taking the ID.
   Alternatively you commands could inherit from the new
   `DistinctCommand`, enabling commands with the same state to have the
   same `SourceId`
 * New: Duplicate commands can be detected using the new `ISourceId`. Read the
   EventFlow article regarding commands for more details
 * New: Aggregate names can now be configured using the attribute
   `AggregateName`. The name can be accessed using the new `IAggregateRoot.Name`
   property
 * New: Added `Identity<>.NewDeterministic(Guid, string)` enabling creation of
   [deterministic GUIDs](http://code.logos.com/blog/2011/04/generating_a_deterministic_guid.html)
 * New: Added new metadata key `source_id` (`MetadataKeys.SourceId`) containing
   the source ID, typically the ID of the command from which the event
   originated
 * New: Added new metadata key `event_id` (`MetadataKeys.EventId`) containing a
   deterministic ID for the event. Events with the same aggregate sequence
   number and from aggregates with the same identity, will have the same event
   identity
 * Fixed: `Identity<>.With(string)` now throws an `ArgumentException` instead of
   a `TargetInvocationException` when passed an invalid identity
 * Fixed: Aggregate roots now build the cache of `Apply` methods once, instead
   of when the method is requested the first time

### New in 0.11.751 (released 2015-08-24)

 * Breaking: `EventFlowOptions.AddDefaults(...)` now also adds event
   definitions
 * New: [RabbitMQ](http://www.rabbitmq.com/) is now supported through the new
   NuGet package called `EventFlow.RabbitMQ` which enables domain events to be
   published to the bus
 * New: If you want to subscribe to all domain events, you can implement
   and register a service that implements `ISubscribeSynchronousToAll`. Services
   that implement this will automatically be added using the
   `AddSubscribers(...)` or `AddDefaults(...)` extension to `EventFlowOptions`
 * New: Use `EventFlowOptions.UseAutofacAggregateRootFactory(...)` to use an
   Autofac aggregate root factory, enabling you to use services in your
   aggregate root constructor
 * New: Use `EventFlowOptions.UseResolverAggregateRootFactory()` to use the
   resolver to create aggregate roots. Same as
   `UseAutofacAggregateRootFactory(...)` but for when using the internal IoC
   container
 * New: Use `EventFlowOptions.AddAggregateRoots(...)` to register aggregate root
   types
 * New: Use `IServiceRegistration.RegisterType(...)` to register services by
   type

### New in 0.10.642 (released 2015-08-17)

 * Breaking: Updated NuGet reference `Newtonsoft.Json` to v7.0.1
   (up from v6.0.8)
 * Breaking: Remove the empty constructor from `SingleValueObject<>`
 * New: Added `SingleValueObjectConverter` to help create clean JSON when
   e.g. domain events are serialized
 * New: Added a protected method `Register(IEventApplier)` to
   `AggregateRoot<,>` that enables developers to override how events are
   applied. Use this to e.g. implement state objects
 * New: Create `AggregateState<,,>` that developers can use to create aggregate
   state objects. Call `Register(...)` with the state object as argument
   to redirect events to it
 * New: Allow `AggregateRoot<,>.Apply(...)`, i.e., methods for applying events,
   to be `private` and `protected`
 * New: Made `AggregateRoot<,>.Emit(...)` protected and virtual to allow
   overrides that e.g. add a standard set of metadata from the aggregate state.
 * New: Made `AggregateRoot<,>.ApplyEvent(...)` protected and virtual to
   allow more custom implementations of applying events to the aggregate root.
 * Fixed: Updated internal NuGet reference `Dapper` to v1.42 (up from v1.38)

### New in 0.9.580 (released 2015-07-20)

 * Braking: `IEventStore.LoadAllEventsAsync` and `IEventStore.LoadAllEvents`
   now take a `GlobalPosition` as an argument instead of a `long` for the
   starting position. The `GlobalPosition` is basically a wrapper around a
   string that hides the inner workings of each event store.
 * New: NuGet package `EventFlow.EventStores.EventStore` that provides
   integration to [Event Store](https://geteventstore.com/). Its an initial
   version and shouldn't be used in production.

### New in 0.8.560 (released 2015-05-29)

 * Breaking: Remove _all_ functionality related to global sequence
   numbers as it proved problematic to maintain. It also matches this
   quote:

   > Order is only assured per a handler within an aggregate root
   > boundary. There is no assurance of order between handlers or
   > between aggregates. Trying to provide those things leads to
   > the dark side.
   >> Greg Young

   - If you use a MSSQL read store, be sure to delete the
     `LastGlobalSequenceNumber` column during update, or set it to
     default `NULL`
   - `IDomainEvent.GlobalSequenceNumber` removed
   - `IEventStore.LoadEventsAsync` and `IEventStore.LoadEvents` taking
     a `GlobalSequenceNumberRange` removed
 * Breaking: Remove the concept of event caches. If you really need this
   then implement it by registering a decorator for `IEventStore`
 * Breaking: Moved `IDomainEvent.BatchId` to metadata and created
   `MetadataKeys.BatchId` to help access it
 * New: `IEventStore.DeleteAggregateAsync` to delete an entire aggregate
   stream. Please consider carefully if you really want to use it. Storage
   might be cheaper than the historic knowledge within your events
 * New: `IReadModelPopulator` is new and enables you to both purge and
   populate read models by going though the entire event store. Currently
   its only basic functionality, but more will be added
 * New: `IEventStore` now has `LoadAllEventsAsync` and `LoadAllEvents` that
   enables you to load all events in the event store a few at a time.
 * New: `IMetadata.TimestampEpoch` contains the Unix timestamp version
   of `IMetadata.Timestamp`. Also, an additional metadata key
   `timestamp_epoch` is added to events containing the same data. Note,
   the `TimestampEpoch` on `IMetadata` handles cases in which the
   `timestamp_epoch` is not present by using the existing timestamp
 * Fixed: `AggregateRoot<>` now reads the aggregate version from
   domain events applied during aggregate load. This resolves an issue
   for when an `IEventUpgrader` removed events from the event stream
 * Fixed: `InMemoryReadModelStore<,>` is now thread safe

### New in 0.7.481 (released 2015-05-22)

 * New: EventFlow now includes a `IQueryProcessor` that enables you to implement
   queries and query handlers in a structure manner. EventFlow ships with two
   ready-to-use queries and related handlers
   - `ReadModelByIdQuery<TReadModel>`: Supported by in-memory and MSSQL read
     model stores
   - `InMemoryQuery<TReadModel>`: Only supported by in-memory read model store,
     but lets you search for any read model based on a `Predicate<TReadModel>`

### New in 0.6.456 (released 2015-05-18)

 * Breaking: Read models have been significantly improved as they can now
   subscribe to events from multiple aggregates. Use a custom
   `IReadModelLocator` to define how read models are located. The supplied
   `ILocateByAggregateId` simply uses the aggregate ID. To subscribe
   to other events, simply implement `IAmReadModelFor<,,>` and make sure
   you have supplied a proper read model locator.
   - `UseMssqlReadModel` signature changed, change to
   `.UseMssqlReadModel<MyReadModel, ILocateByAggregateId>()` in
   order to have the previous functionality
   - `UseInMemoryReadStoreFor` signature changed, change to
   `.UseInMemoryReadStoreFor<MyReadModel, ILocateByAggregateId>()` in
   order to have the previous functionality
 * Breaking: A warning is no longer logged if you forgot to subscribe to
   a aggregate event in your read model as read models are no longer
   strongly coupled to a specific aggregate and its events
 * Breaking: `ITransientFaultHandler` now takes the strategy as a generic
   argument instead of the `Use<>` method. If you want to configure the
   retry strategy, use `ConfigureRetryStrategy(...)` instead
 * New: You can now have multiple `IReadStoreManager` if you would like to
   implement your own read model handling
 * New: `IEventStore` now has a `LoadEventsAsync` and `LoadEvents`
   that loads `IDomainEvent`s based on global sequence number range
 * New: Its now possible to register generic services without them being
   constructed generic types, i.e., register `typeof(IMyService<>)` as
   `typeof(MyService<>)`
 * New: Table names for MSSQL read models can be assigned using the
   `TableAttribute` from `System.ComponentModel.DataAnnotations`
 * Fixed: Subscribers are invoked _after_ read stores have been updated,
   which ensures that subscribers can use any read models that were
   updated

### New in 0.5.390 (released 2015-05-08)

 * POTENTIAL DATA LOSS for files event store: Files event store now
   stores its log as JSON instead of an `int` in the form
   `{"GlobalSequenceNumber":2}`. So rename the current file and put in the
   global sequence number before startup
 * Breaking: Major changes has been made regarding how the aggregate
   identity is implemented and referenced through interfaces. These changes makes
   it possible to access the identity type directly though all interface. Some
   notable examples are listed here. Note that this has NO impact on how data
   is stored!
   - `IAggregateRoot` changed to `IAggregateRoot<TIdentity>`
   - `ICommand<TAggregate>` changed to `ICommand<TAggregate,TIdentity>`
   - `ICommandHandler<TAggregate,TCommand>` changed to
     `ICommandHandler<TAggregate,TIdentity, TCommand>`
   - `IAmReadModelFor<TEvent>` changed to
     `IAmReadModelFor<TAggregate,TIdentity,TEvent>`
   - `IDomainEvent<TEvent>` changed to `IDomainEvent<TAggregate,TIdentity>`
 * New: `ICommandBus.Publish` now takes a `CancellationToken` argument
 * Fixed: MSSQL should list columns to SELECT when fetching events


### New in 0.4.353 (released 2015-05-05)

* Breaking: `ValueObject` now uses public properties instead of both
  private and public fields
* Breaking: Aggregate IDs are no longer `string` but objects implementing
  `IIdentity`
* Breaking: MSSQL transient exceptions are now retried
* Breaking: All methods on `IMsSqlConnection` has an extra `Label` argument
* New: `ITransientFaultHandler` added along with default retry strategies
  for optimistic concurrency and MSSQL transient exceptions
* New: Release notes added to NuGet packages
* New: Better logging and more descriptive exceptions
* Fixed: Unchecked missing in `ValueObject` when claculating hash
* Fixed: `NullReferenceException` thrown if `null` was stored
  in `SingleValueObject` and `ToString()` was called


### New in 0.3.292 (released 2015-04-30)

* First stable version of EventFlow<|MERGE_RESOLUTION|>--- conflicted
+++ resolved
@@ -6,15 +6,12 @@
 https://github.com/eventflow/EventFlow/blob/develop-v1/MIGRATION_GUIDE.md
 
 Changes since last 1.x pre-release, `1.0.5002-alpha`
-<<<<<<< HEAD
-* New: Readmodel rebuilder can be done across multiple read model types. The piping of events
+
+* New: Read model rebuilder can be done across multiple read model types. The piping of events
   and applying them are now done concurrently to reduced memory usage and significantly improve
-  time to completion.
-=======
-
+  time to completion (by @kyle-bradley)
 * Breaking: Removed old `EventFlow.Shims.Tasks` class that provided a wrapper for `Task.CompletedTask`
   in frameworks that did not have it
->>>>>>> 735e2bd2
 
 Changes since last 1.x pre-release, `1.0.5001-alpha`
 
@@ -39,6 +36,9 @@
 
 Complete 1.0 change log
 
+* New: Read model rebuilder can be done across multiple read model types. The piping of events
+  and applying them are now done concurrently to reduced memory usage and significantly improve
+  time to completion (by @kyle-bradley)
 * New/breaking: Replace internal IoC implementation with `Microsoft.Extensions.DependencyInjection`
 * New/breaking: Replace internal logging implementation with `Microsoft.Extensions.Logging`
 * New/breaking: SQL read models now support different connection strings using the
@@ -53,21 +53,18 @@
   use the new base class `EventUpgraderNonAsync` for any existing upgraders. Its a `abstract`
   class that implements the updated interface and provides a `abstract` method with the same
   signature as the previous interface
+* New: Its now possible to change the execution timeout for database migrations using the
+  `SetUpgradeExecutionTimeout(...)` on the SQL configuration
 * Fix/breaking: Event upgraders are now used during read model population. As the upgraders
   are re-used across multiple aggregates, there is a high likelihood that some additions are
   needed in any existing upgraders. Upgraders are stored on the new `IEventUpgradeContext`,
   which is created by the new `IEventUpgradeContextFactory`. Replace this if you need addition
   context during event upgrades
-* New: Its now possible to change the execution timeout for database migrations using the
-  `SetUpgradeExecutionTimeout(...)` on the SQL configuration
 * Breaking: Removed the following dead and/or confusion MSSQL attributes. The real ones
   are named the same, with with `Sql...` instead of `MsSql...`
   - `MsSqlReadModelIdentityColumn`
   - `MsSqlReadModelIgnoreColumn`
   - `MsSqlReadModelVersionColumn`
-* New: Readmodel rebuilder can be done across multiple read model types. The piping of events
-  and applying them are now done concurrently to reduced memory usage and significantly improve
-  time to completion.
 * Breaking: Methods on `IMsSqlDatabaseMigrator` and `ISqlDatabaseMigrator` have been
   made async and have an extra `CancellationToken` argument
 * Breaking: Remove support for .NET Framework and consolidate on .NET (Core) LTS versions
