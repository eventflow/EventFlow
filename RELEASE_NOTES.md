<<<<<<< HEAD
### New in 1.0 alpha (not released yet)

Read the complete migration guide to get the full list of changes as well
as recommendations on how to do the migration.

https://github.com/eventflow/EventFlow/blob/develop-v1/MIGRATION_GUIDE.md

* Breaking: Remove support for .NET Framework and consolidate on .NET Core LTS versions
* Breaking: Replace internal IoC implementation with `Microsoft.Extensions.DependencyInjection`
* Breaking: Replace internal logging implementation with `Microsoft.Extensions.Logging`
* Breaking: Replace internal in-memory caching with `Microsoft.Extensions.Caching.Memory`
* Breaking: Remove `IAmAsyncReadModelFor` and made `IAmReadModelFor` async
* Breaking: Removed `EventFlow.Core.AsyncHelper` as well as all async wrapper methods
  that used it.
  - `IAggregateStore.Load`
  - `IAggregateStore.Store`
  - `IAggregateStore.Update`
  - `ICommandBus.Publish`
  - `IEventStore.LoadAggregate`
  - `IEventStore.LoadEvents`
  - `IEventStore.LoadAllEvents`
  - `IQueryProcessor.Process`
  - `IReadModelPopulator.Populate`
  - `IReadModelPopulator.Purge`

### New in 0.83 (not released yet)
=======
### New in 0.84 (not released yet)

* _Nothing yet_

### New in 0.83.4713 (released 2021-09-07)
>>>>>>> 19cd5c50

* New: Queue name used by HangfireJobScheduler can be overridden:
  ```csharp
  eventFlowOptions.UseHangfireJobScheduler(o => o.UseQueueName("myqueue"))
<<<<<<< HEAD
=======
  ```
* Fixed: Do not throw `MetadataKeyNotFoundException` if there is no meta data on
  `previous_source_ids` in snapshots
>>>>>>> 19cd5c50

### New in 0.82.4684 (released 2021-08-31)

* Fix: Allow the use of explicitly implemented interfaces in the read model
* New: added extension methods to the `EventFlow.EntityFramework` package that allow
  us to configure [eager loading of related data](https://docs.microsoft.com/en-us/ef/core/querying/related-data/eager). Example usage:
  ```csharp
  public static IEventFlowOptions Configure(this IEventFlowOptions options)
  {
    return options
      .UseEntityFrameworkReadModel<MyEntity, MyDbContext>(
        cfg => cfg.Include(x => x.SomeProperty)
                  .ThenInclude(y => y.SomeOtherProperty)
      );
  }
  ```

### New in 0.82.4659 (released 2021-06-17)

* Fix: Source IDs are now added to snapshots
* Fix: InMemoryReadStore will not break on unmodified update result

### New in 0.81.4483 (released 2020-12-14)

* Breaking: Elasticsearch NEST Nuget Library updated from v6.1.0 to v7.8.2
* New: Now possible to implement error handlers for specific sagas using
  `ISagaErrorHandler<TSaga>`
* Fixed: You can now create `Id : Identity<Id>`

### New in 0.80.4377 (released 2020-10-01)

* Breaking: To support .NET going forward, all EventFlow test have been converted
  from .NET Framework 4.x to .NET Core 3.1. This however, introduced a set of
  breaking changes
  * EntityFramework has been updated from 2.2.6 to 3.1.5 
  * `IHangfireJobRunner.Execute` is now `IHangfireJobRunner.ExecuteAsync`
* Breaking: Merged `AggregateReadStoreManager` and `SingleAggregateReadStoreManager`
  into one class in order to always guarantee in-order event processing
* Breaking: Marked the `UseReadStoreFor<,,,>` configuration methods as obsolete,
  in favor of the simpler overloads with less type parameters (as those automatically
  figure out the AggregateRoot and Id types and configure the more reliable 
  `SingleAggregateReadStoreManager` implementation)
* Obsolete: The class `AsyncHelper` and all non-async methods using it have been
  marked obsolete and will be removed in EventFlow 1.0 (not planned yet). If you rely
  on these non-async methods, then merely copy-paste the `AsyncHelper` from the EventFlow
  code base and continue using it in your transition to async only 
* Fixed: An issue where `EntityFrameworkEventPersistence` could possibly save aggregate 
  events out of order, which would lead to out-of-order application when streaming events
  ordered by GlobalSequenceNumber
* New: `FilesEventPersistence` now uses relative paths
* New: A new set of hook-in interfaces are provided from this release, which should
  make it easier to implement crash resilience (#439) in EventFlow. Please note that
  this new API is experimentational and subject to change as different strategies are
  implemented
  * `IAggregateStoreResilienceStrategy`
  * `IDispatchToReadStoresResilienceStrategy`
  * `IDispatchToSubscriberResilienceStrategy`
  * `ISagaUpdateResilienceStrategy`

### New in 0.79.4216 (released 2020-05-13)

* New: Added .NET Core 3.1 target for the `EventFlow`
  and `EventFlow.EntityFramework` packages
* Added quoting to the SQL query generator for the column names

### New in 0.78.4205 (released 2020-05-11)

* New: Updated LibLog provider to support structured logging with NLog 4.5. 
  Reduced memory allocations for log4net-provider
* New: Made several methods in `AggregateRoot<,>` `virtual` to allow
  easier customization
* Fixed: Added quoting to the SQL query generator for the column names
```sql
  -- query before the fix
    UPDATE [ReadModel-TestAttributes]
    SET UpdatedTime = @UpdatedTime
    WHERE Id = @Id
  
  -- query after the fix
    UPDATE [ReadModel-TestAttributes]
    SET [UpdatedTime] = @UpdatedTime
    WHERE [Id] = @Id
  ```
* Fixed: Do not log about event upgraders if none is found for an event
* Fixed: Add default `null` predicate to `AddCommands` and `AddJobs`

### New in 0.77.4077 (released 2019-12-10)

* New: The `EventFlow.AspNetCore` NuGet package now has ASP.NET Core 3 support

### New in 0.76.4014 (released 2019-10-19)

* New: Mongo DB read model store Queryable:
  ```csharp
  MongoDbReadModelStore readModelStore;
  IQueryable<TReadModel> queryable = readModelStore.AsQueryable();
  ```
* New: Moved publish of messages in `RabbitMqPublisher` to a new virtual
  method to ease reuse and customization
* Fixed: MongoDB read models no longer has the `new()` generic requirement,
  which aligns read model requirements with the rest of EventFlow

### New in 0.75.3970 (released 2019-09-12)

* Fix: When deserializing the JSON value `"null"` into a struct value like
  `int`, the `SingleValueObjectConverter` threw an exception instead of
  merely returning `null` representing an absent `SingleValueObject<int>` value

### New in 0.74.3948 (released 2019-07-01)

* Breaking: Renamed `AspNetCoreEventFlowOptions.AddMetadataProviders()` 
  to `AddDefaultMetadataProviders()` and made `AddUserClaimsMetadata` opt-in
  in order to prevent policy issues. 
* Fix: Allow explicit implementations of `IEmit<>` in aggregate roots
* Fix: Using `.AddAspNetCore()` with defaults now doesn't throw a DI
  exception.

### New in 0.73.3933 (released 2019-06-11)

* New: Configure JSON serialization: 
  ```csharp
  EventFlowOptions.New.
    .ConfigureJson(json => json
      .AddSingleValueObjects()
      .AddConverter<SomeConverter>()
    )
  ```
* New: ASP.NET Core enhancements:
  - New fluent configuration API for ASP.NET Core components:
    `services.AddEventFlow(o => o.AddAspNetCore(c => {...}));` (old syntax
    `AddAspNetCoreMetadataProviders` is now deprecated).
  - `.RunBootstrapperOnHostStartup()` runs bootstrappers together with ASP.NET
    host startup. Previously, this was done in `AddAspNetCoreMetadataProviders`
    and led to some confusion.
  - `.UseMvcJsonOptions()` adds EventFlow JSON configuration (see below) to ASP.NET Core,
    so you can accept and return Single Value Objects as plain strings for example.
  - `.Add{Whatever}Metadata()` configures specific metadata provider.
  - `.AddUserClaimsMetadata(params string claimTypes)` configures the new claims metadata
    provider (for auditing or "ChangedBy" in read models).
  - `.UseLogging()` configures an adapter for Microsoft.Extensions.Logging
  - `.UseModelBinding()` adds model binding support for Single Value Objects:
    ```csharp
	    [HttpGet("customers/{id}")]
	    public async Task<IActionResult> SingleValue(CustomerId id)
	    {
	        if (!ModelState.IsValid)
	        {
	            return BadRequest(ModelState);
	        }
    ```
* Fix: ASP.NET Core `AddRequestHeadersMetadataProvider` doesn't throw when
  HttpContext is null.
* Fix: `ReadModelRepopulator` now correctly populates `IAmAsyncReadModelFor`

### New in 0.72.3914 (released 2019-05-28)

* New: `EventFlow.TestHelpers` are now released as .NET Standard as well
* Fix: Upgrade `EventStore.Client` to v5.0.1 and use it for both .NET Framework and .NET Core
* Fix: Storing events in MS SQL Server using `MsSqlEventPersistence` now correctly
  handles non-ANSI unicode characters in strings.
* Fix: Source link integration now works correctly

### New in 0.71.3834 (released 2019-04-17)

* Breaking: Commands published from AggregateSaga which return `false` 
  in `IExecutionResult.IsSuccess` will newly lead to an exception being thrown.
  For disabling all new changes just set protected property
  `AggregateSaga.ThrowExceptionsOnFailedPublish` to `false` in your AggregateSaga constructor.
  Also an Exception thrown from any command won't prevent other commands from being executed.
  All exceptions will be collected and then re-thrown in SagaPublishException (even in case 
  of just one Exception). The exception structure is following:
  - SagaPublishException : AggregateException
    - .InnerExceptions
      - CommandException : Exception
        - .CommandType
        - .SourceId
        - .InnerException # in case of an exception thrown from the command
      - CommandException : Exception
        - .CommandType
        - .SourceId
        - .ExecutionResult # in case of returned `false` in `IExecutionResult.IsSuccess`
  You need to update your `ISagaErrorHandler` implementation to reflect new exception structure,
  unless you disable this new feature.
* Fix: MongoDB read store no longer throws an exception on non-existing read models (#625)

### New in 0.70.3824 (released 2019-04-11)

* Breaking: Changed target framework to to .NET Framework 4.5.2 for the following NuGet packages,
  as Microsoft has [discontinued](https://github.com/Microsoft/dotnet/blob/master/releases/README.md)
  support for .NET Framework 4.5.1
  - `EventFlow`
  - `EventFlow.TestHelpers`
  - `EventFlow.Autofac`
  - `EventFlow.Elasticsearch`
  - `EventFlow.Examples.Shipping`
  - `EventFlow.Examples.Shipping.Queries.InMemory`
  - `EventFlow.Hangfire`
  - `EventFlow.MongoDB`
  - `EventFlow.MsSql`
  - `EventFlow.Owin`
  - `EventFlow.PostgreSql`
  - `EventFlow.RabbitMQ`
  - `EventFlow.Sql`
  - `EventFlow.SQLite`
* New: Added [SourceLink](https://github.com/dotnet/sourcelink) support
* Fix: `DispatchToSagas.ProcessSagaAsync` use `EventId` instead of `SourceId` as `SourceId` 
  for delivery of external event to AggregateSaga
* Fix: `Identity<T>.NewComb()` now produces string values that doesn't cause
  too much index fragmentation in MSSQL string columns

### New in 0.69.3772 (released 2019-02-12)

* New: Added configuration option to set the "point of no return" when using
  cancellation tokens. After this point in processing, cancellation tokens
  are ignored: 
  `options.Configure(c => c.CancellationBoundary = CancellationBoundary.BeforeCommittingEvents)`
* New: Added `EventFlowOptions.RunOnStartup<TBootstrap>` extension method to
  register `IBootstrap` types that should run on application startup.
* New: Support for async read model updates (`IAmAsyncReadModelFor`).
  You can mix and match asynchronous and synchronous updates, 
  as long as you don't subscribe to the same event in both ways.
* Fix: Added the schema `dbo` to the `eventdatamodel_list_type` in script 
  `0002 - Create eventdatamodel_list_type.sql` for `EventFlow.MsSql`.
* Fix: `LoadAllCommittedEvents` now correctly handles cases where the 
  `GlobalSequenceNumber` column contains gaps larger than the page size. This bug
  lead to incomplete event application when using the `ReadModelPopulator` (see #564).
* Fix: `IResolver.Resolve<T>()` and `IResolver.Resolve(Type)` now throw an
  exception for unregistered services when using `EventFlow.DependencyInjection`.
* Minor fix: Fixed stack overflow in `ValidateRegistrations` when decorator
  components are co-located together with other components that are registed using
  `Add*`-methods

### New in 0.68.3728 (released 2018-12-03)

* Breaking: Changed name of namespace of the projects AspNetCore `EventFlow.Aspnetcore`
  to `EventFlow.AspNetCore`
* Fix: Ignore multiple loads of the same saga

### New in 0.67.3697 (released 2018-10-14)

* New: Expose `Lifetime.Scoped` through the EventFLow service registration
  interface
* New: Upgrade NEST version to 6.1.0 and Hangfire.Core to 1.6.20
  Now Elasticsearch provide one index per document. If `ElasticsearchTypeAttribute`
  is used the index is map with the Name value as an alias.
  When `ElasticsearchReadModelStore` delete all documents, it will delete 
  all indexes linked to the alias.
* Fix: Internal IoC (remember its just for testing) now correctly invokes
  `IDisposable.Dispose()` on scope and container dispose

### New in 0.66.3673 (released 2018-09-30)

*  **Critical fix:** - fix issue where the process using EventFlow could hang using
   100% CPU due to unsynchronized Dictionary access, See #541.

### New in 0.65.3664 (released 2018-09-22)

* New: Entity Framework Core support in the form of the new `EventFlow.EntityFramework` NuGet
  package. It has been tested with the following stacks.
  - EF Core In-Memory Database Provider
  - SQLite
  - SQL Server
  - PostgreSQL
* Minor: Performance improvement of storing events for `EventFlow.PostgreSql`

### New in 0.64.3598 (released 2018-08-24)

* New: Added .NET standard support for SQLite

### New in 0.63.3581 (released 2018-08-07)

* New: PostgreSQL support in the form of the new `EventFlow.PostgreSql` NuGet package

### New in 0.62.3569 (released 2018-07-05)

* New: Created `AggregateReadStoreManager<,,,>` which is a new read store manager
  for read models that have a 1-to-1 relation with an aggregate. If read models get
  out of sync, or events are applied in different order, events are either fecthed
  or skipped. Added extensions to allow registration.
  - `UseInMemoryReadStoreFor<,,>`
  - `UseElasticsearchReadModelFor<,,>`
  - `UseMssqlReadModelFor<,,>`
  - `UseSQLiteReadModelFor<,,>`
* New: Added `ReadModelId` and `IsNew` properties to the context object that is
  available to a read model inside the `Apply` methods in order to better support
  scenarios where a single event affects multiple read model instances.
* Minor: Applying events to a snapshot will now have the correct `Version` set
  inside the `Apply` methods.
* Minor: Trying to apply events in the wrong order will now throw an exception.

### New in 0.61.3524 (released 2018-06-26)

* New: Support for `Microsoft.Extensions.DependencyInjection` (`IServiceProvider`
  and `IServiceCollection`) using the `EventFlow.DependencyInjection` NuGet package.

  Add it to your ASP.NET Core 2.0 application:
  ```csharp
	public void ConfigureServices(IServiceCollection services)
	{
		services.AddMvc();
		services.AddEventFlow(o => o.AddDefaults(MyDomainAssembly));
	}
  ```
  Or use it explicitly:
  ```csharp
	EventFlowOptions.New.
		.UseServiceCollection()
		...
		.CreateServiceProvider();
  ```
* New: Package `EventFlow.Autofac` now references Autofac 3.5.2 for .NET
  framework 4.5.1 (down from Autofac v4.5.0)
* Fixed: Constructor injection of scoped instances into query handlers

### New in 0.60.3490 (released 2018-06-18)

* New: Implemented optimistic concurrency checks for MSSQL, SQLite and
  Elasticsearch read models
* New: Added .NET standard support for EventStore
* New: Delete read models by invoking `context.MarkForDeletion()` in an Apply method
* Minor: Removed unnecessary transaction in EventStore persistance
* Fixed: Read model SQL schema is no longer ignored for `Table` attribute

### New in 0.59.3396 (released 2018-05-23)

* Fix: Commands are now correctly published when no events are emitted from a saga
  after handling a domain event
* Minor fix: Updated name of Primary Key for MSSQL Snapshot Store to be different
  from MSSQL Event Store, so both can be used in the same database without conflicts

### New in 0.58.3377 (released 2018-05-15)

* Minor fix: Corrected log in `CommandBus` regarding events emitted due to command

### New in 0.57.3359 (released 2018-04-30)

* Fixed: AggregateException/InvalidOperationException when reading and updating
  an aggregate from different threads at the same time using `InMemoryEventPersistence`
* New: .NET standard 1.6 and 2.0 support for `EventFlow.MsSql` package

### New in 0.56.3328 (released 2018-04-24)

* New: Allow enums to be used in `SingleValueObject<T>` and protect from
  undefined enum values

### New in 0.55.3323 (released 2018-04-24)

* Fixed: Re-populating events to read models that span multiple aggregates
  now has events orderd by timestamp instead of sequence numbers, i.e., events
  from aggregates with higher sequences numbers isn't forced last
* New: Trigger sagas without the need of any domain events by using
  `ISagaStore.UpdateAsync(...)`
* New: .NET standard 2.0 (still supports 1.6) support added to these
  NuGet packages
  - EventFlow
  - EventFlow.Autofac
  - EventFlow.Elasticsearch
  - EventFlow.Hangfire
  - EventFlow.Sql

### New in 0.54.3261 (released 2018-02-25)

- **Critical fix:** `SagaAggregateStore` was incorrectly putting an object reference
  into its memory cache causing an object already disposed exception when working with
  sagas
- New: Added [LibLog](https://github.com/damianh/LibLog), enable by
  calling the `IEventFlowOptions.UseLibLog(...)` extension

### New in 0.53.3204 (released 2018-01-25)

* New: Allow events to have multiple `EventVersion` attributes
* Fixed: `ReflectionHelper.CompileMethodInvocation` now recognises
  `private` methods.

### New in 0.52.3178 (released 2017-11-02)

* Fixed: `.UseFilesEventStore` now uses a thread safe singleton instance for
  file system persistence, making it suitable for use in multi-threaded unit
  tests. Please don't use the files event store in production scenarios
* New: Support for unicode characters in type names. This simplifies using an
  [ubiquitous language](http://www.jamesshore.com/Agile-Book/ubiquitous_language.html)
  in non-english domains
* Fixed: Include hyphen in prefix validation for identity values. This fixes a bug
  where invalid identities could be created (e.g. `ThingyId.With("thingyINVALID-a41e...")`)

### New in 0.51.3155 (released 2017-10-25)

* New: Removed the `new()` requirement for read models
* New: If `ISagaLocator.LocateSagaAsync` cannot identify the saga for a given
  event, it may now return `Task.FromResult(null)` in order to short-circuit
  the dispatching process. This might be useful in cases where some instances
  of an event belong to a saga process while others don't
* Fixed: `StringExtensions.ToSha256()` can now be safely used from
  concurrent threads

### New in 0.50.3124 (released 2017-10-21)

* New: While EventFlow tries to limit the about of painful API changes, the
  introduction of execution/command results are considered a necessary step
  towards as better API.

  Commands and command handlers have been updated to support execution
  results. Execution results is meant to be an alternative to throwing domain
  exceptions to do application flow. In short, before you were required to
  throw an exception if you wanted to abort execution and "return" a failure
  message.

  The introduction of execution results changes this, as it allows
  returning a failed result that is passed all the way back to the command
  publisher. Execution results are generic and can thus contain e.g. any
  validation results that a UI might need. The `ICommandBus.PublishAsync`
  signature has changed to reflect this.

  from
  ```csharp
      Task<ISourceId> PublishAsync<TAggregate, TIdentity, TSourceIdentity>(
        ICommand<TAggregate, TIdentity, TSourceIdentity> command)
        where TAggregate : IAggregateRoot<TIdentity>
        where TIdentity : IIdentity
        where TSourceIdentity : ISourceId
  ```
  to
  ```csharp
      Task<TExecutionResult> PublishAsync<TAggregate, TIdentity, TExecutionResult>(
        ICommand<TAggregate, TIdentity, TExecutionResult> command,
        CancellationToken cancellationToken)
        where TAggregate : IAggregateRoot<TIdentity>
        where TIdentity : IIdentity
        where TExecutionResult : IExecutionResult
  ```

  Command handler signature has changed from

  ```csharp
      Task ExecuteAsync(
          TAggregate aggregate,
          TCommand command,
          CancellationToken cancellationToken);
  ```
  to
  ```csharp
      Task<TExecutionResult> ExecuteCommandAsync(
          TAggregate aggregate,
          TCommand command,
          CancellationToken cancellationToken)
  ```

  Migrating to the new structure should be seamless if your current code base
  inherits its command handlers from the provided `CommandHandler<,,>` base
  class.

* Breaking: Source IDs on commands have been reworked to "make room" for
  execution results on commands. The generic parameter from `ICommand<,,>`
  and `ICommandHandler<,,,>` has been removed in favor of the new execution
  results. `ICommand.SourceId` is now of type `ISourceId` instead of using
  the generic type and the `ICommandBus.PublishAsync` no longer returns
  `Task<ISourceId>`

  To get code that behaves similar to the previous version, simply take the
  `ISourceId` from the command, i.e., instead of this

  ```csharp
  var sourceId = await commandBus.PublishAsync(command);
  ```
  write this
  ```csharp
  await commandBus.PublishAsync(command);
  var sourceId = command.SourceId;
  ```
  (`CancellationToken` and `.ConfigureAwait(false)` omitted fromt he above)

* Breaking: Upgraded NuGet dependency on `RabbitMQ.Client` from `>= 4.1.3`
  to `>= 5.0.1`

### New in 0.49.3031 (released 2017-09-07)

* Breaking: Upgraded `EventStore.Client` dependency to version 4.0
* Breaking: Changed target framework for `EventFlow.EventStores.EventStore` to
  .NET 4.6.2 as required by `EventStore.Client` NuGet dependency
* Fix: `EventFlow.Hangfire` now depends on `Hangfire.Core` instead of
  `Hangfire`
* New: Added an overload to `IDomainEventPublisher.PublishAsync` that isn't
  generic and doesn't require an aggregate ID
* New: Added `IReadModelPopulator.DeleteAsync` that allows deletion of single
  read models
* Obsolete: `IDomainEventPublisher.PublishAsync<,>` (generic) in favor of the
  new less restrictive non-generic overload

### New in 0.48.2937 (released 2017-07-11)

* Breaking: Moved non-async methods on `IReadModelPopulator` to extension
  methods
* New: Added non-generic overloads for purge and populate methods on
  `IReadModelPopulator`
* New: Provided `EventFlow.TestHelpers` which contains several test suites
  that is useful when developing event and read model stores for EventFlow.
  The package is an initial release and its interface is unstable and
  subject to change
* New: Now possible to configure retry delay for MSSQL error `40501` (server
  too busy) using `IMsSqlConfiguration.SetServerBusyRetryDelay(RetryDelay)`
* New: Now possible to configure the retry count of transient exceptions for
  MSSQL and SQLite using the `ISqlConfiguration.SetTransientRetryCount(int)`
* Fixed: Added MSSQL error codes `10928`, `10929`, `18401` and `40540` as well
  as a few native `Win32Exception` exceptions to the list treated as transient
  errors, i.e., EventFlow will automatically retry if the server returns one
  of these

### New in 0.47.2894 (released 2017-06-28)

* New: To be more explicit, `IEventFlowOpions.AddSynchronousSubscriber<,,,>` and
  `IEventFlowOpions.AddAsynchronousSubscriber<,,,>` generic methods
* Fix: `IEventFlowOpions.AddSubscriber`, `IEventFlowOpions.AddSubscribers` and
  `IEventFlowOpions.AddDefaults` now correctly registers implementations of
  `ISubscribeAsynchronousTo<,,>`
* Obsolete:  `IEventFlowOpions.AddSubscriber` is marked obsolete in favor of its
  explicite counterparts

### New in 0.46.2886 (released 2017-05-29)

* Fix: EventFlow now uses a Autofac lifetime scope for validating service
  registrations when `IEventFlowOpions.CreateResolver(true)` is invoked.
  Previously services were created but never disposed as they were resolved
  using the root container

### New in 0.45.2877 (released 2017-05-28)

* Breaking: Asynchronous subscribers are now **disabled by default**, i.e.,
  any implementations of `ISubscribeAsynchronousTo<,,>` wont get invoked
  unless enabled
  ```
  eventFlowOptions.Configure(c => IsAsynchronousSubscribersEnabled = true);
  ```
  the `ITaskRunner` has been removed and asynchronous subscribers are now
  invoked using a new scheduled job that's scheduled to run right after the
  domain events are emitted. Using the `ITaskRunner` led to unexpected task
  terminations, especially if EventFlow was hosted in IIS. If enabling
  asynchronous subscribers, please _make sure_ to configure proper job
  scheduling, e.g. by using the `EventFlow.Hangfire` NuGet package. The default
  job scheduler is `InstantJobScheduler`, which executes jobs _synchronously_,
  giving a end result similar to that of synchronous subscribers
* Breaking: `InstantJobScheduler`, the default in-memory scheduler if nothing
  is configured, now swallows all job exceptions and logs them as errors. This
  ensure that the `InstantJobScheduler` behaves as any other out-of-process
  job scheduler

### New in 0.44.2832 (released 2017-05-12)

* New: .NET Standard 1.6 support for the following NuGet packages
  - `EventFlow`
  - `EventFlow.Autofac`
  - `EventFlow.Elasticsearch`
  - `EventFlow.Hangfire`
  - `EventFlow.RabbitMQ`
* Fixed: Removed dependency `Microsoft.Owin.Host.HttpListener` from
  `EventFlow.Owin` as it doesn't need it

### New in 0.43.2806 (released 2017-05-05)

* Breaking: Updated _all_ NuGet package dependencies to their latest versions
* New: EventFlow now embeds PDB and source code within the assemblies using
  [SourceLink](https://github.com/ctaggart/SourceLink) (GitLink now removed)

### New in 0.42.2755 (released 2017-05-02)

* Fixed: The deterministic `IDomainEvent.Metadata.EventId` is now correctly
  based on the both the aggregate identity and the aggregate sequence number,
  instead of merely the aggregate identity
* Fixed: [GitLink](https://github.com/gittools/gitlink) PDB source URLs

### New in 0.41.2727 (released 2017-04-27)

* New: NuGet packages now contain PDB files with links to GitHub
  (thanks to [GitLink](https://github.com/gittools/gitlink)). Be sure
  to check `Enable source server support` to be able to step through
  the EventFlow source code. See GitLink documentation for details
* Fixed: Fixed a bug in how EventFlow registers singletons with Autofac
  that made Autofac invoke `IDisposable.Dispose()` upon disposing
  lifetime scopes

### New in 0.40.2590 (released 2017-03-30)

* New: Updated EventFlow logo (thanks @olholm)
* Fixed: Corrected logo path in NuGet packages

### New in 0.39.2553 (released 2017-01-16)

* New: Autofac is no longer IL merged into the `EventFlow` core NuGet package.
  This is both in preparation for .NET Core and to simplify the build process.
  EventFlow now ships with a custom IoC container by default. The Autofac based
  IoC container is still available via the `EventFlow.Autofac` and will
  continue to be supported as it is recommended for production use
* New: An IoC container based aggregate root factory is now the default
  aggregate factory. The old implementation merely invoked a constructor
  with the aggregate ID as argument. The new default also checks if any
  additional services are required for the constructor making the distinction
  between the two obsolete
* New: `Command<,,>` now inherits from `ValueObject`
* Obsolete: `UseResolverAggregateRootFactory()` and `UseAutofacAggregateRootFactory()`
  are marked as obsolete as this is now the default. The current implementation
  of these methods does nothing
* Obsolete: All `IEventFlowOptions.AddAggregateRoots(...)` overloads are obsolete,
  the aggregate factory no longer has any need for the aggregate types to be
  registered with the container. The current implementation of the method does
  nothing

### New in 0.38.2454 (released 2016-12-02)

* Fix: Single aggregate read models can now be re-populated again

### New in 0.37.2424 (released 2016-11-08)

* Breaking: Remove the following empty and deprecated MSSQL NuGet packages. If
  you use any of these packages, then switch to the `EventFlow.MsSql` package
  - `EventFlow.EventStores.MsSql`
  - `EventFlow.ReadStores.MsSql`
* Breaking: `ITaskRunner.Run(...)` has changed signature. The task factory now
  gets an instance of `IResolver` that is valid for the duration of the task
  execution
* Fixed: The resolver scope of `ISubscribeAsynchronousTo<,,>` is now valid for
  the duration of the domain handling
* New: Documentation is now released in HTML format along with NuGet packages.
  Access the ZIP file from the GitHub releases page

### New in 0.36.2315 (released 2016-10-18)

* New: Documentation is now hosted at http://docs.geteventflow.net/ and
  http://eventflow.readthedocs.io/ and while documentation is still kept
  along the source code, the documentation files have been converted from
  markdown to reStructuredText
* New: Added `ISubscribeAsynchronousTo<,,>` as an alternative to the existing
  `ISubscribeSynchronousTo<,,>`, which allow domain event subscribers to be
  executed using the new `ITaskRunner`
* New: Added `ITaskRunner` for which the default implementation is mere a thin
  wrapper around `Task.Run(...)` with some logging added. Implemting this
  interface allows control of how EventFlows runs tasks. Please note that
  EventFlow will only use `ITaskRunner` in very limited cases, e.g. if
  there's implantations of `ISubscribeAsynchronousTo<,,>`

### New in 0.35.2247 (released 2016-09-06)

* Fixed: `IAggregateStore.UpdateAsync` and `StoreAsync` now publishes committed
  events as expected. This basically means that its now possible to circumvent the
  command and command handler pattern and use the `IAggregateStore.UpdateAsync`
  directly to modify an aggregate root
* Fixed: Domain events emitted from aggregate sagas are now published

### New in 0.34.2221 (released 2016-08-23)

* **New core feature:** EventFlow now support sagas, also known as process
  managers. The use of sagas is opt-in. Currently EventFlow only supports sagas
  based on aggregate roots, but its possible to implement a custom saga store.
  Consult the documentation for details on how to get started using sagas
* New: Added `IMemoryCache` for which the default implementation is a thin
  wrapper for the .NET built-in `MemoryCache`. EventFlow relies on extensive use
  of reflection and the internal parts of EventFlow will move to this
  implementation for caching internal reflection results to allow better control
  of EventFlow memory usage. Invoke the `UsePermanentMemoryCache()` extension
  method on `IEventFlowOptions` to have EventFlow use the previous cache
  behavior using `ConcurrentDictionary<,,>` based in-memory cache
* New: Added `Identity<>.With(Guid)` which allows identities to be created
  based on a specific `Guid`
* New: Added `Identity<>.GetGuid()` which returns the internal `Guid`

### New in 0.33.2190 (released 2016-08-16)

* Fixed: Fixed regression in `v0.32.2163` by adding NuGet package reference
  `DbUp` to `EventFlow.Sql`. The package was previously ILMerged.
* Fixed: Correct NuGet package project URL
  - Old: https://github.com/rasmus/EventFlow
  - New: https://github.com/eventflow/EventFlow

### New in 0.32.2163 (released 2016-07-04)

* Breaking: This release contains several breaking changes related to
  Elasticsearch read models
  - Elasticsearch NuGet package has been renamed to `EventFlow.Elasticsearch`
  - Upgraded Elasticsearch dependencies to version 2.3.3
  - Purging all read models from Elasticsearch for a specific type now
    **deletes the index** instead of doing a _delete by query_. Make sure to
    create a separate index for each read model. Delete by query has been
    [moved to a plugin in Elasticsearch 2.x](https://www.elastic.co/blog/core-delete-by-query-is-a-plugin) and
    deleting the entire index is now recommended
  - The default index for a read model is now `eventflow-[lower case type name]`,
    e.g. `eventflow-thingyreadmodel`, instead of merely `eventflow`
* Breaking: The following NuGet dependencies have been updated
  - `Elasticsearch.Net` v2.3.3 (up from v1.7.1)
  - `Elasticsearch.Net.JsonNET` removed
  - `NEST` v2.3.3 (up from v1.7.1)
  - `Newtonsoft.Json` v8.0.3 (up from v7.0.1)
* Breaking: Several non-async methods have been moved from the following
  interfaces to extension methods and a few additional overloads have
  been created
  - `IEventStore`
  - `ICommandBus`

### New in 0.31.2106 (released 2016-06-30)

* New: EventFlow can now be configured to throw exceptions thrown by subscribers
  by `options.Configure(c => c.ThrowSubscriberExceptions = true)`
* New: Added an `ICommandScheduler` for easy scheduling of commands

### New in 0.30.2019 (released 2016-06-16)

* Breaking: To simplify the EventFlow NuGet package structure, the two NuGet
  packages `EventFlow.EventStores.MsSql` and `EventFlow.ReadStores.MsSql` have
  been discontinued and their functionality move to the existing package
  `EventFlow.MsSql`. The embedded SQL scripts have been made idempotent making
  the upgrade a simple operation of merely using the new name spaces. To make
  the upgrade easier, the deprecated NuGet packages will still be uploaded,
  but will not contain anything
* Fixed: When configuring Elasticsearch and using the overload of
  `ConfigureElasticsearch` that takes multiple of URLs, `SniffingConnectionPool`
  is now used instead of `StaticConnectionPool` and with sniff life span of five
  minutes

### New in 0.29.1973 (released 2016-04-19)

* Breaking: `IAggregateRoot` has some breaking changes. If these methods aren't
  used (which is considered the typical case), then the base class
  `AggregateRoot<,,>` will automatically handle it
  - `CommitAsync` has an additional `ISnapshotStore` parameter. If you don't
    use snapshot aggregates, then you can safely pass `null`
  - `LoadAsync` is a new method that lets the aggregate control how its
    loaded fromt the event- and snapshot stores
* **New core feature:** EventFlow now support snapshot creation for aggregate
  roots. The EventFlow documentation has been updated to include a guide on
  how to get started using snapshots. Snapshots are basically an opt-in optimized
  method for handling long-lived aggregate roots. Snapshot support in EventFlow
  introduces several new elements, read the documentation to get an overview.
  Currently EventFlow offers the following snapshot stores
  - In-memory
  - Microsoft SQL Server
* New: The `IAggregateStore` is introduced, which provides a cleaner interface
  for manipulating aggregate roots. The most important method is the
  `UpdateAsync` which allows easy updates to aggregate roots without the need
  for a command and command handler
  - `LoadAsync`
  - `UpdateAsync`
  - `StoreAsync`
* New: `IEventStore` now supports loading events from a specific version using
  the new overload of `LoadEventsAsync` that takes a `fromEventSequenceNumber`
  argument
* New: `IMsSqlDatabaseMigrator` now has a overloaded method named
  `MigrateDatabaseUsingScripts` that takes an `IEnumerable<SqlScript>`
  enabling specific scripts to be used in a database migration
* New: Added suport to use EventStore persistence with connection strings
  instead IPs only
* Obsolete: The following aggregate related methods on `IEventStore` has been
  marked as obsolete in favor of the new `IAggregateStore`. The methods will be
  removed at some point in the future
  - `LoadAggregateAsync`
  - `LoadAggregate`

### New in 0.28.1852 (released 2016-04-05)

* **Critical fix:** `OptimisticConcurrencyRetryStrategy` now correctly only
  states that `OptimisticConcurrencyException` should be retried. Before
  _ALL_ exceptions from the event stores were retried, not only the transient!
  If you have inadvertently become dependent on this bug, then implement your
  own `IOptimisticConcurrencyRetryStrategy` that has the old behavior
* Fixed: `OptimisticConcurrencyRetryStrategy` has a off-by-one error that caused
  it to retry one less that it actually should
* Fixed: Prevent `abstract ICommandHandler<,,,>` from being registered in
   `EventFlowOptionsCommandHandlerExtensions.AddCommandHandlers(...)`
* Fixed: Prevent `abstract IEventUpgrader<,>` from being registered in
   `EventFlowOptionsEventUpgradersExtensions.AddEventUpgraders(...)`
* Fixed: Prevent `abstract IMetadataProvider` from being registered in
   `EventFlowOptionsMetadataProvidersExtensions.AddMetadataProviders(...)`
* Fixed: Prevent `abstract IQueryHandler<,>` from being registered in
   `EventFlowOptionsQueriesExtensions.AddQueryHandlers(...)`
* Fixed: Prevent `abstract ISubscribeSynchronousTo<,,>` from being registered in
   `EventFlowOptionsSubscriberExtensions.AddSubscribers(...)`

### New in 0.27.1765 (released 2016-02-25)

 * New: Configure Hangfire job display names by implementing
   `IJobDisplayNameBuilder`. The default implementation uses job description
   name and version

### New in 0.26.1714 (released 2016-02-20)

 * Breaking: Renamed `MssqlMigrationException` to `SqlMigrationException`
 * Breaking: Renamed `SqlErrorRetryStrategy` to `MsSqlErrorRetryStrategy`
   as its MSSQL specific
 * Breaking: The NuGet package `Dapper` is no longer IL merged with the package
   `EventFlow.MsSql` but is now listed as a NuGet dependency. The current
   version used by EventFlow is `v1.42`
 * New: Introduced the NuGet package `EventFlow.SQLite` that adds event store
   support for SQLite databases, both as event store and read model store
 * New: Introduced the NuGet package `EventFlow.Sql` as shared package for
   EventFlow packages that uses SQL
 * New: Its now possible to configure the retry delay for MSSQL transient
   errors using the new `IMsSqlConfiguration.SetTransientRetryDelay`. The
   default is a random delay between 50 and 100 milliseconds

### New in 0.25.1695 (released 2016-02-15)

* Fixed: Deadlock in `AsyncHelper` if e.g. an exception caused no `async` tasks
  to be scheduled. The `AsyncHelper` is used by EventFlow to expose non-`async`
  methods to developers and provide the means to call `async` methods from
  a synchronous context without causing a deadlock. There's no change to any of
  the `async` methods.

  The `AsyncHelper` is used in the following methods.
  - `ICommandBus.Publish`
  - `IEventStore.LoadEvents`
  - `IEventStore.LoadAggregate`
  - `IEventStore.LoadAllEvents`
  - `IJobRunner.Execute`
  - `IReadModelPopulator.Populate`
  - `IReadModelPopulator.Purge`
  - `IQueryProcessor.Process`

### New in 0.24.1563 (released 2016-01-17)

 * Breaking: The following NuGet references have been updated
   - `EventStore.Client` v3.4.0 (up from v3.0.2)
   - `Hangfire.Core` v1.5.3 (up from v1.4.6)
   - `RabbitMQ.Client` v3.6.0 (up from v3.5.4)
 * New: EventFlow now uses Paket to manage NuGet packages
 * Fixed: Incorrect use of `EventStore.Client` that caused it to throw
   `WrongExpectedVersionException` when committing aggregates multiple times
 * Fixed: Updated NuGet package titles of the following NuGet packages to
   contain assembly name to get a better overview when searching on
   [nuget.org](http://nuget.org)
   - `EventFlow.RabbitMQ`
   - `EventFlow.EventStores.EventStore`
 * Fixed: Updated internal NuGet reference `dbup` to v3.3.0 (up from v3.2.1)

### New in 0.23.1470 (released 2015-12-05)

* Breaking: EventFlow no longer ignores columns named `Id` in MSSQL read models.
  If you were dependent on this, use the `MsSqlReadModelIgnoreColumn` attribute
* Fixed: Instead of using `MethodInfo.Invoke` to call methods on reflected
  types, e.g. when a command is published, EventFlow now compiles an expression
  tree instead. This has a slight initial overhead, but provides a significant
  performance improvement for subsequent calls
* Fixed: Read model stores are only invoked if there's any read model updates
* Fixed: EventFlow now correctly throws an `ArgumentException` if EventFlow has
  been incorrectly configure with known versioned types, e.g. an event
  is emitted that hasn't been added during EventFlow initialization. EventFlow
  would handle the save operation correctly, but if EventFlow was reinitialized
  and the event was loaded _before_ it being emitted again, an exception would
  be thrown as EventFlow would know which type to use. Please make sure to
  correctly load all event, command and job types before use
* Fixed: `IReadModelFactory<>.CreateAsync(...)` is now correctly used in
  read store mangers
* Fixed: Versioned type naming convention now allows numbers

### New in 0.22.1393 (released 2015-11-19)

* New: To customize how a specific read model is initially created, implement
  a specific `IReadModelFactory<>` that can bootstrap that read model
* New: How EventFlow handles MSSQL read models has been refactored to allow
  significantly more freedom to developers. MSSQL read models are no longer
  required to implement `IMssqlReadModel`, only the empty `IReadModel`
  interface. Effectively, this means that no specific columns are required,
  meaning that the following columns are no longer enforced on MSSQL read
  models. Use the new required `MsSqlReadModelIdentityColumn` attribute to mark
  the identity column and the optional (but recommended)
  `MsSqlReadModelVersionColumn` to mark the version column.
  - `string AggregateId`
  - `DateTimeOffset CreateTime`
  - `DateTimeOffset UpdatedTime`
  - `int LastAggregateSequenceNumber`
* Obsolete: `IMssqlReadModel` and `MssqlReadModel`. Developers should instead
  use the `MsSqlReadModelIdentityColumn` and `MsSqlReadModelVersionColumn`
  attributes to mark the identity and version columns (read above).
  EventFlow will continue to support `IMssqlReadModel`, but it _will_ be
  removed at some point in the future
* Fixed: Added missing `UseElasticsearchReadModel<TReadModel, TReadModelLocator>()`
  extension

### New in 0.21.1312 (released 2015-10-26)

* New: Added `Identity<>.NewComb()` that creates sequential unique IDs which can
  be used to minimize database fragmentation
* New: Added `IReadModelContext.Resolver` to allow read models to fetch
  additional resources when events are applied
* New: The `PrettyPrint()` type extension method, mostly used for verbose
  logging, now prints even prettier type names, e.g.
  `KeyValuePair<Boolean,Int64>` instead of merely `KeyValuePair'2`, making log
  messages slightly more readable

### New in 0.20.1274 (released 2015-10-22)

* Breaking: `Entity<T>` now inherits from `ValueObject` but uses only the `Id`
  field as equality component. Override `GetEqualityComponents()` if you have
  a different notion of equality for a specific entity
* Breaking: `Entity<T>` will now throw an `ArgumentNullException` if the `id`
  passed to its constructor is `null`
* Breaking: Fixed method spelling. Renamed
 `ISpecification<T>.WhyIsNotStatisfiedBy` to `WhyIsNotSatisfiedBy` and
 `Specification<T>.IsNotStatisfiedBecause` to `IsNotSatisfiedBecause`
* New: Read model support for Elasticsearch via the new NuGet package
  `EventFlow.ReadStores.Elasticsearch`

### New in 0.19.1225 (released 2015-10-19)

* Breaking: `AddDefaults` now also adds the job type definition to the
  `IJobsDefinitonService`
* New: Implemented a basic specification pattern by providing
  `ISpecification<T>`, an easy-to-use `Specificaion<T>` and a set of extension
  methods. Look at the EventFlow specification tests to get started
* Fixed: `IEventDefinitionService`, `ICommandDefinitonService` and
  `IJobsDefinitonService` now longer throw an exception if an existing
  event is loaded, i.e., multiple calls to `AddEvents(...)`, `AddCommand(...)`
  and `AddJobs(...)` no longer throws an exception
* Fixed: `DomainError.With(...)` no longer executes `string.format` if only
  one argument is parsed

### New in 0.18.1181 (released 2015-10-07)

* POTENTIAL DATA LOSS for the **files event store**: The EventFlow
  internal functionality regarding event stores has been refactored resulting
  in information regarding aggregate names being removed from the event
  persistence layer. The files based event store no longer stores its events in
  the path `[STORE PATH]\[AGGREGATE NAME]\[AGGREGATE ID]\[SEQUENCE].json`, but
  in the path `[STORE PATH]\[AGGREGATE ID]\[SEQUENCE].json`. Thus if you are
  using the files event store for tests, you should move the events into the
  new file structure. Alternatively, implement the new `IFilesEventLocator` and
  provide your own custom event file layout.
* Breaking: Event stores have been split into two parts, the `IEventStore`
  and the new `IEventPersistence`. `IEventStore` has the same interface before
  but the implementation is now no longer responsible for persisting the events,
  only converting and serializing the persisted events. `IEventPersistence`
  handles the actual storing of events and thus if any custom event stores have
  been implemented, they should implement to the new `IEventPersistence`
  instead.
* New: Added `IEntity`, `IEntity<>` and an optional `Entity<>` that developers
  can use to implement DDD entities.

### New in 0.17.1134 (released 2015-09-28)

* Fixed: Using NuGet package `EventFlow.Autofac` causes an exception with the
  message `The type 'EventFlow.Configuration.Registrations.AutofacStartable'
  is not assignable to service 'Autofac.IStartable` during EventFlow setup

### New in 0.16.1120 (released 2015-09-27)

* Breaking: Removed `HasRegistrationFor<>` and `GetRegisteredServices()`
  from `IServiceRegistration` and added them to `IResolver` instead. The
  methods required that all service registrations went through EventFlow,
  which in most cases they will not
* Obsolete: Marked `IServiceRegistration.RegisterIfNotRegistered(...)`, use
  the `keepDefault = true` on the other `Register(...)` methods instead
* New: Major changes have been done to how EventFlow handles service
  registration and bootstrapping in order for developers to skip calling
  `CreateResolver()` (or `CreateContainer()` if using the `EventFlow.Autofac`
  package) completely. EventFlow will register its bootstrap services in the
  IoC container and configure itself whenever the container is created
* New: Introduced `IBootstrap` interface that you can register. It has a
  single `BootAsync(...)` method that will be called as soon as the IoC
  container is ready (similar to that of `IStartable` of Autofac)
* Fixed: Correct order of service registration decorators. They are now
  applied in the same order they are applied, e.g., the _last_ registered
  service decorator will be the "outer" service
* Fixed: Added missing `ICommand<,>` interface to abstract `Command<,>` class in
  `EventFlow.Commands`.

### New in 0.15.1057 (released 2015-09-24)

* Fixed: Added `UseHangfireJobScheduler()` and marked `UseHandfireJobScheduler()`
  obsolete, fixing method spelling mistake

### New in 0.14.1051 (released 2015-09-23)

* Breaking: All `EventFlowOptions` extensions are now `IEventFlowOptions`
  instead and `EventFlowOptions` implements this interface. If you have made
  your own extensions, you will need to use the newly created interface
  instead. Changed in order to make testing of extensions and classes
  dependent on the EventFlow options easier to test
* New: You can now bundle your configuration of EventFlow into modules that
  implement `IModule` and register these by calling
  `EventFlowOptions.RegisterModule(...)`
* New: EventFlow now supports scheduled job execution via e.g. Hangfire. You
  can create your own scheduler or install the new `EventFlow.Hangfire` NuGet
  package. Read the jobs documentation for more details
* New: Created the OWIN `CommandPublishMiddleware` middleware that can
  handle publishing of commands by posting a JSON serialized command to
  e.g. `/commands/ping/1` in which `ping` is the command name and `1` its
  version. Remember to add authentication
* New: Created a new interface `ICommand<TAggregate,TIdentity,TSourceIdentity>`
  to allow developers to control the type of `ICommand.SourceId`. Using the
  `ICommand<TAggregate,TIdentity>` (or Command<TAggregate,TIdentity>)
  will still yield the same result as before, i.e., `ICommand.SourceId` being
  of type `ISourceId`
* New: The `AddDefaults(...)` now also adds the command type definition to the
  new `ICommandDefinitonService`

### New in 0.13.962 (released 2015-09-13)

 * Breaking: `EventFlowOptions.AddDefaults(...)` now also adds query handlers
 * New: Added an optional `Predicate<Type>` to the following option extension
   methods that scan an `Assembly`: `AddAggregateRoots(...)`,
   `AddCommandHandlers(...)`, `AddDefaults(...)`, `AddEventUpgraders(...)`,
   `AddEvents(...)`, `AddMetadataProviders(...)`, `AddQueryHandlers(...)` and
   `AddSubscribers(...)`
 * Fixed: `EventFlowOptions.AddAggregateRoots(...)` now prevents abstract
   classes from being registered when passing `IEnumerable<Type>`
 * Fixed: Events published to RabbitMQ are now in the right order for chains
   of subscribers, if `event A -> subscriber -> command -> aggregate -> event B`,
   then the order of published events to RabbitMQ was `event B` and then
   `event A`

### New in 0.12.891 (released 2015-09-04)

 * Breaking: Aggregate root no longer have `Aggregate` removed from their
   when name, i.e., the metadata property with key `aggregate_name` (or
   `MetadataKeys.AggregateName`). If you are dependent on the previous naming,
   use the new `AggregateName` attribute and apply it to your aggregates
 * Breaking: Moved `Identity<>` and `IIdentity` from the `EventFlow.Aggregates`
   namespace to `EventFlow.Core` as the identities are not specific for aggregates
 * Breaking: `ICommand.Id` is renamed to `ICommand.AggregateId` to make "room"
   for the new `ICommand.SourceId` property. If commands are serialized, then
   it _might_ be important verify that the serialization still works. EventFlow
   _does not_ serialize commands, so no mitigation is provided. If the
   `Command<,>` is used, make sure to use the correct protected constructor
 * Breaking: `IEventStore.StoreAsync(...)` now requires an additional
   `ISourceId` argument. To create a random one, use `SourceId.New`, but it
   should be e.g. the command ID that resulted in the events. Note, this method
   isn't typically used by developers
 * New: Added `ICommand.SourceId`, which contains the ID of the source. The
   default (if your commands inherit from `Command<,>`) will be a new
   `CommandId` each time the a `Command<,>` instance is created. You can pass
   specific value, merely use the newly added constructor taking the ID.
   Alternatively you commands could inherit from the new
   `DistinctCommand`, enabling commands with the same state to have the
   same `SourceId`
 * New: Duplicate commands can be detected using the new `ISourceId`. Read the
   EventFlow article regarding commands for more details
 * New: Aggregate names can now be configured using the attribute
   `AggregateName`. The name can be accessed using the new `IAggregateRoot.Name`
   property
 * New: Added `Identity<>.NewDeterministic(Guid, string)` enabling creation of
   [deterministic GUIDs](http://code.logos.com/blog/2011/04/generating_a_deterministic_guid.html)
 * New: Added new metadata key `source_id` (`MetadataKeys.SourceId`) containing
   the source ID, typically the ID of the command from which the event
   originated
 * New: Added new metadata key `event_id` (`MetadataKeys.EventId`) containing a
   deterministic ID for the event. Events with the same aggregate sequence
   number and from aggregates with the same identity, will have the same event
   identity
 * Fixed: `Identity<>.With(string)` now throws an `ArgumentException` instead of
   a `TargetInvocationException` when passed an invalid identity
 * Fixed: Aggregate roots now build the cache of `Apply` methods once, instead
   of when the method is requested the first time

### New in 0.11.751 (released 2015-08-24)

 * Breaking: `EventFlowOptions.AddDefaults(...)` now also adds event
   definitions
 * New: [RabbitMQ](http://www.rabbitmq.com/) is now supported through the new
   NuGet package called `EventFlow.RabbitMQ` which enables domain events to be
   published to the bus
 * New: If you want to subscribe to all domain events, you can implement
   and register a service that implements `ISubscribeSynchronousToAll`. Services
   that implement this will automatically be added using the
   `AddSubscribers(...)` or `AddDefaults(...)` extension to `EventFlowOptions`
 * New: Use `EventFlowOptions.UseAutofacAggregateRootFactory(...)` to use an
   Autofac aggregate root factory, enabling you to use services in your
   aggregate root constructor
 * New: Use `EventFlowOptions.UseResolverAggregateRootFactory()` to use the
   resolver to create aggregate roots. Same as
   `UseAutofacAggregateRootFactory(...)` but for when using the internal IoC
   container
 * New: Use `EventFlowOptions.AddAggregateRoots(...)` to register aggregate root
   types
 * New: Use `IServiceRegistration.RegisterType(...)` to register services by
   type

### New in 0.10.642 (released 2015-08-17)

 * Breaking: Updated NuGet reference `Newtonsoft.Json` to v7.0.1
   (up from v6.0.8)
 * Breaking: Remove the empty constructor from `SingleValueObject<>`
 * New: Added `SingleValueObjectConverter` to help create clean JSON when
   e.g. domain events are serialized
 * New: Added a protected method `Register(IEventApplier)` to
   `AggregateRoot<,>` that enables developers to override how events are
   applied. Use this to e.g. implement state objects
 * New: Create `AggregateState<,,>` that developers can use to create aggregate
   state objects. Call `Register(...)` with the state object as argument
   to redirect events to it
 * New: Allow `AggregateRoot<,>.Apply(...)`, i.e., methods for applying events,
   to be `private` and `protected`
 * New: Made `AggregateRoot<,>.Emit(...)` protected and virtual to allow
   overrides that e.g. add a standard set of metadata from the aggregate state.
 * New: Made `AggregateRoot<,>.ApplyEvent(...)` protected and virtual to
   allow more custom implementations of applying events to the aggregate root.
 * Fixed: Updated internal NuGet reference `Dapper` to v1.42 (up from v1.38)

### New in 0.9.580 (released 2015-07-20)

 * Braking: `IEventStore.LoadAllEventsAsync` and `IEventStore.LoadAllEvents`
   now take a `GlobalPosition` as an argument instead of a `long` for the
   starting position. The `GlobalPosition` is basically a wrapper around a
   string that hides the inner workings of each event store.
 * New: NuGet package `EventFlow.EventStores.EventStore` that provides
   integration to [Event Store](https://geteventstore.com/). Its an initial
   version and shouldn't be used in production.

### New in 0.8.560 (released 2015-05-29)

 * Breaking: Remove _all_ functionality related to global sequence
   numbers as it proved problematic to maintain. It also matches this
   quote:

   > Order is only assured per a handler within an aggregate root
   > boundary. There is no assurance of order between handlers or
   > between aggregates. Trying to provide those things leads to
   > the dark side.
   >> Greg Young

   - If you use a MSSQL read store, be sure to delete the
     `LastGlobalSequenceNumber` column during update, or set it to
     default `NULL`
   - `IDomainEvent.GlobalSequenceNumber` removed
   - `IEventStore.LoadEventsAsync` and `IEventStore.LoadEvents` taking
     a `GlobalSequenceNumberRange` removed
 * Breaking: Remove the concept of event caches. If you really need this
   then implement it by registering a decorator for `IEventStore`
 * Breaking: Moved `IDomainEvent.BatchId` to metadata and created
   `MetadataKeys.BatchId` to help access it
 * New: `IEventStore.DeleteAggregateAsync` to delete an entire aggregate
   stream. Please consider carefully if you really want to use it. Storage
   might be cheaper than the historic knowledge within your events
 * New: `IReadModelPopulator` is new and enables you to both purge and
   populate read models by going though the entire event store. Currently
   its only basic functionality, but more will be added
 * New: `IEventStore` now has `LoadAllEventsAsync` and `LoadAllEvents` that
   enables you to load all events in the event store a few at a time.
 * New: `IMetadata.TimestampEpoch` contains the Unix timestamp version
   of `IMetadata.Timestamp`. Also, an additional metadata key
   `timestamp_epoch` is added to events containing the same data. Note,
   the `TimestampEpoch` on `IMetadata` handles cases in which the
   `timestamp_epoch` is not present by using the existing timestamp
 * Fixed: `AggregateRoot<>` now reads the aggregate version from
   domain events applied during aggregate load. This resolves an issue
   for when an `IEventUpgrader` removed events from the event stream
 * Fixed: `InMemoryReadModelStore<,>` is now thread safe

### New in 0.7.481 (released 2015-05-22)

 * New: EventFlow now includes a `IQueryProcessor` that enables you to implement
   queries and query handlers in a structure manner. EventFlow ships with two
   ready-to-use queries and related handlers
   - `ReadModelByIdQuery<TReadModel>`: Supported by in-memory and MSSQL read
     model stores
   - `InMemoryQuery<TReadModel>`: Only supported by in-memory read model store,
     but lets you search for any read model based on a `Predicate<TReadModel>`

### New in 0.6.456 (released 2015-05-18)

 * Breaking: Read models have been significantly improved as they can now
   subscribe to events from multiple aggregates. Use a custom
   `IReadModelLocator` to define how read models are located. The supplied
   `ILocateByAggregateId` simply uses the aggregate ID. To subscribe
   to other events, simply implement `IAmReadModelFor<,,>` and make sure
   you have supplied a proper read model locator.
   - `UseMssqlReadModel` signature changed, change to
   `.UseMssqlReadModel<MyReadModel, ILocateByAggregateId>()` in
   order to have the previous functionality
   - `UseInMemoryReadStoreFor` signature changed, change to
   `.UseInMemoryReadStoreFor<MyReadModel, ILocateByAggregateId>()` in
   order to have the previous functionality
 * Breaking: A warning is no longer logged if you forgot to subscribe to
   a aggregate event in your read model as read models are no longer
   strongly coupled to a specific aggregate and its events
 * Breaking: `ITransientFaultHandler` now takes the strategy as a generic
   argument instead of the `Use<>` method. If you want to configure the
   retry strategy, use `ConfigureRetryStrategy(...)` instead
 * New: You can now have multiple `IReadStoreManager` if you would like to
   implement your own read model handling
 * New: `IEventStore` now has a `LoadEventsAsync` and `LoadEvents`
   that loads `IDomainEvent`s based on global sequence number range
 * New: Its now possible to register generic services without them being
   constructed generic types, i.e., register `typeof(IMyService<>)` as
   `typeof(MyService<>)`
 * New: Table names for MSSQL read models can be assigned using the
   `TableAttribute` from `System.ComponentModel.DataAnnotations`
 * Fixed: Subscribers are invoked _after_ read stores have been updated,
   which ensures that subscribers can use any read models that were
   updated

### New in 0.5.390 (released 2015-05-08)

 * POTENTIAL DATA LOSS for files event store: Files event store now
   stores its log as JSON instead of an `int` in the form
   `{"GlobalSequenceNumber":2}`. So rename the current file and put in the
   global sequence number before startup
 * Breaking: Major changes has been made regarding how the aggregate
   identity is implemented and referenced through interfaces. These changes makes
   it possible to access the identity type directly though all interface. Some
   notable examples are listed here. Note that this has NO impact on how data
   is stored!
   - `IAggregateRoot` changed to `IAggregateRoot<TIdentity>`
   - `ICommand<TAggregate>` changed to `ICommand<TAggregate,TIdentity>`
   - `ICommandHandler<TAggregate,TCommand>` changed to
     `ICommandHandler<TAggregate,TIdentity, TCommand>`
   - `IAmReadModelFor<TEvent>` changed to
     `IAmReadModelFor<TAggregate,TIdentity,TEvent>`
   - `IDomainEvent<TEvent>` changed to `IDomainEvent<TAggregate,TIdentity>`
 * New: `ICommandBus.Publish` now takes a `CancellationToken` argument
 * Fixed: MSSQL should list columns to SELECT when fetching events


### New in 0.4.353 (released 2015-05-05)

* Breaking: `ValueObject` now uses public properties instead of both
  private and public fields
* Breaking: Aggregate IDs are no longer `string` but objects implementing
  `IIdentity`
* Breaking: MSSQL transient exceptions are now retried
* Breaking: All methods on `IMsSqlConnection` has an extra `Label` argument
* New: `ITransientFaultHandler` added along with default retry strategies
  for optimistic concurrency and MSSQL transient exceptions
* New: Release notes added to NuGet packages
* New: Better logging and more descriptive exceptions
* Fixed: Unchecked missing in `ValueObject` when claculating hash
* Fixed: `NullReferenceException` thrown if `null` was stored
  in `SingleValueObject` and `ToString()` was called


### New in 0.3.292 (released 2015-04-30)

* First stable version of EventFlow<|MERGE_RESOLUTION|>--- conflicted
+++ resolved
@@ -1,4 +1,3 @@
-<<<<<<< HEAD
 ### New in 1.0 alpha (not released yet)
 
 Read the complete migration guide to get the full list of changes as well
@@ -24,24 +23,15 @@
   - `IReadModelPopulator.Populate`
   - `IReadModelPopulator.Purge`
 
-### New in 0.83 (not released yet)
-=======
-### New in 0.84 (not released yet)
-
-* _Nothing yet_
 
 ### New in 0.83.4713 (released 2021-09-07)
->>>>>>> 19cd5c50
 
 * New: Queue name used by HangfireJobScheduler can be overridden:
   ```csharp
   eventFlowOptions.UseHangfireJobScheduler(o => o.UseQueueName("myqueue"))
-<<<<<<< HEAD
-=======
   ```
 * Fixed: Do not throw `MetadataKeyNotFoundException` if there is no meta data on
   `previous_source_ids` in snapshots
->>>>>>> 19cd5c50
 
 ### New in 0.82.4684 (released 2021-08-31)
 
