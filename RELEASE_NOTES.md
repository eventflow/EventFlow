### New in 0.4

* Breaking: `ValueObject` now uses public properties instead of both
  private and public fields
* New: Release notes added to NuGet packages
* New: Better logging and more descriptive exceptions
* Fixed: Unchecked missing in `ValueObject` when claculating hash
* Fixed: `NullReferenceException` thrown if `null` was stored
  in `SingleValueObject` and `ToString()` was called

<<<<<<< HEAD
**Breaking Changes:**
 - `ValueObject` now uses public properties instead of both private
   and public fields
 - Braking: Aggregate IDs are no longer `string` but objects implementing
   `IAggregateId`

### New in 0.3 (released 2015-04-30)
=======
### New in 0.3.292 (released 2015-04-30)
>>>>>>> 8a377624

* First stable version of EventFlow<|MERGE_RESOLUTION|>--- conflicted
+++ resolved
@@ -2,22 +2,14 @@
 
 * Breaking: `ValueObject` now uses public properties instead of both
   private and public fields
+- Braking: Aggregate IDs are no longer `string` but objects implementing
+  `IAggregateId`
 * New: Release notes added to NuGet packages
 * New: Better logging and more descriptive exceptions
 * Fixed: Unchecked missing in `ValueObject` when claculating hash
 * Fixed: `NullReferenceException` thrown if `null` was stored
   in `SingleValueObject` and `ToString()` was called
 
-<<<<<<< HEAD
-**Breaking Changes:**
- - `ValueObject` now uses public properties instead of both private
-   and public fields
- - Braking: Aggregate IDs are no longer `string` but objects implementing
-   `IAggregateId`
-
-### New in 0.3 (released 2015-04-30)
-=======
 ### New in 0.3.292 (released 2015-04-30)
->>>>>>> 8a377624
 
 * First stable version of EventFlow