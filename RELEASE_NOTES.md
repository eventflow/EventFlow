### New in 0.84 (not released yet)

<<<<<<< HEAD
* New: Added overload of `MongoDbOptionsExtensions.ConfigureMongoDb` that passes 
  IResolverContext through to IMongoDatabase factory delegate
=======
Maintenance release of EventFlow v0 that fixes a few issues and updates dependencies. The update tries to stay as close to the old code base as possible. However, many dependencies have critical vulnerabilities have forced an update. This in turn has again force update on the .NET Framework version for some packages, as the updated dependencies did not support the old ones.

* Breaking: Updated `Npgsql` from `4.0.2` to `4.1.14` due to critical vulnerability, which have forced `EventFlow.PostgreSql` to from `net452` to `net472` 
* Fix: Updated `System.Data.SqlClient` from `4.3.0` to `4.8.6` due to critical vulnerability
* Fix: Updated `Newtonsoft.Json` from `11.0.2` to `13.0.3` due to critical vulnerability
* Fix: Updated `Microsoft.Owin` from `3.1.0` to `4.2.2` due to critical vulnerability
>>>>>>> 0af92f32

### New in 0.83.4713 (released 2021-09-07)

* New: Queue name used by HangfireJobScheduler can be overridden:
  ```csharp
  eventFlowOptions.UseHangfireJobScheduler(o => o.UseQueueName("myqueue"))
  ```
* Fixed: Do not throw `MetadataKeyNotFoundException` if there is no meta data on
  `previous_source_ids` in snapshots

### New in 0.82.4684 (released 2021-08-31)

* Fix: Allow the use of explicitly implemented interfaces in the read model
* New: added extension methods to the `EventFlow.EntityFramework` package that allow
  us to configure [eager loading of related data](https://docs.microsoft.com/en-us/ef/core/querying/related-data/eager). Example usage:
  ```csharp
  public static IEventFlowOptions Configure(this IEventFlowOptions options)
  {
    return options
      .UseEntityFrameworkReadModel<MyEntity, MyDbContext>(
        cfg => cfg.Include(x => x.SomeProperty)
                  .ThenInclude(y => y.SomeOtherProperty)
      );
  }
  ```

### New in 0.82.4659 (released 2021-06-17)

* Fix: Source IDs are now added to snapshots
* Fix: InMemoryReadStore will not break on unmodified update result

### New in 0.81.4483 (released 2020-12-14)

* Breaking: Elasticsearch NEST Nuget Library updated from v6.1.0 to v7.8.2
* New: Now possible to implement error handlers for specific sagas using
  `ISagaErrorHandler<TSaga>`
* Fixed: You can now create `Id : Identity<Id>`

### New in 0.80.4377 (released 2020-10-01)

* Breaking: To support .NET going forward, all EventFlow test have been converted
  from .NET Framework 4.x to .NET Core 3.1. This however, introduced a set of
  breaking changes
  * EntityFramework has been updated from 2.2.6 to 3.1.5 
  * `IHangfireJobRunner.Execute` is now `IHangfireJobRunner.ExecuteAsync`
* Breaking: Merged `AggregateReadStoreManager` and `SingleAggregateReadStoreManager`
  into one class in order to always guarantee in-order event processing
* Breaking: Marked the `UseReadStoreFor<,,,>` configuration methods as obsolete,
  in favor of the simpler overloads with less type parameters (as those automatically
  figure out the AggregateRoot and Id types and configure the more reliable 
  `SingleAggregateReadStoreManager` implementation)
* Obsolete: The class `AsyncHelper` and all non-async methods using it have been
  marked obsolete and will be removed in EventFlow 1.0 (not planned yet). If you rely
  on these non-async methods, then merely copy-paste the `AsyncHelper` from the EventFlow
  code base and continue using it in your transition to async only 
* Fixed: An issue where `EntityFrameworkEventPersistence` could possibly save aggregate 
  events out of order, which would lead to out-of-order application when streaming events
  ordered by GlobalSequenceNumber
* New: `FilesEventPersistence` now uses relative paths
* New: A new set of hook-in interfaces are provided from this release, which should
  make it easier to implement crash resilience (#439) in EventFlow. Please note that
  this new API is experimentational and subject to change as different strategies are
  implemented
  * `IAggregateStoreResilienceStrategy`
  * `IDispatchToReadStoresResilienceStrategy`
  * `IDispatchToSubscriberResilienceStrategy`
  * `ISagaUpdateResilienceStrategy`

### New in 0.79.4216 (released 2020-05-13)

* New: Added .NET Core 3.1 target for the `EventFlow`
  and `EventFlow.EntityFramework` packages
* Added quoting to the SQL query generator for the column names

### New in 0.78.4205 (released 2020-05-11)

* New: Updated LibLog provider to support structured logging with NLog 4.5. 
  Reduced memory allocations for log4net-provider
* New: Made several methods in `AggregateRoot<,>` `virtual` to allow
  easier customization
* Fixed: Added quoting to the SQL query generator for the column names
```sql
  -- query before the fix
    UPDATE [ReadModel-TestAttributes]
    SET UpdatedTime = @UpdatedTime
    WHERE Id = @Id
  
  -- query after the fix
    UPDATE [ReadModel-TestAttributes]
    SET [UpdatedTime] = @UpdatedTime
    WHERE [Id] = @Id
  ```
* Fixed: Do not log about event upgraders if none is found for an event
* Fixed: Add default `null` predicate to `AddCommands` and `AddJobs`

### New in 0.77.4077 (released 2019-12-10)

* New: The `EventFlow.AspNetCore` NuGet package now has ASP.NET Core 3 support

### New in 0.76.4014 (released 2019-10-19)

* New: Mongo DB read model store Queryable:
  ```csharp
  MongoDbReadModelStore readModelStore;
  IQueryable<TReadModel> queryable = readModelStore.AsQueryable();
  ```
* New: Moved publish of messages in `RabbitMqPublisher` to a new virtual
  method to ease reuse and customization
* Fixed: MongoDB read models no longer has the `new()` generic requirement,
  which aligns read model requirements with the rest of EventFlow

### New in 0.75.3970 (released 2019-09-12)

* Fix: When deserializing the JSON value `"null"` into a struct value like
  `int`, the `SingleValueObjectConverter` threw an exception instead of
  merely returning `null` representing an absent `SingleValueObject<int>` value

### New in 0.74.3948 (released 2019-07-01)

* Breaking: Renamed `AspNetCoreEventFlowOptions.AddMetadataProviders()` 
  to `AddDefaultMetadataProviders()` and made `AddUserClaimsMetadata` opt-in
  in order to prevent policy issues. 
* Fix: Allow explicit implementations of `IEmit<>` in aggregate roots
* Fix: Using `.AddAspNetCore()` with defaults now doesn't throw a DI
  exception.

### New in 0.73.3933 (released 2019-06-11)

* New: Configure JSON serialization: 
  ```csharp
  EventFlowOptions.New.
    .ConfigureJson(json => json
      .AddSingleValueObjects()
      .AddConverter<SomeConverter>()
    )
  ```
* New: ASP.NET Core enhancements:
  - New fluent configuration API for ASP.NET Core components:
    `services.AddEventFlow(o => o.AddAspNetCore(c => {...}));` (old syntax
    `AddAspNetCoreMetadataProviders` is now deprecated).
  - `.RunBootstrapperOnHostStartup()` runs bootstrappers together with ASP.NET
    host startup. Previously, this was done in `AddAspNetCoreMetadataProviders`
    and led to some confusion.
  - `.UseMvcJsonOptions()` adds EventFlow JSON configuration (see below) to ASP.NET Core,
    so you can accept and return Single Value Objects as plain strings for example.
  - `.Add{Whatever}Metadata()` configures specific metadata provider.
  - `.AddUserClaimsMetadata(params string claimTypes)` configures the new claims metadata
    provider (for auditing or "ChangedBy" in read models).
  - `.UseLogging()` configures an adapter for Microsoft.Extensions.Logging
  - `.UseModelBinding()` adds model binding support for Single Value Objects:
    ```csharp
	    [HttpGet("customers/{id}")]
	    public async Task<IActionResult> SingleValue(CustomerId id)
	    {
	        if (!ModelState.IsValid)
	        {
	            return BadRequest(ModelState);
	        }
    ```
* Fix: ASP.NET Core `AddRequestHeadersMetadataProvider` doesn't throw when
  HttpContext is null.
* Fix: `ReadModelRepopulator` now correctly populates `IAmAsyncReadModelFor`

### New in 0.72.3914 (released 2019-05-28)

* New: `EventFlow.TestHelpers` are now released as .NET Standard as well
* Fix: Upgrade `EventStore.Client` to v5.0.1 and use it for both .NET Framework and .NET Core
* Fix: Storing events in MS SQL Server using `MsSqlEventPersistence` now correctly
  handles non-ANSI unicode characters in strings.
* Fix: Source link integration now works correctly

### New in 0.71.3834 (released 2019-04-17)

* Breaking: Commands published from AggregateSaga which return `false` 
  in `IExecutionResult.IsSuccess` will newly lead to an exception being thrown.
  For disabling all new changes just set protected property
  `AggregateSaga.ThrowExceptionsOnFailedPublish` to `false` in your AggregateSaga constructor.
  Also an Exception thrown from any command won't prevent other commands from being executed.
  All exceptions will be collected and then re-thrown in SagaPublishException (even in case 
  of just one Exception). The exception structure is following:
  - SagaPublishException : AggregateException
    - .InnerExceptions
      - CommandException : Exception
        - .CommandType
        - .SourceId
        - .InnerException # in case of an exception thrown from the command
      - CommandException : Exception
        - .CommandType
        - .SourceId
        - .ExecutionResult # in case of returned `false` in `IExecutionResult.IsSuccess`
  You need to update your `ISagaErrorHandler` implementation to reflect new exception structure,
  unless you disable this new feature.
* Fix: MongoDB read store no longer throws an exception on non-existing read models (#625)

### New in 0.70.3824 (released 2019-04-11)

* Breaking: Changed target framework to to .NET Framework 4.5.2 for the following NuGet packages,
  as Microsoft has [discontinued](https://github.com/Microsoft/dotnet/blob/master/releases/README.md)
  support for .NET Framework 4.5.1
  - `EventFlow`
  - `EventFlow.TestHelpers`
  - `EventFlow.Autofac`
  - `EventFlow.Elasticsearch`
  - `EventFlow.Examples.Shipping`
  - `EventFlow.Examples.Shipping.Queries.InMemory`
  - `EventFlow.Hangfire`
  - `EventFlow.MongoDB`
  - `EventFlow.MsSql`
  - `EventFlow.Owin`
  - `EventFlow.PostgreSql`
  - `EventFlow.RabbitMQ`
  - `EventFlow.Sql`
  - `EventFlow.SQLite`
* New: Added [SourceLink](https://github.com/dotnet/sourcelink) support
* Fix: `DispatchToSagas.ProcessSagaAsync` use `EventId` instead of `SourceId` as `SourceId` 
  for delivery of external event to AggregateSaga
* Fix: `Identity<T>.NewComb()` now produces string values that doesn't cause
  too much index fragmentation in MSSQL string columns

### New in 0.69.3772 (released 2019-02-12)

* New: Added configuration option to set the "point of no return" when using
  cancellation tokens. After this point in processing, cancellation tokens
  are ignored: 
  `options.Configure(c => c.CancellationBoundary = CancellationBoundary.BeforeCommittingEvents)`
* New: Added `EventFlowOptions.RunOnStartup<TBootstrap>` extension method to
  register `IBootstrap` types that should run on application startup.
* New: Support for async read model updates (`IAmAsyncReadModelFor`).
  You can mix and match asynchronous and synchronous updates, 
  as long as you don't subscribe to the same event in both ways.
* Fix: Added the schema `dbo` to the `eventdatamodel_list_type` in script 
  `0002 - Create eventdatamodel_list_type.sql` for `EventFlow.MsSql`.
* Fix: `LoadAllCommittedEvents` now correctly handles cases where the 
  `GlobalSequenceNumber` column contains gaps larger than the page size. This bug
  lead to incomplete event application when using the `ReadModelPopulator` (see #564).
* Fix: `IResolver.Resolve<T>()` and `IResolver.Resolve(Type)` now throw an
  exception for unregistered services when using `EventFlow.DependencyInjection`.
* Minor fix: Fixed stack overflow in `ValidateRegistrations` when decorator
  components are co-located together with other components that are registed using
  `Add*`-methods

### New in 0.68.3728 (released 2018-12-03)

* Breaking: Changed name of namespace of the projects AspNetCore `EventFlow.Aspnetcore`
  to `EventFlow.AspNetCore`
* Fix: Ignore multiple loads of the same saga

### New in 0.67.3697 (released 2018-10-14)

* New: Expose `Lifetime.Scoped` through the EventFLow service registration
  interface
* New: Upgrade NEST version to 6.1.0 and Hangfire.Core to 1.6.20
  Now Elasticsearch provide one index per document. If `ElasticsearchTypeAttribute`
  is used the index is map with the Name value as an alias.
  When `ElasticsearchReadModelStore` delete all documents, it will delete 
  all indexes linked to the alias.
* Fix: Internal IoC (remember its just for testing) now correctly invokes
  `IDisposable.Dispose()` on scope and container dispose

### New in 0.66.3673 (released 2018-09-30)

*  **Critical fix:** - fix issue where the process using EventFlow could hang using
   100% CPU due to unsynchronized Dictionary access, See #541.

### New in 0.65.3664 (released 2018-09-22)

* New: Entity Framework Core support in the form of the new `EventFlow.EntityFramework` NuGet
  package. It has been tested with the following stacks.
  - EF Core In-Memory Database Provider
  - SQLite
  - SQL Server
  - PostgreSQL
* Minor: Performance improvement of storing events for `EventFlow.PostgreSql`

### New in 0.64.3598 (released 2018-08-24)

* New: Added .NET standard support for SQLite

### New in 0.63.3581 (released 2018-08-07)

* New: PostgreSQL support in the form of the new `EventFlow.PostgreSql` NuGet package

### New in 0.62.3569 (released 2018-07-05)

* New: Created `AggregateReadStoreManager<,,,>` which is a new read store manager
  for read models that have a 1-to-1 relation with an aggregate. If read models get
  out of sync, or events are applied in different order, events are either fecthed
  or skipped. Added extensions to allow registration.
  - `UseInMemoryReadStoreFor<,,>`
  - `UseElasticsearchReadModelFor<,,>`
  - `UseMssqlReadModelFor<,,>`
  - `UseSQLiteReadModelFor<,,>`
* New: Added `ReadModelId` and `IsNew` properties to the context object that is
  available to a read model inside the `Apply` methods in order to better support
  scenarios where a single event affects multiple read model instances.
* Minor: Applying events to a snapshot will now have the correct `Version` set
  inside the `Apply` methods.
* Minor: Trying to apply events in the wrong order will now throw an exception.

### New in 0.61.3524 (released 2018-06-26)

* New: Support for `Microsoft.Extensions.DependencyInjection` (`IServiceProvider`
  and `IServiceCollection`) using the `EventFlow.DependencyInjection` NuGet package.

  Add it to your ASP.NET Core 2.0 application:
  ```csharp
	public void ConfigureServices(IServiceCollection services)
	{
		services.AddMvc();
		services.AddEventFlow(o => o.AddDefaults(MyDomainAssembly));
	}
  ```
  Or use it explicitly:
  ```csharp
	EventFlowOptions.New.
		.UseServiceCollection()
		...
		.CreateServiceProvider();
  ```
* New: Package `EventFlow.Autofac` now references Autofac 3.5.2 for .NET
  framework 4.5.1 (down from Autofac v4.5.0)
* Fixed: Constructor injection of scoped instances into query handlers

### New in 0.60.3490 (released 2018-06-18)

* New: Implemented optimistic concurrency checks for MSSQL, SQLite and
  Elasticsearch read models
* New: Added .NET standard support for EventStore
* New: Delete read models by invoking `context.MarkForDeletion()` in an Apply method
* Minor: Removed unnecessary transaction in EventStore persistance
* Fixed: Read model SQL schema is no longer ignored for `Table` attribute

### New in 0.59.3396 (released 2018-05-23)

* Fix: Commands are now correctly published when no events are emitted from a saga
  after handling a domain event
* Minor fix: Updated name of Primary Key for MSSQL Snapshot Store to be different
  from MSSQL Event Store, so both can be used in the same database without conflicts

### New in 0.58.3377 (released 2018-05-15)

* Minor fix: Corrected log in `CommandBus` regarding events emitted due to command

### New in 0.57.3359 (released 2018-04-30)

* Fixed: AggregateException/InvalidOperationException when reading and updating
  an aggregate from different threads at the same time using `InMemoryEventPersistence`
* New: .NET standard 1.6 and 2.0 support for `EventFlow.MsSql` package

### New in 0.56.3328 (released 2018-04-24)

* New: Allow enums to be used in `SingleValueObject<T>` and protect from
  undefined enum values

### New in 0.55.3323 (released 2018-04-24)

* Fixed: Re-populating events to read models that span multiple aggregates
  now has events orderd by timestamp instead of sequence numbers, i.e., events
  from aggregates with higher sequences numbers isn't forced last
* New: Trigger sagas without the need of any domain events by using
  `ISagaStore.UpdateAsync(...)`
* New: .NET standard 2.0 (still supports 1.6) support added to these
  NuGet packages
  - EventFlow
  - EventFlow.Autofac
  - EventFlow.Elasticsearch
  - EventFlow.Hangfire
  - EventFlow.Sql

### New in 0.54.3261 (released 2018-02-25)

- **Critical fix:** `SagaAggregateStore` was incorrectly putting an object reference
  into its memory cache causing an object already disposed exception when working with
  sagas
- New: Added [LibLog](https://github.com/damianh/LibLog), enable by
  calling the `IEventFlowOptions.UseLibLog(...)` extension

### New in 0.53.3204 (released 2018-01-25)

* New: Allow events to have multiple `EventVersion` attributes
* Fixed: `ReflectionHelper.CompileMethodInvocation` now recognises
  `private` methods.

### New in 0.52.3178 (released 2017-11-02)

* Fixed: `.UseFilesEventStore` now uses a thread safe singleton instance for
  file system persistence, making it suitable for use in multi-threaded unit
  tests. Please don't use the files event store in production scenarios
* New: Support for unicode characters in type names. This simplifies using an
  [ubiquitous language](http://www.jamesshore.com/Agile-Book/ubiquitous_language.html)
  in non-english domains
* Fixed: Include hyphen in prefix validation for identity values. This fixes a bug
  where invalid identities could be created (e.g. `ThingyId.With("thingyINVALID-a41e...")`)

### New in 0.51.3155 (released 2017-10-25)

* New: Removed the `new()` requirement for read models
* New: If `ISagaLocator.LocateSagaAsync` cannot identify the saga for a given
  event, it may now return `Task.FromResult(null)` in order to short-circuit
  the dispatching process. This might be useful in cases where some instances
  of an event belong to a saga process while others don't
* Fixed: `StringExtensions.ToSha256()` can now be safely used from
  concurrent threads

### New in 0.50.3124 (released 2017-10-21)

* New: While EventFlow tries to limit the about of painful API changes, the
  introduction of execution/command results are considered a necessary step
  towards as better API.

  Commands and command handlers have been updated to support execution
  results. Execution results is meant to be an alternative to throwing domain
  exceptions to do application flow. In short, before you were required to
  throw an exception if you wanted to abort execution and "return" a failure
  message.

  The introduction of execution results changes this, as it allows
  returning a failed result that is passed all the way back to the command
  publisher. Execution results are generic and can thus contain e.g. any
  validation results that a UI might need. The `ICommandBus.PublishAsync`
  signature has changed to reflect this.

  from
  ```csharp
      Task<ISourceId> PublishAsync<TAggregate, TIdentity, TSourceIdentity>(
        ICommand<TAggregate, TIdentity, TSourceIdentity> command)
        where TAggregate : IAggregateRoot<TIdentity>
        where TIdentity : IIdentity
        where TSourceIdentity : ISourceId
  ```
  to
  ```csharp
      Task<TExecutionResult> PublishAsync<TAggregate, TIdentity, TExecutionResult>(
        ICommand<TAggregate, TIdentity, TExecutionResult> command,
        CancellationToken cancellationToken)
        where TAggregate : IAggregateRoot<TIdentity>
        where TIdentity : IIdentity
        where TExecutionResult : IExecutionResult
  ```

  Command handler signature has changed from

  ```csharp
      Task ExecuteAsync(
          TAggregate aggregate,
          TCommand command,
          CancellationToken cancellationToken);
  ```
  to
  ```csharp
      Task<TExecutionResult> ExecuteCommandAsync(
          TAggregate aggregate,
          TCommand command,
          CancellationToken cancellationToken)
  ```

  Migrating to the new structure should be seamless if your current code base
  inherits its command handlers from the provided `CommandHandler<,,>` base
  class.

* Breaking: Source IDs on commands have been reworked to "make room" for
  execution results on commands. The generic parameter from `ICommand<,,>`
  and `ICommandHandler<,,,>` has been removed in favor of the new execution
  results. `ICommand.SourceId` is now of type `ISourceId` instead of using
  the generic type and the `ICommandBus.PublishAsync` no longer returns
  `Task<ISourceId>`

  To get code that behaves similar to the previous version, simply take the
  `ISourceId` from the command, i.e., instead of this

  ```csharp
  var sourceId = await commandBus.PublishAsync(command);
  ```
  write this
  ```csharp
  await commandBus.PublishAsync(command);
  var sourceId = command.SourceId;
  ```
  (`CancellationToken` and `.ConfigureAwait(false)` omitted fromt he above)

* Breaking: Upgraded NuGet dependency on `RabbitMQ.Client` from `>= 4.1.3`
  to `>= 5.0.1`

### New in 0.49.3031 (released 2017-09-07)

* Breaking: Upgraded `EventStore.Client` dependency to version 4.0
* Breaking: Changed target framework for `EventFlow.EventStores.EventStore` to
  .NET 4.6.2 as required by `EventStore.Client` NuGet dependency
* Fix: `EventFlow.Hangfire` now depends on `Hangfire.Core` instead of
  `Hangfire`
* New: Added an overload to `IDomainEventPublisher.PublishAsync` that isn't
  generic and doesn't require an aggregate ID
* New: Added `IReadModelPopulator.DeleteAsync` that allows deletion of single
  read models
* Obsolete: `IDomainEventPublisher.PublishAsync<,>` (generic) in favor of the
  new less restrictive non-generic overload

### New in 0.48.2937 (released 2017-07-11)

* Breaking: Moved non-async methods on `IReadModelPopulator` to extension
  methods
* New: Added non-generic overloads for purge and populate methods on
  `IReadModelPopulator`
* New: Provided `EventFlow.TestHelpers` which contains several test suites
  that is useful when developing event and read model stores for EventFlow.
  The package is an initial release and its interface is unstable and
  subject to change
* New: Now possible to configure retry delay for MSSQL error `40501` (server
  too busy) using `IMsSqlConfiguration.SetServerBusyRetryDelay(RetryDelay)`
* New: Now possible to configure the retry count of transient exceptions for
  MSSQL and SQLite using the `ISqlConfiguration.SetTransientRetryCount(int)`
* Fixed: Added MSSQL error codes `10928`, `10929`, `18401` and `40540` as well
  as a few native `Win32Exception` exceptions to the list treated as transient
  errors, i.e., EventFlow will automatically retry if the server returns one
  of these

### New in 0.47.2894 (released 2017-06-28)

* New: To be more explicit, `IEventFlowOpions.AddSynchronousSubscriber<,,,>` and
  `IEventFlowOpions.AddAsynchronousSubscriber<,,,>` generic methods
* Fix: `IEventFlowOpions.AddSubscriber`, `IEventFlowOpions.AddSubscribers` and
  `IEventFlowOpions.AddDefaults` now correctly registers implementations of
  `ISubscribeAsynchronousTo<,,>`
* Obsolete:  `IEventFlowOpions.AddSubscriber` is marked obsolete in favor of its
  explicite counterparts

### New in 0.46.2886 (released 2017-05-29)

* Fix: EventFlow now uses a Autofac lifetime scope for validating service
  registrations when `IEventFlowOpions.CreateResolver(true)` is invoked.
  Previously services were created but never disposed as they were resolved
  using the root container

### New in 0.45.2877 (released 2017-05-28)

* Breaking: Asynchronous subscribers are now **disabled by default**, i.e.,
  any implementations of `ISubscribeAsynchronousTo<,,>` wont get invoked
  unless enabled
  ```
  eventFlowOptions.Configure(c => IsAsynchronousSubscribersEnabled = true);
  ```
  the `ITaskRunner` has been removed and asynchronous subscribers are now
  invoked using a new scheduled job that's scheduled to run right after the
  domain events are emitted. Using the `ITaskRunner` led to unexpected task
  terminations, especially if EventFlow was hosted in IIS. If enabling
  asynchronous subscribers, please _make sure_ to configure proper job
  scheduling, e.g. by using the `EventFlow.Hangfire` NuGet package. The default
  job scheduler is `InstantJobScheduler`, which executes jobs _synchronously_,
  giving a end result similar to that of synchronous subscribers
* Breaking: `InstantJobScheduler`, the default in-memory scheduler if nothing
  is configured, now swallows all job exceptions and logs them as errors. This
  ensure that the `InstantJobScheduler` behaves as any other out-of-process
  job scheduler

### New in 0.44.2832 (released 2017-05-12)

* New: .NET Standard 1.6 support for the following NuGet packages
  - `EventFlow`
  - `EventFlow.Autofac`
  - `EventFlow.Elasticsearch`
  - `EventFlow.Hangfire`
  - `EventFlow.RabbitMQ`
* Fixed: Removed dependency `Microsoft.Owin.Host.HttpListener` from
  `EventFlow.Owin` as it doesn't need it

### New in 0.43.2806 (released 2017-05-05)

* Breaking: Updated _all_ NuGet package dependencies to their latest versions
* New: EventFlow now embeds PDB and source code within the assemblies using
  [SourceLink](https://github.com/ctaggart/SourceLink) (GitLink now removed)

### New in 0.42.2755 (released 2017-05-02)

* Fixed: The deterministic `IDomainEvent.Metadata.EventId` is now correctly
  based on the both the aggregate identity and the aggregate sequence number,
  instead of merely the aggregate identity
* Fixed: [GitLink](https://github.com/gittools/gitlink) PDB source URLs

### New in 0.41.2727 (released 2017-04-27)

* New: NuGet packages now contain PDB files with links to GitHub
  (thanks to [GitLink](https://github.com/gittools/gitlink)). Be sure
  to check `Enable source server support` to be able to step through
  the EventFlow source code. See GitLink documentation for details
* Fixed: Fixed a bug in how EventFlow registers singletons with Autofac
  that made Autofac invoke `IDisposable.Dispose()` upon disposing
  lifetime scopes

### New in 0.40.2590 (released 2017-03-30)

* New: Updated EventFlow logo (thanks @olholm)
* Fixed: Corrected logo path in NuGet packages

### New in 0.39.2553 (released 2017-01-16)

* New: Autofac is no longer IL merged into the `EventFlow` core NuGet package.
  This is both in preparation for .NET Core and to simplify the build process.
  EventFlow now ships with a custom IoC container by default. The Autofac based
  IoC container is still available via the `EventFlow.Autofac` and will
  continue to be supported as it is recommended for production use
* New: An IoC container based aggregate root factory is now the default
  aggregate factory. The old implementation merely invoked a constructor
  with the aggregate ID as argument. The new default also checks if any
  additional services are required for the constructor making the distinction
  between the two obsolete
* New: `Command<,,>` now inherits from `ValueObject`
* Obsolete: `UseResolverAggregateRootFactory()` and `UseAutofacAggregateRootFactory()`
  are marked as obsolete as this is now the default. The current implementation
  of these methods does nothing
* Obsolete: All `IEventFlowOptions.AddAggregateRoots(...)` overloads are obsolete,
  the aggregate factory no longer has any need for the aggregate types to be
  registered with the container. The current implementation of the method does
  nothing

### New in 0.38.2454 (released 2016-12-02)

* Fix: Single aggregate read models can now be re-populated again

### New in 0.37.2424 (released 2016-11-08)

* Breaking: Remove the following empty and deprecated MSSQL NuGet packages. If
  you use any of these packages, then switch to the `EventFlow.MsSql` package
  - `EventFlow.EventStores.MsSql`
  - `EventFlow.ReadStores.MsSql`
* Breaking: `ITaskRunner.Run(...)` has changed signature. The task factory now
  gets an instance of `IResolver` that is valid for the duration of the task
  execution
* Fixed: The resolver scope of `ISubscribeAsynchronousTo<,,>` is now valid for
  the duration of the domain handling
* New: Documentation is now released in HTML format along with NuGet packages.
  Access the ZIP file from the GitHub releases page

### New in 0.36.2315 (released 2016-10-18)

* New: Documentation is now hosted at http://docs.geteventflow.net/ and
  http://eventflow.readthedocs.io/ and while documentation is still kept
  along the source code, the documentation files have been converted from
  markdown to reStructuredText
* New: Added `ISubscribeAsynchronousTo<,,>` as an alternative to the existing
  `ISubscribeSynchronousTo<,,>`, which allow domain event subscribers to be
  executed using the new `ITaskRunner`
* New: Added `ITaskRunner` for which the default implementation is mere a thin
  wrapper around `Task.Run(...)` with some logging added. Implemting this
  interface allows control of how EventFlows runs tasks. Please note that
  EventFlow will only use `ITaskRunner` in very limited cases, e.g. if
  there's implantations of `ISubscribeAsynchronousTo<,,>`

### New in 0.35.2247 (released 2016-09-06)

* Fixed: `IAggregateStore.UpdateAsync` and `StoreAsync` now publishes committed
  events as expected. This basically means that its now possible to circumvent the
  command and command handler pattern and use the `IAggregateStore.UpdateAsync`
  directly to modify an aggregate root
* Fixed: Domain events emitted from aggregate sagas are now published

### New in 0.34.2221 (released 2016-08-23)

* **New core feature:** EventFlow now support sagas, also known as process
  managers. The use of sagas is opt-in. Currently EventFlow only supports sagas
  based on aggregate roots, but its possible to implement a custom saga store.
  Consult the documentation for details on how to get started using sagas
* New: Added `IMemoryCache` for which the default implementation is a thin
  wrapper for the .NET built-in `MemoryCache`. EventFlow relies on extensive use
  of reflection and the internal parts of EventFlow will move to this
  implementation for caching internal reflection results to allow better control
  of EventFlow memory usage. Invoke the `UsePermanentMemoryCache()` extension
  method on `IEventFlowOptions` to have EventFlow use the previous cache
  behavior using `ConcurrentDictionary<,,>` based in-memory cache
* New: Added `Identity<>.With(Guid)` which allows identities to be created
  based on a specific `Guid`
* New: Added `Identity<>.GetGuid()` which returns the internal `Guid`

### New in 0.33.2190 (released 2016-08-16)

* Fixed: Fixed regression in `v0.32.2163` by adding NuGet package reference
  `DbUp` to `EventFlow.Sql`. The package was previously ILMerged.
* Fixed: Correct NuGet package project URL
  - Old: https://github.com/rasmus/EventFlow
  - New: https://github.com/eventflow/EventFlow

### New in 0.32.2163 (released 2016-07-04)

* Breaking: This release contains several breaking changes related to
  Elasticsearch read models
  - Elasticsearch NuGet package has been renamed to `EventFlow.Elasticsearch`
  - Upgraded Elasticsearch dependencies to version 2.3.3
  - Purging all read models from Elasticsearch for a specific type now
    **deletes the index** instead of doing a _delete by query_. Make sure to
    create a separate index for each read model. Delete by query has been
    [moved to a plugin in Elasticsearch 2.x](https://www.elastic.co/blog/core-delete-by-query-is-a-plugin) and
    deleting the entire index is now recommended
  - The default index for a read model is now `eventflow-[lower case type name]`,
    e.g. `eventflow-thingyreadmodel`, instead of merely `eventflow`
* Breaking: The following NuGet dependencies have been updated
  - `Elasticsearch.Net` v2.3.3 (up from v1.7.1)
  - `Elasticsearch.Net.JsonNET` removed
  - `NEST` v2.3.3 (up from v1.7.1)
  - `Newtonsoft.Json` v8.0.3 (up from v7.0.1)
* Breaking: Several non-async methods have been moved from the following
  interfaces to extension methods and a few additional overloads have
  been created
  - `IEventStore`
  - `ICommandBus`

### New in 0.31.2106 (released 2016-06-30)

* New: EventFlow can now be configured to throw exceptions thrown by subscribers
  by `options.Configure(c => c.ThrowSubscriberExceptions = true)`
* New: Added an `ICommandScheduler` for easy scheduling of commands

### New in 0.30.2019 (released 2016-06-16)

* Breaking: To simplify the EventFlow NuGet package structure, the two NuGet
  packages `EventFlow.EventStores.MsSql` and `EventFlow.ReadStores.MsSql` have
  been discontinued and their functionality move to the existing package
  `EventFlow.MsSql`. The embedded SQL scripts have been made idempotent making
  the upgrade a simple operation of merely using the new name spaces. To make
  the upgrade easier, the deprecated NuGet packages will still be uploaded,
  but will not contain anything
* Fixed: When configuring Elasticsearch and using the overload of
  `ConfigureElasticsearch` that takes multiple of URLs, `SniffingConnectionPool`
  is now used instead of `StaticConnectionPool` and with sniff life span of five
  minutes

### New in 0.29.1973 (released 2016-04-19)

* Breaking: `IAggregateRoot` has some breaking changes. If these methods aren't
  used (which is considered the typical case), then the base class
  `AggregateRoot<,,>` will automatically handle it
  - `CommitAsync` has an additional `ISnapshotStore` parameter. If you don't
    use snapshot aggregates, then you can safely pass `null`
  - `LoadAsync` is a new method that lets the aggregate control how its
    loaded fromt the event- and snapshot stores
* **New core feature:** EventFlow now support snapshot creation for aggregate
  roots. The EventFlow documentation has been updated to include a guide on
  how to get started using snapshots. Snapshots are basically an opt-in optimized
  method for handling long-lived aggregate roots. Snapshot support in EventFlow
  introduces several new elements, read the documentation to get an overview.
  Currently EventFlow offers the following snapshot stores
  - In-memory
  - Microsoft SQL Server
* New: The `IAggregateStore` is introduced, which provides a cleaner interface
  for manipulating aggregate roots. The most important method is the
  `UpdateAsync` which allows easy updates to aggregate roots without the need
  for a command and command handler
  - `LoadAsync`
  - `UpdateAsync`
  - `StoreAsync`
* New: `IEventStore` now supports loading events from a specific version using
  the new overload of `LoadEventsAsync` that takes a `fromEventSequenceNumber`
  argument
* New: `IMsSqlDatabaseMigrator` now has a overloaded method named
  `MigrateDatabaseUsingScripts` that takes an `IEnumerable<SqlScript>`
  enabling specific scripts to be used in a database migration
* New: Added suport to use EventStore persistence with connection strings
  instead IPs only
* Obsolete: The following aggregate related methods on `IEventStore` has been
  marked as obsolete in favor of the new `IAggregateStore`. The methods will be
  removed at some point in the future
  - `LoadAggregateAsync`
  - `LoadAggregate`

### New in 0.28.1852 (released 2016-04-05)

* **Critical fix:** `OptimisticConcurrencyRetryStrategy` now correctly only
  states that `OptimisticConcurrencyException` should be retried. Before
  _ALL_ exceptions from the event stores were retried, not only the transient!
  If you have inadvertently become dependent on this bug, then implement your
  own `IOptimisticConcurrencyRetryStrategy` that has the old behavior
* Fixed: `OptimisticConcurrencyRetryStrategy` has a off-by-one error that caused
  it to retry one less that it actually should
* Fixed: Prevent `abstract ICommandHandler<,,,>` from being registered in
   `EventFlowOptionsCommandHandlerExtensions.AddCommandHandlers(...)`
* Fixed: Prevent `abstract IEventUpgrader<,>` from being registered in
   `EventFlowOptionsEventUpgradersExtensions.AddEventUpgraders(...)`
* Fixed: Prevent `abstract IMetadataProvider` from being registered in
   `EventFlowOptionsMetadataProvidersExtensions.AddMetadataProviders(...)`
* Fixed: Prevent `abstract IQueryHandler<,>` from being registered in
   `EventFlowOptionsQueriesExtensions.AddQueryHandlers(...)`
* Fixed: Prevent `abstract ISubscribeSynchronousTo<,,>` from being registered in
   `EventFlowOptionsSubscriberExtensions.AddSubscribers(...)`

### New in 0.27.1765 (released 2016-02-25)

 * New: Configure Hangfire job display names by implementing
   `IJobDisplayNameBuilder`. The default implementation uses job description
   name and version

### New in 0.26.1714 (released 2016-02-20)

 * Breaking: Renamed `MssqlMigrationException` to `SqlMigrationException`
 * Breaking: Renamed `SqlErrorRetryStrategy` to `MsSqlErrorRetryStrategy`
   as its MSSQL specific
 * Breaking: The NuGet package `Dapper` is no longer IL merged with the package
   `EventFlow.MsSql` but is now listed as a NuGet dependency. The current
   version used by EventFlow is `v1.42`
 * New: Introduced the NuGet package `EventFlow.SQLite` that adds event store
   support for SQLite databases, both as event store and read model store
 * New: Introduced the NuGet package `EventFlow.Sql` as shared package for
   EventFlow packages that uses SQL
 * New: Its now possible to configure the retry delay for MSSQL transient
   errors using the new `IMsSqlConfiguration.SetTransientRetryDelay`. The
   default is a random delay between 50 and 100 milliseconds

### New in 0.25.1695 (released 2016-02-15)

* Fixed: Deadlock in `AsyncHelper` if e.g. an exception caused no `async` tasks
  to be scheduled. The `AsyncHelper` is used by EventFlow to expose non-`async`
  methods to developers and provide the means to call `async` methods from
  a synchronous context without causing a deadlock. There's no change to any of
  the `async` methods.

  The `AsyncHelper` is used in the following methods.
  - `ICommandBus.Publish`
  - `IEventStore.LoadEvents`
  - `IEventStore.LoadAggregate`
  - `IEventStore.LoadAllEvents`
  - `IJobRunner.Execute`
  - `IReadModelPopulator.Populate`
  - `IReadModelPopulator.Purge`
  - `IQueryProcessor.Process`

### New in 0.24.1563 (released 2016-01-17)

 * Breaking: The following NuGet references have been updated
   - `EventStore.Client` v3.4.0 (up from v3.0.2)
   - `Hangfire.Core` v1.5.3 (up from v1.4.6)
   - `RabbitMQ.Client` v3.6.0 (up from v3.5.4)
 * New: EventFlow now uses Paket to manage NuGet packages
 * Fixed: Incorrect use of `EventStore.Client` that caused it to throw
   `WrongExpectedVersionException` when committing aggregates multiple times
 * Fixed: Updated NuGet package titles of the following NuGet packages to
   contain assembly name to get a better overview when searching on
   [nuget.org](http://nuget.org)
   - `EventFlow.RabbitMQ`
   - `EventFlow.EventStores.EventStore`
 * Fixed: Updated internal NuGet reference `dbup` to v3.3.0 (up from v3.2.1)

### New in 0.23.1470 (released 2015-12-05)

* Breaking: EventFlow no longer ignores columns named `Id` in MSSQL read models.
  If you were dependent on this, use the `MsSqlReadModelIgnoreColumn` attribute
* Fixed: Instead of using `MethodInfo.Invoke` to call methods on reflected
  types, e.g. when a command is published, EventFlow now compiles an expression
  tree instead. This has a slight initial overhead, but provides a significant
  performance improvement for subsequent calls
* Fixed: Read model stores are only invoked if there's any read model updates
* Fixed: EventFlow now correctly throws an `ArgumentException` if EventFlow has
  been incorrectly configure with known versioned types, e.g. an event
  is emitted that hasn't been added during EventFlow initialization. EventFlow
  would handle the save operation correctly, but if EventFlow was reinitialized
  and the event was loaded _before_ it being emitted again, an exception would
  be thrown as EventFlow would know which type to use. Please make sure to
  correctly load all event, command and job types before use
* Fixed: `IReadModelFactory<>.CreateAsync(...)` is now correctly used in
  read store mangers
* Fixed: Versioned type naming convention now allows numbers

### New in 0.22.1393 (released 2015-11-19)

* New: To customize how a specific read model is initially created, implement
  a specific `IReadModelFactory<>` that can bootstrap that read model
* New: How EventFlow handles MSSQL read models has been refactored to allow
  significantly more freedom to developers. MSSQL read models are no longer
  required to implement `IMssqlReadModel`, only the empty `IReadModel`
  interface. Effectively, this means that no specific columns are required,
  meaning that the following columns are no longer enforced on MSSQL read
  models. Use the new required `MsSqlReadModelIdentityColumn` attribute to mark
  the identity column and the optional (but recommended)
  `MsSqlReadModelVersionColumn` to mark the version column.
  - `string AggregateId`
  - `DateTimeOffset CreateTime`
  - `DateTimeOffset UpdatedTime`
  - `int LastAggregateSequenceNumber`
* Obsolete: `IMssqlReadModel` and `MssqlReadModel`. Developers should instead
  use the `MsSqlReadModelIdentityColumn` and `MsSqlReadModelVersionColumn`
  attributes to mark the identity and version columns (read above).
  EventFlow will continue to support `IMssqlReadModel`, but it _will_ be
  removed at some point in the future
* Fixed: Added missing `UseElasticsearchReadModel<TReadModel, TReadModelLocator>()`
  extension

### New in 0.21.1312 (released 2015-10-26)

* New: Added `Identity<>.NewComb()` that creates sequential unique IDs which can
  be used to minimize database fragmentation
* New: Added `IReadModelContext.Resolver` to allow read models to fetch
  additional resources when events are applied
* New: The `PrettyPrint()` type extension method, mostly used for verbose
  logging, now prints even prettier type names, e.g.
  `KeyValuePair<Boolean,Int64>` instead of merely `KeyValuePair'2`, making log
  messages slightly more readable

### New in 0.20.1274 (released 2015-10-22)

* Breaking: `Entity<T>` now inherits from `ValueObject` but uses only the `Id`
  field as equality component. Override `GetEqualityComponents()` if you have
  a different notion of equality for a specific entity
* Breaking: `Entity<T>` will now throw an `ArgumentNullException` if the `id`
  passed to its constructor is `null`
* Breaking: Fixed method spelling. Renamed
 `ISpecification<T>.WhyIsNotStatisfiedBy` to `WhyIsNotSatisfiedBy` and
 `Specification<T>.IsNotStatisfiedBecause` to `IsNotSatisfiedBecause`
* New: Read model support for Elasticsearch via the new NuGet package
  `EventFlow.ReadStores.Elasticsearch`

### New in 0.19.1225 (released 2015-10-19)

* Breaking: `AddDefaults` now also adds the job type definition to the
  `IJobsDefinitonService`
* New: Implemented a basic specification pattern by providing
  `ISpecification<T>`, an easy-to-use `Specificaion<T>` and a set of extension
  methods. Look at the EventFlow specification tests to get started
* Fixed: `IEventDefinitionService`, `ICommandDefinitonService` and
  `IJobsDefinitonService` now longer throw an exception if an existing
  event is loaded, i.e., multiple calls to `AddEvents(...)`, `AddCommand(...)`
  and `AddJobs(...)` no longer throws an exception
* Fixed: `DomainError.With(...)` no longer executes `string.format` if only
  one argument is parsed

### New in 0.18.1181 (released 2015-10-07)

* POTENTIAL DATA LOSS for the **files event store**: The EventFlow
  internal functionality regarding event stores has been refactored resulting
  in information regarding aggregate names being removed from the event
  persistence layer. The files based event store no longer stores its events in
  the path `[STORE PATH]\[AGGREGATE NAME]\[AGGREGATE ID]\[SEQUENCE].json`, but
  in the path `[STORE PATH]\[AGGREGATE ID]\[SEQUENCE].json`. Thus if you are
  using the files event store for tests, you should move the events into the
  new file structure. Alternatively, implement the new `IFilesEventLocator` and
  provide your own custom event file layout.
* Breaking: Event stores have been split into two parts, the `IEventStore`
  and the new `IEventPersistence`. `IEventStore` has the same interface before
  but the implementation is now no longer responsible for persisting the events,
  only converting and serializing the persisted events. `IEventPersistence`
  handles the actual storing of events and thus if any custom event stores have
  been implemented, they should implement to the new `IEventPersistence`
  instead.
* New: Added `IEntity`, `IEntity<>` and an optional `Entity<>` that developers
  can use to implement DDD entities.

### New in 0.17.1134 (released 2015-09-28)

* Fixed: Using NuGet package `EventFlow.Autofac` causes an exception with the
  message `The type 'EventFlow.Configuration.Registrations.AutofacStartable'
  is not assignable to service 'Autofac.IStartable` during EventFlow setup

### New in 0.16.1120 (released 2015-09-27)

* Breaking: Removed `HasRegistrationFor<>` and `GetRegisteredServices()`
  from `IServiceRegistration` and added them to `IResolver` instead. The
  methods required that all service registrations went through EventFlow,
  which in most cases they will not
* Obsolete: Marked `IServiceRegistration.RegisterIfNotRegistered(...)`, use
  the `keepDefault = true` on the other `Register(...)` methods instead
* New: Major changes have been done to how EventFlow handles service
  registration and bootstrapping in order for developers to skip calling
  `CreateResolver()` (or `CreateContainer()` if using the `EventFlow.Autofac`
  package) completely. EventFlow will register its bootstrap services in the
  IoC container and configure itself whenever the container is created
* New: Introduced `IBootstrap` interface that you can register. It has a
  single `BootAsync(...)` method that will be called as soon as the IoC
  container is ready (similar to that of `IStartable` of Autofac)
* Fixed: Correct order of service registration decorators. They are now
  applied in the same order they are applied, e.g., the _last_ registered
  service decorator will be the "outer" service
* Fixed: Added missing `ICommand<,>` interface to abstract `Command<,>` class in
  `EventFlow.Commands`.

### New in 0.15.1057 (released 2015-09-24)

* Fixed: Added `UseHangfireJobScheduler()` and marked `UseHandfireJobScheduler()`
  obsolete, fixing method spelling mistake

### New in 0.14.1051 (released 2015-09-23)

* Breaking: All `EventFlowOptions` extensions are now `IEventFlowOptions`
  instead and `EventFlowOptions` implements this interface. If you have made
  your own extensions, you will need to use the newly created interface
  instead. Changed in order to make testing of extensions and classes
  dependent on the EventFlow options easier to test
* New: You can now bundle your configuration of EventFlow into modules that
  implement `IModule` and register these by calling
  `EventFlowOptions.RegisterModule(...)`
* New: EventFlow now supports scheduled job execution via e.g. Hangfire. You
  can create your own scheduler or install the new `EventFlow.Hangfire` NuGet
  package. Read the jobs documentation for more details
* New: Created the OWIN `CommandPublishMiddleware` middleware that can
  handle publishing of commands by posting a JSON serialized command to
  e.g. `/commands/ping/1` in which `ping` is the command name and `1` its
  version. Remember to add authentication
* New: Created a new interface `ICommand<TAggregate,TIdentity,TSourceIdentity>`
  to allow developers to control the type of `ICommand.SourceId`. Using the
  `ICommand<TAggregate,TIdentity>` (or Command<TAggregate,TIdentity>)
  will still yield the same result as before, i.e., `ICommand.SourceId` being
  of type `ISourceId`
* New: The `AddDefaults(...)` now also adds the command type definition to the
  new `ICommandDefinitonService`

### New in 0.13.962 (released 2015-09-13)

 * Breaking: `EventFlowOptions.AddDefaults(...)` now also adds query handlers
 * New: Added an optional `Predicate<Type>` to the following option extension
   methods that scan an `Assembly`: `AddAggregateRoots(...)`,
   `AddCommandHandlers(...)`, `AddDefaults(...)`, `AddEventUpgraders(...)`,
   `AddEvents(...)`, `AddMetadataProviders(...)`, `AddQueryHandlers(...)` and
   `AddSubscribers(...)`
 * Fixed: `EventFlowOptions.AddAggregateRoots(...)` now prevents abstract
   classes from being registered when passing `IEnumerable<Type>`
 * Fixed: Events published to RabbitMQ are now in the right order for chains
   of subscribers, if `event A -> subscriber -> command -> aggregate -> event B`,
   then the order of published events to RabbitMQ was `event B` and then
   `event A`

### New in 0.12.891 (released 2015-09-04)

 * Breaking: Aggregate root no longer have `Aggregate` removed from their
   when name, i.e., the metadata property with key `aggregate_name` (or
   `MetadataKeys.AggregateName`). If you are dependent on the previous naming,
   use the new `AggregateName` attribute and apply it to your aggregates
 * Breaking: Moved `Identity<>` and `IIdentity` from the `EventFlow.Aggregates`
   namespace to `EventFlow.Core` as the identities are not specific for aggregates
 * Breaking: `ICommand.Id` is renamed to `ICommand.AggregateId` to make "room"
   for the new `ICommand.SourceId` property. If commands are serialized, then
   it _might_ be important verify that the serialization still works. EventFlow
   _does not_ serialize commands, so no mitigation is provided. If the
   `Command<,>` is used, make sure to use the correct protected constructor
 * Breaking: `IEventStore.StoreAsync(...)` now requires an additional
   `ISourceId` argument. To create a random one, use `SourceId.New`, but it
   should be e.g. the command ID that resulted in the events. Note, this method
   isn't typically used by developers
 * New: Added `ICommand.SourceId`, which contains the ID of the source. The
   default (if your commands inherit from `Command<,>`) will be a new
   `CommandId` each time the a `Command<,>` instance is created. You can pass
   specific value, merely use the newly added constructor taking the ID.
   Alternatively you commands could inherit from the new
   `DistinctCommand`, enabling commands with the same state to have the
   same `SourceId`
 * New: Duplicate commands can be detected using the new `ISourceId`. Read the
   EventFlow article regarding commands for more details
 * New: Aggregate names can now be configured using the attribute
   `AggregateName`. The name can be accessed using the new `IAggregateRoot.Name`
   property
 * New: Added `Identity<>.NewDeterministic(Guid, string)` enabling creation of
   [deterministic GUIDs](http://code.logos.com/blog/2011/04/generating_a_deterministic_guid.html)
 * New: Added new metadata key `source_id` (`MetadataKeys.SourceId`) containing
   the source ID, typically the ID of the command from which the event
   originated
 * New: Added new metadata key `event_id` (`MetadataKeys.EventId`) containing a
   deterministic ID for the event. Events with the same aggregate sequence
   number and from aggregates with the same identity, will have the same event
   identity
 * Fixed: `Identity<>.With(string)` now throws an `ArgumentException` instead of
   a `TargetInvocationException` when passed an invalid identity
 * Fixed: Aggregate roots now build the cache of `Apply` methods once, instead
   of when the method is requested the first time

### New in 0.11.751 (released 2015-08-24)

 * Breaking: `EventFlowOptions.AddDefaults(...)` now also adds event
   definitions
 * New: [RabbitMQ](http://www.rabbitmq.com/) is now supported through the new
   NuGet package called `EventFlow.RabbitMQ` which enables domain events to be
   published to the bus
 * New: If you want to subscribe to all domain events, you can implement
   and register a service that implements `ISubscribeSynchronousToAll`. Services
   that implement this will automatically be added using the
   `AddSubscribers(...)` or `AddDefaults(...)` extension to `EventFlowOptions`
 * New: Use `EventFlowOptions.UseAutofacAggregateRootFactory(...)` to use an
   Autofac aggregate root factory, enabling you to use services in your
   aggregate root constructor
 * New: Use `EventFlowOptions.UseResolverAggregateRootFactory()` to use the
   resolver to create aggregate roots. Same as
   `UseAutofacAggregateRootFactory(...)` but for when using the internal IoC
   container
 * New: Use `EventFlowOptions.AddAggregateRoots(...)` to register aggregate root
   types
 * New: Use `IServiceRegistration.RegisterType(...)` to register services by
   type

### New in 0.10.642 (released 2015-08-17)

 * Breaking: Updated NuGet reference `Newtonsoft.Json` to v7.0.1
   (up from v6.0.8)
 * Breaking: Remove the empty constructor from `SingleValueObject<>`
 * New: Added `SingleValueObjectConverter` to help create clean JSON when
   e.g. domain events are serialized
 * New: Added a protected method `Register(IEventApplier)` to
   `AggregateRoot<,>` that enables developers to override how events are
   applied. Use this to e.g. implement state objects
 * New: Create `AggregateState<,,>` that developers can use to create aggregate
   state objects. Call `Register(...)` with the state object as argument
   to redirect events to it
 * New: Allow `AggregateRoot<,>.Apply(...)`, i.e., methods for applying events,
   to be `private` and `protected`
 * New: Made `AggregateRoot<,>.Emit(...)` protected and virtual to allow
   overrides that e.g. add a standard set of metadata from the aggregate state.
 * New: Made `AggregateRoot<,>.ApplyEvent(...)` protected and virtual to
   allow more custom implementations of applying events to the aggregate root.
 * Fixed: Updated internal NuGet reference `Dapper` to v1.42 (up from v1.38)

### New in 0.9.580 (released 2015-07-20)

 * Braking: `IEventStore.LoadAllEventsAsync` and `IEventStore.LoadAllEvents`
   now take a `GlobalPosition` as an argument instead of a `long` for the
   starting position. The `GlobalPosition` is basically a wrapper around a
   string that hides the inner workings of each event store.
 * New: NuGet package `EventFlow.EventStores.EventStore` that provides
   integration to [Event Store](https://geteventstore.com/). Its an initial
   version and shouldn't be used in production.

### New in 0.8.560 (released 2015-05-29)

 * Breaking: Remove _all_ functionality related to global sequence
   numbers as it proved problematic to maintain. It also matches this
   quote:

   > Order is only assured per a handler within an aggregate root
   > boundary. There is no assurance of order between handlers or
   > between aggregates. Trying to provide those things leads to
   > the dark side.
   >> Greg Young

   - If you use a MSSQL read store, be sure to delete the
     `LastGlobalSequenceNumber` column during update, or set it to
     default `NULL`
   - `IDomainEvent.GlobalSequenceNumber` removed
   - `IEventStore.LoadEventsAsync` and `IEventStore.LoadEvents` taking
     a `GlobalSequenceNumberRange` removed
 * Breaking: Remove the concept of event caches. If you really need this
   then implement it by registering a decorator for `IEventStore`
 * Breaking: Moved `IDomainEvent.BatchId` to metadata and created
   `MetadataKeys.BatchId` to help access it
 * New: `IEventStore.DeleteAggregateAsync` to delete an entire aggregate
   stream. Please consider carefully if you really want to use it. Storage
   might be cheaper than the historic knowledge within your events
 * New: `IReadModelPopulator` is new and enables you to both purge and
   populate read models by going though the entire event store. Currently
   its only basic functionality, but more will be added
 * New: `IEventStore` now has `LoadAllEventsAsync` and `LoadAllEvents` that
   enables you to load all events in the event store a few at a time.
 * New: `IMetadata.TimestampEpoch` contains the Unix timestamp version
   of `IMetadata.Timestamp`. Also, an additional metadata key
   `timestamp_epoch` is added to events containing the same data. Note,
   the `TimestampEpoch` on `IMetadata` handles cases in which the
   `timestamp_epoch` is not present by using the existing timestamp
 * Fixed: `AggregateRoot<>` now reads the aggregate version from
   domain events applied during aggregate load. This resolves an issue
   for when an `IEventUpgrader` removed events from the event stream
 * Fixed: `InMemoryReadModelStore<,>` is now thread safe

### New in 0.7.481 (released 2015-05-22)

 * New: EventFlow now includes a `IQueryProcessor` that enables you to implement
   queries and query handlers in a structure manner. EventFlow ships with two
   ready-to-use queries and related handlers
   - `ReadModelByIdQuery<TReadModel>`: Supported by in-memory and MSSQL read
     model stores
   - `InMemoryQuery<TReadModel>`: Only supported by in-memory read model store,
     but lets you search for any read model based on a `Predicate<TReadModel>`

### New in 0.6.456 (released 2015-05-18)

 * Breaking: Read models have been significantly improved as they can now
   subscribe to events from multiple aggregates. Use a custom
   `IReadModelLocator` to define how read models are located. The supplied
   `ILocateByAggregateId` simply uses the aggregate ID. To subscribe
   to other events, simply implement `IAmReadModelFor<,,>` and make sure
   you have supplied a proper read model locator.
   - `UseMssqlReadModel` signature changed, change to
   `.UseMssqlReadModel<MyReadModel, ILocateByAggregateId>()` in
   order to have the previous functionality
   - `UseInMemoryReadStoreFor` signature changed, change to
   `.UseInMemoryReadStoreFor<MyReadModel, ILocateByAggregateId>()` in
   order to have the previous functionality
 * Breaking: A warning is no longer logged if you forgot to subscribe to
   a aggregate event in your read model as read models are no longer
   strongly coupled to a specific aggregate and its events
 * Breaking: `ITransientFaultHandler` now takes the strategy as a generic
   argument instead of the `Use<>` method. If you want to configure the
   retry strategy, use `ConfigureRetryStrategy(...)` instead
 * New: You can now have multiple `IReadStoreManager` if you would like to
   implement your own read model handling
 * New: `IEventStore` now has a `LoadEventsAsync` and `LoadEvents`
   that loads `IDomainEvent`s based on global sequence number range
 * New: Its now possible to register generic services without them being
   constructed generic types, i.e., register `typeof(IMyService<>)` as
   `typeof(MyService<>)`
 * New: Table names for MSSQL read models can be assigned using the
   `TableAttribute` from `System.ComponentModel.DataAnnotations`
 * Fixed: Subscribers are invoked _after_ read stores have been updated,
   which ensures that subscribers can use any read models that were
   updated

### New in 0.5.390 (released 2015-05-08)

 * POTENTIAL DATA LOSS for files event store: Files event store now
   stores its log as JSON instead of an `int` in the form
   `{"GlobalSequenceNumber":2}`. So rename the current file and put in the
   global sequence number before startup
 * Breaking: Major changes has been made regarding how the aggregate
   identity is implemented and referenced through interfaces. These changes makes
   it possible to access the identity type directly though all interface. Some
   notable examples are listed here. Note that this has NO impact on how data
   is stored!
   - `IAggregateRoot` changed to `IAggregateRoot<TIdentity>`
   - `ICommand<TAggregate>` changed to `ICommand<TAggregate,TIdentity>`
   - `ICommandHandler<TAggregate,TCommand>` changed to
     `ICommandHandler<TAggregate,TIdentity, TCommand>`
   - `IAmReadModelFor<TEvent>` changed to
     `IAmReadModelFor<TAggregate,TIdentity,TEvent>`
   - `IDomainEvent<TEvent>` changed to `IDomainEvent<TAggregate,TIdentity>`
 * New: `ICommandBus.Publish` now takes a `CancellationToken` argument
 * Fixed: MSSQL should list columns to SELECT when fetching events


### New in 0.4.353 (released 2015-05-05)

* Breaking: `ValueObject` now uses public properties instead of both
  private and public fields
* Breaking: Aggregate IDs are no longer `string` but objects implementing
  `IIdentity`
* Breaking: MSSQL transient exceptions are now retried
* Breaking: All methods on `IMsSqlConnection` has an extra `Label` argument
* New: `ITransientFaultHandler` added along with default retry strategies
  for optimistic concurrency and MSSQL transient exceptions
* New: Release notes added to NuGet packages
* New: Better logging and more descriptive exceptions
* Fixed: Unchecked missing in `ValueObject` when claculating hash
* Fixed: `NullReferenceException` thrown if `null` was stored
  in `SingleValueObject` and `ToString()` was called


### New in 0.3.292 (released 2015-04-30)

* First stable version of EventFlow<|MERGE_RESOLUTION|>--- conflicted
+++ resolved
@@ -1,16 +1,12 @@
 ### New in 0.84 (not released yet)
 
-<<<<<<< HEAD
-* New: Added overload of `MongoDbOptionsExtensions.ConfigureMongoDb` that passes 
-  IResolverContext through to IMongoDatabase factory delegate
-=======
 Maintenance release of EventFlow v0 that fixes a few issues and updates dependencies. The update tries to stay as close to the old code base as possible. However, many dependencies have critical vulnerabilities have forced an update. This in turn has again force update on the .NET Framework version for some packages, as the updated dependencies did not support the old ones.
 
 * Breaking: Updated `Npgsql` from `4.0.2` to `4.1.14` due to critical vulnerability, which have forced `EventFlow.PostgreSql` to from `net452` to `net472` 
+* New: Added overload of `MongoDbOptionsExtensions.ConfigureMongoDb` that passes IResolverContext through to IMongoDatabase factory delegate
 * Fix: Updated `System.Data.SqlClient` from `4.3.0` to `4.8.6` due to critical vulnerability
 * Fix: Updated `Newtonsoft.Json` from `11.0.2` to `13.0.3` due to critical vulnerability
 * Fix: Updated `Microsoft.Owin` from `3.1.0` to `4.2.2` due to critical vulnerability
->>>>>>> 0af92f32
 
 ### New in 0.83.4713 (released 2021-09-07)
 
