### New in 0.23 (not released yet)

<<<<<<< HEAD
* Fixed: Instead of using `MethodInfo.Invoke` to call methods on reflected
  types, e.g. when a command is published, EventFlow now compiles an expression
  tree instead. This has a slight initial overhead, but provides a significant
  performance improvement for subsequent calls
* Fixed: EventFlow no longer ignores columns named `Id` in MSSQL read models.
=======
* Breaking: EventFlow no longer ignores columns named `Id` in MSSQL read models.
>>>>>>> a82ed001
  If you were dependent on this, use the `MsSqlReadModelIgnoreColumn` attribute
* Fixed: EventFlow now correctly throws an `ArgumentException` if EventFlow has
  been incorrectly configure with known versioned types, e.g. an event
  is emitted that hasn't been added during EventFlow initialization. EventFlow
  would handle the save operation correctly, but if EventFlow was reinitialized
  and the event was loaded _before_ it being emitted again, an exception would
  be thrown as EventFlow would know which type to use. Please make sure to
  correctly load all event, command and job types before use
* Fixed: `IReadModelFactory<>.CreateAsync(...)` is now correctly used in
  read store mangers
* Fixed: Versioned type naming convention now allows numbers

### New in 0.22.1393 (released 2015-11-19)

* New: To customize how a specific read model is initially created, implement
  a specific `IReadModelFactory<>` that can bootstrap that read model
* New: How EventFlow handles MSSQL read models has been refactored to allow
  significantly more freedom to developers. MSSQL read models are no longer
  required to implement `IMssqlReadModel`, only the empty `IReadModel`
  interface. Effectively, this means that no specific columns are required,
  meaning that the following columns are no longer enforced on MSSQL read
  models. Use the new required `MsSqlReadModelIdentityColumn` attribute to mark
  the identity column and the optional (but recommended)
  `MsSqlReadModelVersionColumn` to mark the version column.
  - `string AggregateId`
  - `DateTimeOffset CreateTime`
  - `DateTimeOffset UpdatedTime`
  - `int LastAggregateSequenceNumber`
* Obsolete: `IMssqlReadModel` and `MssqlReadModel`. Developers should instead
  use the `MsSqlReadModelIdentityColumn` and `MsSqlReadModelVersionColumn`
  attributes to mark the identity and version columns (read above).
  EventFlow will continue to support `IMssqlReadModel`, but it _will_ be
  removed at some point in the future
* Fixed: Added missing `UseElasticsearchReadModel<TReadModel, TReadModelLocator>()`
  extension

### New in 0.21.1312 (released 2015-10-26)

* New: Added `Identity<>.NewComb()` that creates sequential unique IDs which can
  be used to minimize database fragmentation
* New: Added `IReadModelContext.Resolver` to allow read models to fetch
  additional resources when events are applied
* New: The `PrettyPrint()` type extension method, mostly used for verbose
  logging, now prints even prettier type names, e.g.
  `KeyValuePair<Boolean,Int64>` instead of merely `KeyValuePair'2`, making log
  messages slightly more readable

### New in 0.20.1274 (released 2015-10-22)

* Breaking: `Entity<T>` now inherits from `ValueObject` but uses only the `Id`
  field as equality component. Override `GetEqualityComponents()` if you have
  a different notion of equality for a specific entity
* Breaking: `Entity<T>` will now throw an `ArgumentNullException` if the `id`
  passed to its constructor is `null`
* Breaking: Fixed method spelling. Renamed
 `ISpecification<T>.WhyIsNotStatisfiedBy` to `WhyIsNotSatisfiedBy` and
 `Specification<T>.IsNotStatisfiedBecause` to `IsNotSatisfiedBecause`
* New: Read model support for Elasticsearch via the new NuGet package
  `EventFlow.ReadStores.Elasticsearch`

### New in 0.19.1225 (released 2015-10-19)

* Breaking: `AddDefaults` now also adds the job type definition to the
  `IJobsDefinitonService`
* New: Implemented a basic specification pattern by providing
  `ISpecification<T>`, an easy-to-use `Specificaion<T>` and a set of extension
  methods. Look at the EventFlow specification tests to get started
* Fixed: `IEventDefinitionService`, `ICommandDefinitonService` and
  `IJobsDefinitonService` now longer throw an exception if an existing
  event is loaded, i.e., multiple calls to `AddEvents(...)`, `AddCommand(...)`
  and `AddJobs(...)` no longer throws an exception
* Fixed: `DomainError.With(...)` no longer executes `string.format` if only
  one argument is parsed

### New in 0.18.1181 (released 2015-10-07)

* POTENTIAL DATA LOSS for the **files event store**: The EventFlow
  internal functionality regarding event stores has been refactored resulting
  in information regarding aggregate names being removed from the event
  persistence layer. The files based event store no longer stores its events in
  the path `[STORE PATH]\[AGGREGATE NAME]\[AGGREGATE ID]\[SEQUENCE].json`, but
  in the path `[STORE PATH]\[AGGREGATE ID]\[SEQUENCE].json`. Thus if you are
  using the files event store for tests, you should move the events into the
  new file structure. Alternatively, implement the new `IFilesEventLocator` and
  provide your own custom event file layout.
* Breaking: Event stores have been split into two parts, the `IEventStore`
  and the new `IEventPersistence`. `IEventStore` has the same interface before
  but the implementation is now no longer responsible for persisting the events,
  only converting and serializing the persisted events. `IEventPersistence`
  handles the actual storing of events and thus if any custom event stores have
  been implemented, they should implement to the new `IEventPersistence`
  instead.
* New: Added `IEntity`, `IEntity<>` and an optional `Entity<>` that developers
  can use to implement DDD entities.

### New in 0.17.1134 (released 2015-09-28)

* Fixed: Using NuGet package `EventFlow.Autofac` causes an exception with the
  message `The type 'EventFlow.Configuration.Registrations.AutofacStartable'
  is not assignable to service 'Autofac.IStartable` during EventFlow setup

### New in 0.16.1120 (released 2015-09-27)

* Breaking: Removed `HasRegistrationFor<>` and `GetRegisteredServices()`
  from `IServiceRegistration` and added them to `IResolver` instead. The
  methods required that all service registrations went through EventFlow,
  which in most cases they will not
* Obsolete: Marked `IServiceRegistration.RegisterIfNotRegistered(...)`, use
  the `keepDefault = true` on the other `Register(...)` methods instead
* New: Major changes have been done to how EventFlow handles service
  registration and bootstrapping in order for developers to skip calling
  `CreateResolver()` (or `CreateContainer()` if using the `EventFlow.Autofac`
  package) completely. EventFlow will register its bootstrap services in the
  IoC container and configure itself whenever the container is created    
* New: Introduced `IBootstrap` interface that you can register. It has a
  single `BootAsync(...)` method that will be called as soon as the IoC
  container is ready (similar to that of `IStartable` of Autofac)
* Fixed: Correct order of service registration decorators. They are now
  applied in the same order they are applied, e.g., the _last_ registered
  service decorator will be the "outer" service
* Fixed: Added missing `ICommand<,>` interface to abstract `Command<,>` class in
  `EventFlow.Commands`.

### New in 0.15.1057 (released 2015-09-24)

* Fixed: Added `UseHangfireJobScheduler()` and marked `UseHandfireJobScheduler()`
  obsolete, fixing method spelling mistake

### New in 0.14.1051 (released 2015-09-23)

* Breaking: All `EventFlowOptions` extensions are now `IEventFlowOptions`
  instead and `EventFlowOptions` implements this interface. If you have made
  your own extensions, you will need to use the newly created interface
  instead. Changed in order to make testing of extensions and classes
  dependent on the EventFlow options easier to test
* New: You can now bundle your configuration of EventFlow into modules that
  implement `IModule` and register these by calling
  `EventFlowOptions.RegisterModule(...)`
* New: EventFlow now supports scheduled job execution via e.g. Hangfire. You
  can create your own scheduler or install the new `EventFlow.Hangfire` NuGet
  package. Read the jobs documentation for more details
* New: Created the OWIN `CommandPublishMiddleware` middleware that can
  handle publishing of commands by posting a JSON serialized command to
  e.g. `/commands/ping/1` in which `ping` is the command name and `1` its
  version. Remember to add authentication
* New: Created a new interface `ICommand<TAggregate,TIdentity,TSourceIdentity>`
  to allow developers to control the type of `ICommand.SourceId`. Using the
  `ICommand<TAggregate,TIdentity>` (or Command<TAggregate,TIdentity>)
  will still yield the same result as before, i.e., `ICommand.SourceId` being
  of type `ISourceId`
* New: The `AddDefaults(...)` now also adds the command type definition to the
  new `ICommandDefinitonService`

### New in 0.13.962 (released 2015-09-13)

 * Breaking: `EventFlowOptions.AddDefaults(...)` now also adds query handlers
 * New: Added an optional `Predicate<Type>` to the following option extension
   methods that scan an `Assembly`: `AddAggregateRoots(...)`,
   `AddCommandHandlers(...)`, `AddDefaults(...)`, `AddEventUpgraders(...)`,
   `AddEvents(...)`, `AddMetadataProviders(...)`, `AddQueryHandlers(...)` and
   `AddSubscribers(...)`
 * Fixed: `EventFlowOptions.AddAggregateRoots(...)` now prevents abstract
   classes from being registered when passing `IEnumerable<Type>`
 * Fixed: Events published to RabbitMQ are now in the right order for chains
   of subscribers, if `event A -> subscriber -> command -> aggregate -> event B`,
   then the order of published events to RabbitMQ was `event B` and then
   `event A`

### New in 0.12.891 (released 2015-09-04)

 * Breaking: Aggregate root no longer have `Aggregate` removed from their
   when name, i.e., the metadata property with key `aggregate_name` (or
   `MetadataKeys.AggregateName`). If you are dependent on the previous naming,
   use the new `AggregateName` attribute and apply it to your aggregates
 * Breaking: Moved `Identity<>` and `IIdentity` from the `EventFlow.Aggregates`
   namespace to `EventFlow.Core` as the identities are not specific for aggregates
 * Breaking: `ICommand.Id` is renamed to `ICommand.AggregateId` to make "room"
   for the new `ICommand.SourceId` property. If commands are serialized, then
   it _might_ be important verify that the serialization still works. EventFlow
   _does not_ serialize commands, so no mitigation is provided. If the
   `Command<,>` is used, make sure to use the correct protected constructor
 * Breaking: `IEventStore.StoreAsync(...)` now requires an additional
   `ISourceId` argument. To create a random one, use `SourceId.New`, but it
   should be e.g. the command ID that resulted in the events. Note, this method
   isn't typically used by developers
 * New: Added `ICommand.SourceId`, which contains the ID of the source. The
   default (if your commands inherit from `Command<,>`) will be a new
   `CommandId` each time the a `Command<,>` instance is created. You can pass
   specific value, merely use the newly added constructor taking the ID.
   Alternatively you commands could inherit from the new
   `DistinctCommand`, enabling commands with the same state to have the
   same `SourceId`
 * New: Duplicate commands can be detected using the new `ISourceId`. Read the
   EventFlow article regarding commands for more details
 * New: Aggregate names can now be configured using the attribute
   `AggregateName`. The name can be accessed using the new `IAggregateRoot.Name`
   property
 * New: Added `Identity<>.NewDeterministic(Guid, string)` enabling creation of
   [deterministic GUIDs](http://code.logos.com/blog/2011/04/generating_a_deterministic_guid.html)
 * New: Added new metadata key `source_id` (`MetadataKeys.SourceId`) containing
   the source ID, typically the ID of the command from which the event
   originated
 * New: Added new metadata key `event_id` (`MetadataKeys.EventId`) containing a
   deterministic ID for the event. Events with the same aggregate sequence
   number and from aggregates with the same identity, will have the same event
   identity
 * Fixed: `Identity<>.With(string)` now throws an `ArgumentException` instead of
   a `TargetInvocationException` when passed an invalid identity
 * Fixed: Aggregate roots now build the cache of `Apply` methods once, instead
   of when the method is requested the first time

### New in 0.11.751 (released 2015-08-24)

 * Breaking: `EventFlowOptions.AddDefaults(...)` now also adds event
   definitions
 * New: [RabbitMQ](http://www.rabbitmq.com/) is now supported through the new
   NuGet package called `EventFlow.RabbitMQ` which enables domain events to be
   published to the bus
 * New: If you want to subscribe to all domain events, you can implement
   and register a service that implements `ISubscribeSynchronousToAll`. Services
   that implement this will automatically be added using the
   `AddSubscribers(...)` or `AddDefaults(...)` extension to `EventFlowOptions`
 * New: Use `EventFlowOptions.UseAutofacAggregateRootFactory(...)` to use an
   Autofac aggregate root factory, enabling you to use services in your
   aggregate root constructor
 * New: Use `EventFlowOptions.UseResolverAggregateRootFactory()` to use the
   resolver to create aggregate roots. Same as
   `UseAutofacAggregateRootFactory(...)` but for when using the internal IoC
   container
 * New: Use `EventFlowOptions.AddAggregateRoots(...)` to register aggregate root
   types
 * New: Use `IServiceRegistration.RegisterType(...)` to register services by
   type

### New in 0.10.642 (released 2015-08-17)

 * Breaking: Updated NuGet reference `Newtonsoft.Json` to v7.0.1
   (up from v6.0.8)
 * Breaking: Remove the empty constructor from `SingleValueObject<>`
 * New: Added `SingleValueObjectConverter` to help create clean JSON when
   e.g. domain events are serialized
 * New: Added a protected method `Register(IEventApplier)` to
   `AggregateRoot<,>` that enables developers to override how events are
   applied. Use this to e.g. implement state objects
 * New: Create `AggregateState<,,>` that developers can use to create aggregate
   state objects. Call `Register(...)` with the state object as argument
   to redirect events to it
 * New: Allow `AggregateRoot<,>.Apply(...)`, i.e., methods for applying events,
   to be `private` and `protected`
 * New: Made `AggregateRoot<,>.Emit(...)` protected and virtual to allow
   overrides that e.g. add a standard set of metadata from the aggregate state.
 * New: Made `AggregateRoot<,>.ApplyEvent(...)` protected and virtual to
   allow more custom implementations of applying events to the aggregate root.
 * Fixed: Updated internal NuGet reference `Dapper` to v1.42 (up from v1.38)

### New in 0.9.580 (released 2015-07-20)

 * Braking: `IEventStore.LoadAllEventsAsync` and `IEventStore.LoadAllEvents`
   now take a `GlobalPosition` as an argument instead of a `long` for the
   starting position. The `GlobalPosition` is basically a wrapper around a
   string that hides the inner workings of each event store.
 * New: NuGet package `EventFlow.EventStores.EventStore` that provides
   integration to [Event Store](https://geteventstore.com/). Its an initial
   version and shouldn't be used in production.

### New in 0.8.560 (released 2015-05-29)

 * Breaking: Remove _all_ functionality related to global sequence
   numbers as it proved problematic to maintain. It also matches this
   quote:

   > Order is only assured per a handler within an aggregate root
   > boundary. There is no assurance of order between handlers or
   > between aggregates. Trying to provide those things leads to
   > the dark side.
   >> Greg Young

   - If you use a MSSQL read store, be sure to delete the
     `LastGlobalSequenceNumber` column during update, or set it to
     default `NULL`
   - `IDomainEvent.GlobalSequenceNumber` removed
   - `IEventStore.LoadEventsAsync` and `IEventStore.LoadEvents` taking
     a `GlobalSequenceNumberRange` removed
 * Breaking: Remove the concept of event caches. If you really need this
   then implement it by registering a decorator for `IEventStore`
 * Breaking: Moved `IDomainEvent.BatchId` to metadata and created
   `MetadataKeys.BatchId` to help access it
 * New: `IEventStore.DeleteAggregateAsync` to delete an entire aggregate
   stream. Please consider carefully if you really want to use it. Storage
   might be cheaper than the historic knowledge within your events
 * New: `IReadModelPopulator` is new and enables you to both purge and
   populate read models by going though the entire event store. Currently
   its only basic functionality, but more will be added
 * New: `IEventStore` now has `LoadAllEventsAsync` and `LoadAllEvents` that
   enables you to load all events in the event store a few at a time.
 * New: `IMetadata.TimestampEpoch` contains the Unix timestamp version
   of `IMetadata.Timestamp`. Also, an additional metadata key
   `timestamp_epoch` is added to events containing the same data. Note,
   the `TimestampEpoch` on `IMetadata` handles cases in which the
   `timestamp_epoch` is not present by using the existing timestamp
 * Fixed: `AggregateRoot<>` now reads the aggregate version from
   domain events applied during aggregate load. This resolves an issue
   for when an `IEventUpgrader` removed events from the event stream
 * Fixed: `InMemoryReadModelStore<,>` is now thread safe

### New in 0.7.481 (released 2015-05-22)

 * New: EventFlow now includes a `IQueryProcessor` that enables you to implement
   queries and query handlers in a structure manner. EventFlow ships with two
   ready-to-use queries and related handlers
   - `ReadModelByIdQuery<TReadModel>`: Supported by in-memory and MSSQL read
     model stores
   - `InMemoryQuery<TReadModel>`: Only supported by in-memory read model store,
     but lets you search for any read model based on a `Predicate<TReadModel>`

### New in 0.6.456 (released 2015-05-18)

 * Breaking: Read models have been significantly improved as they can now
   subscribe to events from multiple aggregates. Use a custom
   `IReadModelLocator` to define how read models are located. The supplied
   `ILocateByAggregateId` simply uses the aggregate ID. To subscribe
   to other events, simply implement `IAmReadModelFor<,,>` and make sure
   you have supplied a proper read model locator.
   - `UseMssqlReadModel` signature changed, change to
   `.UseMssqlReadModel<MyReadModel, ILocateByAggregateId>()` in
   order to have the previous functionality
   - `UseInMemoryReadStoreFor` signature changed, change to
   `.UseInMemoryReadStoreFor<MyReadModel, ILocateByAggregateId>()` in
   order to have the previous functionality
 * Breaking: A warning is no longer logged if you forgot to subscribe to
   a aggregate event in your read model as read models are no longer
   strongly coupled to a specific aggregate and its events
 * Breaking: `ITransientFaultHandler` now takes the strategy as a generic
   argument instead of the `Use<>` method. If you want to configure the
   retry strategy, use `ConfigureRetryStrategy(...)` instead
 * New: You can now have multiple `IReadStoreManager` if you would like to
   implement your own read model handling
 * New: `IEventStore` now has a `LoadEventsAsync` and `LoadEvents`
   that loads `IDomainEvent`s based on global sequence number range
 * New: Its now possible to register generic services without them being
   constructed generic types, i.e., register `typeof(IMyService<>)` as
   `typeof(MyService<>)`
 * New: Table names for MSSQL read models can be assigned using the
   `TableAttribute` from `System.ComponentModel.DataAnnotations`
 * Fixed: Subscribers are invoked _after_ read stores have been updated,
   which ensures that subscribers can use any read models that were
   updated

### New in 0.5.390 (released 2015-05-08)

 * POTENTIAL DATA LOSS for files event store: Files event store now
   stores its log as JSON instead of an `int` in the form
   `{"GlobalSequenceNumber":2}`. So rename the current file and put in the
   global sequence number before startup
 * Breaking: Major changes has been made regarding how the aggregate
   identity is implemented and referenced through interfaces. These changes makes
   it possible to access the identity type directly though all interface. Some
   notable examples are listed here. Note that this has NO impact on how data
   is stored!
   - `IAggregateRoot` changed to `IAggregateRoot<TIdentity>`
   - `ICommand<TAggregate>` changed to `ICommand<TAggregate,TIdentity>`
   - `ICommandHandler<TAggregate,TCommand>` changed to
     `ICommandHandler<TAggregate,TIdentity, TCommand>`
   - `IAmReadModelFor<TEvent>` changed to
     `IAmReadModelFor<TAggregate,TIdentity,TEvent>`
   - `IDomainEvent<TEvent>` changed to `IDomainEvent<TAggregate,TIdentity>`  
 * New: `ICommandBus.Publish` now takes a `CancellationToken` argument
 * Fixed: MSSQL should list columns to SELECT when fetching events


### New in 0.4.353 (released 2015-05-05)

* Breaking: `ValueObject` now uses public properties instead of both
  private and public fields
* Breaking: Aggregate IDs are no longer `string` but objects implementing
  `IIdentity`
* Breaking: MSSQL transient exceptions are now retried
* Breaking: All methods on `IMsSqlConnection` has an extra `Label` argument
* New: `ITransientFaultHandler` added along with default retry strategies
  for optimistic concurrency and MSSQL transient exceptions
* New: Release notes added to NuGet packages
* New: Better logging and more descriptive exceptions
* Fixed: Unchecked missing in `ValueObject` when claculating hash
* Fixed: `NullReferenceException` thrown if `null` was stored
  in `SingleValueObject` and `ToString()` was called


### New in 0.3.292 (released 2015-04-30)

* First stable version of EventFlow<|MERGE_RESOLUTION|>--- conflicted
+++ resolved
@@ -1,15 +1,11 @@
 ### New in 0.23 (not released yet)
 
-<<<<<<< HEAD
+* Breaking: EventFlow no longer ignores columns named `Id` in MSSQL read models.
+  If you were dependent on this, use the `MsSqlReadModelIgnoreColumn` attribute
 * Fixed: Instead of using `MethodInfo.Invoke` to call methods on reflected
   types, e.g. when a command is published, EventFlow now compiles an expression
   tree instead. This has a slight initial overhead, but provides a significant
   performance improvement for subsequent calls
-* Fixed: EventFlow no longer ignores columns named `Id` in MSSQL read models.
-=======
-* Breaking: EventFlow no longer ignores columns named `Id` in MSSQL read models.
->>>>>>> a82ed001
-  If you were dependent on this, use the `MsSqlReadModelIgnoreColumn` attribute
 * Fixed: EventFlow now correctly throws an `ArgumentException` if EventFlow has
   been incorrectly configure with known versioned types, e.g. an event
   is emitted that hasn't been added during EventFlow initialization. EventFlow
