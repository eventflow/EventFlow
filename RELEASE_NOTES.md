--- conflicted
+++ resolved
@@ -1,15 +1,7 @@
 ### New in 0.4
 
-<<<<<<< HEAD
-* Braking: `ValueObject` now uses public properties instead of both
-  private and public fields
-* Braking: Aggregate IDs are no longer `string` but objects implementing
-  `IAggregateId`
-* Feature: Release notes added to NuGet packages
-=======
 * New: Release notes added to NuGet packages
 * New: Better logging and more descriptive exceptions
->>>>>>> 2d15aa96
 * Fixed: Unchecked missing in `ValueObject` when claculating hash
 * Fixed: `NullReferenceException` thrown if `null` was stored
   in `SingleValueObject` and `ToString()` was called
@@ -17,6 +9,8 @@
 **Breaking Changes:**
  - `ValueObject` now uses public properties instead of both private
    and public fields
+ - Braking: Aggregate IDs are no longer `string` but objects implementing
+   `IAggregateId`
 
 ### New in 0.3 (released 2015-04-30)
 
