--- conflicted
+++ resolved
@@ -1,13 +1,10 @@
 ### New in 0.14 (not released yet)
 
-<<<<<<< HEAD
-* New: Added support for [Elasticsearch](https://www.elastic.co/) as a read
-  models store. Read the guide on how to get started
-=======
 * New: EventFlow now supports scheduled job execution via e.g. Hangfire. You
   can create your own scheduler or install the new `EventFlow.Hangfire` NuGet
   package. Read the jobs documentation for more details 
->>>>>>> de03e28a
+* New: Added support for [Elasticsearch](https://www.elastic.co/) as a read
+  models store. Read the guide on how to get started
 * New: Created the OWIN `CommandPublishMiddleware` middleware that can
   handle publishing of commands by posting a JSON serialized command to
   e.g. `/commands/ping/1` in which `ping` is the command name and `1` its
