<<<<<<< HEAD
### New in 0.13 (not released yet)

* New: Added support for [Elasticsearch](https://www.elastic.co/) as a read
  models store. Read the guide on how to get started
=======
### New in 0.14 (not released yet)

* New: Created the OWIN `CommandPublishMiddleware` middleware that can
  handle publishing of commands by posting a JSON serialized command to
  e.g. `/commands/ping/1` in which `ping` is the command name and `1` its
  version. Remember to add authentication
* New: Created a new interface `ICommand<TAggregate,TIdentity,TSourceIdentity>`
  to allow developers to control the type of `ICommand.SourceId`. Using the
  `ICommand<TAggregate,TIdentity>` (or Command<TAggregate,TIdentity>)
  will still yield the same result as before, i.e., `ICommand.SourceId` being
  of type `ISourceId`
* New: The `AddDefaults(...)` now also adds the command type definition to the
  new `ICommandDefinitonService`

### New in 0.13.962 (released 2015-09-13)

 * Breaking: `EventFlowOptions.AddDefaults(...)` now also adds query handlers
 * New: Added an optional `Predicate<Type>` to the following option extension
   methods that scan an `Assembly`: `AddAggregateRoots(...)`,
   `AddCommandHandlers(...)`, `AddDefaults(...)`, `AddEventUpgraders(...)`,
   `AddEvents(...)`, `AddMetadataProviders(...)`, `AddQueryHandlers(...)` and
   `AddSubscribers(...)`
 * Fixed: `EventFlowOptions.AddAggregateRoots(...)` now prevents abstract
   classes from being registered when passing `IEnumerable<Type>`
 * Fixed: Events published to RabbitMQ are now in the right order for chains
   of subscribers, if `event A -> subscriber -> command -> aggregate -> event B`,
   then the order of published events to RabbitMQ was `event B` and then
   `event A`
>>>>>>> 2b3f388b

### New in 0.12.891 (released 2015-09-04)

 * Breaking: Aggregate root no longer have `Aggregate` removed from their
   when name, i.e., the metadata property with key `aggregate_name` (or
   `MetadataKeys.AggregateName`). If you are dependent on the previous naming,
   use the new `AggregateName` attribute and apply it to your aggregates
 * Breaking: Moved `Identity<>` and `IIdentity` from the `EventFlow.Aggregates`
   namespace to `EventFlow.Core` as the identities are not specific for aggregates
 * Breaking: `ICommand.Id` is renamed to `ICommand.AggregateId` to make "room"
   for the new `ICommand.SourceId` property. If commands are serialized, then
   it _might_ be important verify that the serialization still works. EventFlow
   _does not_ serialize commands, so no mitigation is provided. If the
   `Command<,>` is used, make sure to use the correct protected constructor
 * Breaking: `IEventStore.StoreAsync(...)` now requires an additional
   `ISourceId` argument. To create a random one, use `SourceId.New`, but it
   should be e.g. the command ID that resulted in the events. Note, this method
   isn't typically used by developers
 * New: Added `ICommand.SourceId`, which contains the ID of the source. The
   default (if your commands inherit from `Command<,>`) will be a new
   `CommandId` each time the a `Command<,>` instance is created. You can pass
   specific value, merely use the newly added constructor taking the ID.
   Alternatively you commands could inherit from the new
   `DistinctCommand`, enabling commands with the same state to have the
   same `SourceId`
 * New: Duplicate commands can be detected using the new `ISourceId`. Read the
   EventFlow article regarding commands for more details
 * New: Aggregate names can now be configured using the attribute
   `AggregateName`. The name can be accessed using the new `IAggregateRoot.Name`
   property
 * New: Added `Identity<>.NewDeterministic(Guid, string)` enabling creation of
   [deterministic GUIDs](http://code.logos.com/blog/2011/04/generating_a_deterministic_guid.html)
 * New: Added new metadata key `source_id` (`MetadataKeys.SourceId`) containing
   the source ID, typically the ID of the command from which the event
   originated
 * New: Added new metadata key `event_id` (`MetadataKeys.EventId`) containing a
   deterministic ID for the event. Events with the same aggregate sequence
   number and from aggregates with the same identity, will have the same event
   identity
 * Fixed: `Identity<>.With(string)` now throws an `ArgumentException` instead of
   a `TargetInvocationException` when passed an invalid identity
 * Fixed: Aggregate roots now build the cache of `Apply` methods once, instead
   of when the method is requested the first time

### New in 0.11.751 (released 2015-08-24)

 * Breaking: `EventFlowOptions.AddDefaults(...)` now also adds event
   definitions
 * New: [RabbitMQ](http://www.rabbitmq.com/) is now supported through the new
   NuGet package called `EventFlow.RabbitMQ` which enables domain events to be
   published to the bus
 * New: If you want to subscribe to all domain events, you can implement
   and register a service that implements `ISubscribeSynchronousToAll`. Services
   that implement this will automatically be added using the
   `AddSubscribers(...)` or `AddDefaults(...)` extension to `EventFlowOptions`
 * New: Use `EventFlowOptions.UseAutofacAggregateRootFactory(...)` to use an
   Autofac aggregate root factory, enabling you to use services in your
   aggregate root constructor
 * New: Use `EventFlowOptions.UseResolverAggregateRootFactory()` to use the
   resolver to create aggregate roots. Same as
   `UseAutofacAggregateRootFactory(...)` but for when using the internal IoC
   container
 * New: Use `EventFlowOptions.AddAggregateRoots(...)` to register aggregate root
   types
 * New: Use `IServiceRegistration.RegisterType(...)` to register services by
   type

### New in 0.10.642 (released 2015-08-17)

 * Breaking: Updated NuGet reference `Newtonsoft.Json` to v7.0.1
   (up from v6.0.8)
 * Breaking: Remove the empty constructor from `SingleValueObject<>`
 * New: Added `SingleValueObjectConverter` to help create clean JSON when
   e.g. domain events are serialized
 * New: Added a protected method `Register(IEventApplier)` to
   `AggregateRoot<,>` that enables developers to override how events are
   applied. Use this to e.g. implement state objects
 * New: Create `AggregateState<,,>` that developers can use to create aggregate
   state objects. Call `Register(...)` with the state object as argument
   to redirect events to it
 * New: Allow `AggregateRoot<,>.Apply(...)`, i.e., methods for applying events,
   to be `private` and `protected`
 * New: Made `AggregateRoot<,>.Emit(...)` protected and virtual to allow
   overrides that e.g. add a standard set of metadata from the aggregate state.
 * New: Made `AggregateRoot<,>.ApplyEvent(...)` protected and virtual to
   allow more custom implementations of applying events to the aggregate root.
 * Fixed: Updated internal NuGet reference `Dapper` to v1.42 (up from v1.38)

### New in 0.9.580 (released 2015-07-20)

 * Braking: `IEventStore.LoadAllEventsAsync` and `IEventStore.LoadAllEvents`
   now take a `GlobalPosition` as an argument instead of a `long` for the
   starting position. The `GlobalPosition` is basically a wrapper around a
   string that hides the inner workings of each event store.
 * New: NuGet package `EventFlow.EventStores.EventStore` that provides
   integration to [Event Store](https://geteventstore.com/). Its an initial
   version and shouldn't be used in production.

### New in 0.8.560 (released 2015-05-29)

 * Breaking: Remove _all_ functionality related to global sequence
   numbers as it proved problematic to maintain. It also matches this
   quote:

   > Order is only assured per a handler within an aggregate root
   > boundary. There is no assurance of order between handlers or
   > between aggregates. Trying to provide those things leads to
   > the dark side.
   >> Greg Young

   - If you use a MSSQL read store, be sure to delete the
     `LastGlobalSequenceNumber` column during update, or set it to
     default `NULL`
   - `IDomainEvent.GlobalSequenceNumber` removed
   - `IEventStore.LoadEventsAsync` and `IEventStore.LoadEvents` taking
     a `GlobalSequenceNumberRange` removed
 * Breaking: Remove the concept of event caches. If you really need this
   then implement it by registering a decorator for `IEventStore`
 * Breaking: Moved `IDomainEvent.BatchId` to metadata and created
   `MetadataKeys.BatchId` to help access it
 * New: `IEventStore.DeleteAggregateAsync` to delete an entire aggregate
   stream. Please consider carefully if you really want to use it. Storage
   might be cheaper than the historic knowledge within your events
 * New: `IReadModelPopulator` is new and enables you to both purge and
   populate read models by going though the entire event store. Currently
   its only basic functionality, but more will be added
 * New: `IEventStore` now has `LoadAllEventsAsync` and `LoadAllEvents` that
   enables you to load all events in the event store a few at a time.
 * New: `IMetadata.TimestampEpoch` contains the Unix timestamp version
   of `IMetadata.Timestamp`. Also, an additional metadata key
   `timestamp_epoch` is added to events containing the same data. Note,
   the `TimestampEpoch` on `IMetadata` handles cases in which the
   `timestamp_epoch` is not present by using the existing timestamp
 * Fixed: `AggregateRoot<>` now reads the aggregate version from
   domain events applied during aggregate load. This resolves an issue
   for when an `IEventUpgrader` removed events from the event stream
 * Fixed: `InMemoryReadModelStore<,>` is now thread safe

### New in 0.7.481 (released 2015-05-22)

 * New: EventFlow now includes a `IQueryProcessor` that enables you to implement
   queries and query handlers in a structure manner. EventFlow ships with two
   ready-to-use queries and related handlers
   - `ReadModelByIdQuery<TReadModel>`: Supported by in-memory and MSSQL read
     model stores
   - `InMemoryQuery<TReadModel>`: Only supported by in-memory read model store,
     but lets you search for any read model based on a `Predicate<TReadModel>`

### New in 0.6.456 (released 2015-05-18)

 * Breaking: Read models have been significantly improved as they can now
   subscribe to events from multiple aggregates. Use a custom
   `IReadModelLocator` to define how read models are located. The supplied
   `ILocateByAggregateId` simply uses the aggregate ID. To subscribe
   to other events, simply implement `IAmReadModelFor<,,>` and make sure
   you have supplied a proper read model locator.
   - `UseMssqlReadModel` signature changed, change to
   `.UseMssqlReadModel<MyReadModel, ILocateByAggregateId>()` in
   order to have the previous functionality
   - `UseInMemoryReadStoreFor` signature changed, change to
   `.UseInMemoryReadStoreFor<MyReadModel, ILocateByAggregateId>()` in
   order to have the previous functionality
 * Breaking: A warning is no longer logged if you forgot to subscribe to
   a aggregate event in your read model as read models are no longer
   strongly coupled to a specific aggregate and its events
 * Breaking: `ITransientFaultHandler` now takes the strategy as a generic
   argument instead of the `Use<>` method. If you want to configure the
   retry strategy, use `ConfigureRetryStrategy(...)` instead
 * New: You can now have multiple `IReadStoreManager` if you would like to
   implement your own read model handling
 * New: `IEventStore` now has a `LoadEventsAsync` and `LoadEvents`
   that loads `IDomainEvent`s based on global sequence number range
 * New: Its now possible to register generic services without them being
   constructed generic types, i.e., register `typeof(IMyService<>)` as
   `typeof(MyService<>)`
 * New: Table names for MSSQL read models can be assigned using the
   `TableAttribute` from `System.ComponentModel.DataAnnotations`
 * Fixed: Subscribers are invoked _after_ read stores have been updated,
   which ensures that subscribers can use any read models that were
   updated

### New in 0.5.390 (released 2015-05-08)

 * POTENTIAL DATA LOSS for files event store: Files event store now
   stores its log as JSON instead of an `int` in the form
   `{"GlobalSequenceNumber":2}`. So rename the current file and put in the
   global sequence number before startup
 * Breaking: Major changes has been made regarding how the aggregate
   identity is implemented and referenced through interfaces. These changes makes
   it possible to access the identity type directly though all interface. Some
   notable examples are listed here. Note that this has NO impact on how data
   is stored!
   - `IAggregateRoot` changed to `IAggregateRoot<TIdentity>`
   - `ICommand<TAggregate>` changed to `ICommand<TAggregate,TIdentity>`
   - `ICommandHandler<TAggregate,TCommand>` changed to
     `ICommandHandler<TAggregate,TIdentity, TCommand>`
   - `IAmReadModelFor<TEvent>` changed to
     `IAmReadModelFor<TAggregate,TIdentity,TEvent>`
   - `IDomainEvent<TEvent>` changed to `IDomainEvent<TAggregate,TIdentity>`  
 * New: `ICommandBus.Publish` now takes a `CancellationToken` argument
 * Fixed: MSSQL should list columns to SELECT when fetching events


### New in 0.4.353 (released 2015-05-05)

* Breaking: `ValueObject` now uses public properties instead of both
  private and public fields
* Breaking: Aggregate IDs are no longer `string` but objects implementing
  `IIdentity`
* Breaking: MSSQL transient exceptions are now retried
* Breaking: All methods on `IMsSqlConnection` has an extra `Label` argument
* New: `ITransientFaultHandler` added along with default retry strategies
  for optimistic concurrency and MSSQL transient exceptions
* New: Release notes added to NuGet packages
* New: Better logging and more descriptive exceptions
* Fixed: Unchecked missing in `ValueObject` when claculating hash
* Fixed: `NullReferenceException` thrown if `null` was stored
  in `SingleValueObject` and `ToString()` was called


### New in 0.3.292 (released 2015-04-30)

* First stable version of EventFlow<|MERGE_RESOLUTION|>--- conflicted
+++ resolved
@@ -1,11 +1,7 @@
-<<<<<<< HEAD
-### New in 0.13 (not released yet)
+### New in 0.14 (not released yet)
 
 * New: Added support for [Elasticsearch](https://www.elastic.co/) as a read
   models store. Read the guide on how to get started
-=======
-### New in 0.14 (not released yet)
-
 * New: Created the OWIN `CommandPublishMiddleware` middleware that can
   handle publishing of commands by posting a JSON serialized command to
   e.g. `/commands/ping/1` in which `ping` is the command name and `1` its
@@ -32,7 +28,6 @@
    of subscribers, if `event A -> subscriber -> command -> aggregate -> event B`,
    then the order of published events to RabbitMQ was `event B` and then
    `event A`
->>>>>>> 2b3f388b
 
 ### New in 0.12.891 (released 2015-09-04)
 
