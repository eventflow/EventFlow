# EventFlow

<table border="0" cellpadding="0" cellspacing="0">
  <tr>
    <td width="25%">
      <img src="./icon-128.png" />
    </td>
    <td  width="25%">
      <p>
        <a href="https://www.nuget.org/packages/EventFlow/"><img src="https://img.shields.io/nuget/v/EventFlow.svg?style=flat" /></a>
      </p>
      <p>
        <a href="https://docs.geteventflow.net/?badge=latest"><img src="https://readthedocs.org/projects/eventflow/badge/?version=latest" /></a>
      </p>
    </td>
    <td  width="25%">
      <p>
        <a href="https://github.com/eventflow/EventFlow/actions/workflows/build.yml"><img src="https://github.com/eventflow/EventFlow/actions/workflows/build.yml/badge.svg" /></a>
      </p>
      <p>
        <a href="https://gitter.im/rasmus/EventFlow?utm_source=badge&utm_medium=badge&utm_campaign=pr-badge&utm_content=badge"><img src="https://badges.gitter.im/Join%20Chat.svg" /></a>
      </p>
     <!--
      <p>
        <a href="https://codecov.io/github/eventflow/EventFlow?branch=develop"><img src="https://codecov.io/github/eventflow/EventFlow/coverage.svg?branch=develop" /></a>
      </p>
      -->
    </td>
  </tr>
</table>

NuGet feeds
- Official releases: https://www.nuget.org/packages/EventFlow/
- Builds: https://ci.appveyor.com/nuget/eventflow

EventFlow is a basic CQRS+ES framework designed to be easy to use.

Have a look at our [getting started guide](https://docs.geteventflow.net/GettingStarted.html),
the [do’s and don’ts](https://docs.geteventflow.net/DosAndDonts.html) and the
[FAQ](https://docs.geteventflow.net/FAQ.html).

## Features

* **Easy to use**: Designed with sensible defaults and implementations that make it
  easy to create an example application
* **Highly configurable and extendable**: EventFlow uses interfaces for every part of
  its core, making it easy to replace or extend existing features with custom
  implementation
* **No use of threads or background workers**
* **MIT licensed** Easy to understand and use license for enterprise

## Versions

Development of version 1.0 has started and is mainly braking changes regarding changes
related to replacing EventFlow types with that of Microsoft extension abstractions,
mainly `IServiceProvider` and `ILogger<>`.

The following list key characteristics of each version as well as its related branches
(not properly configured yet).

* `1.x` (under development, not all projects compile yet)
  
  Represents the next iteration of EventFlow that aligns EventFlow with the standard
  packages for .NET (Core). Releases here will only support .NET Standard, .NET Core
  and .NET versions going forward.

  Read the [migration guide](./MIGRATION_GUIDE.md) to view the full list of breaking
  changes as well as recommendations on how to migrate.

  **NOTE:** This version is under heavy development and NO stable version has yet
  been releases. It will take a few alpha/beta/rc releases to get this right. These
  will be released as soon as any significant changes have been made.

  **NuGet package status**

  - 🟢 compiles and pushed in `-alpha` releases
  - 🔴 not yet ported to 1.0
  - 💀 for packages that are removed as part of 1.0, see the
    [migration guide](./MIGRATION_GUIDE.md) for details)

  Projects
    - 🟢 `EventFlow`
    - 🔴 `EventFlow.AspNetCore`
    - 💀 `EventFlow.Autofac`
    - 💀 `EventFlow.DependencyInjection`
    - 🔴 `EventFlow.Elasticsearch`
    - 🔴 `EventFlow.EntityFramework`
    - 🔴 `EventFlow.EventStores.EventStore`
    - 🔴 `EventFlow.Hangfire`
    - 🟢 `EventFlow.MongoDB`
    - 🟢 `EventFlow.MsSql`
    - 💀 `EventFlow.Owin`
<<<<<<< HEAD
    - 🔴 `EventFlow.PostgreSql`
    - 🟢 `EventFlow.RabbitMQ`
=======
    - 🟢 `EventFlow.PostgreSql`
    - 🔴 `EventFlow.RabbitMQ`
>>>>>>> dfd0a4f0
    - 🟢 `EventFlow.Sql`
    - 🔴 `EventFlow.SQLite`
    - 🟢 `EventFlow.TestHelpers`
    
  **Branches:**
  - `develop-v1`: Development branch, pull requests should be done here
  - `release-v1`: Release branch, merge commits are done to this branch from
    `develop-v1` to create releases. Typically each commit represents a release

* `0.x` (API stable)

  The current stable version of EventFlow and has been the version of EventFlow
  for almost six years. 0.x versions have .NET Framework support and limited
  support to the Microsoft extension packages through extra NuGet packages.

  Feature and bug fix releases will still be done while there's interest in
  the community.

  **Branches:**
  - `develop-v0`: Development branch, pull requests should be done here
  - `release-v0`: Release branch, merge commits are done to this branch from
    `develop-v0` to create releases. Typically each commit represents a release


## Examples

* **[Complete](#complete-example):** Shows a complete example on how to use
  EventFlow with in-memory event store and read models in a relatively few lines
  of code
* **Shipping:** To get a more complete example of how EventFlow _could_ be used,
  have a look at the shipping example found here in the code base. The example
  is based on the shipping example from the book "Domain-Driven Design -
  Tackling Complexity in the Heart of Software" by Eric Evans. Its
  _in-progress_, but should provide inspiration on how to use EventFlow on a
  larger scale. If you have ideas and/or comments, create a pull request or
  an issue
  
### External Examples

List of examples create by different community members. Note that many of these
examples will be using EventFlow 0.x.

*Create a pull request to get your exampled linked from here.*

 * **[Racetimes:](https://github.com/dennisfabri/Eventflow.Example.Racetimes)**
   Shows some features of EventFlow that are not covered in the 
   [complete example](#complete-example). It features entities, a read model for 
   an entity, delete on read models, specifications and snapshots.

   * **[Racetimes for Azure Functions:](https://github.com/craignicol/Eventflow.Example.Racetimes)**
     Extends the above example to support the HTTP access via Azure Functions
     
   * **[Racetimes for Azure Functions and Event Grid:](https://github.com/craignicol/Eventflow.Example.Racetimes/tree/feature/event-grid-as-extension)**
     Further extends the Azure Functions Example to publish to Event Grid, following the RabbitMQ pattern

 * **[.NET Core:](https://github.com/johnny-chan/EventFlowDemo)**
	A Web API running .NET Core 2.2 using the event flow. It uses the pre-defined 
	command/entities/events from the [complete example](#complete-example). There are endpoints to 
	create a new example event, getting a data model and to replay all data models.
	
* **[ElasticSearch/.NET Core:](https://github.com/DureSameen/EventFlowWithElasticSearch)**
	It is configured with EventFlow, ElasticSearch, EventStore, and RabbitMq. See "withRabbitMq" branch for #384.

 * **[Vehicle Tracking:](https://github.com/MongkonEiadon/VehicleTracker)**
	A Microservice on .NET Core 2.2 with docker based, you can up the service with docker-compose, this project using various
  tools to up the services aka. Linux Docker based on .NET Core, RabbitMq, EntityFramework with SQL Server and using EventFlow following CQRS-ES architecture
  and all microservice can access through ApiGateway which using Ocelot

  * **[RestAirline:](https://github.com/twzhangyang/RestAirline)**
	A classic DDD with CQRS-ES, Hypermedia API project based on EventFlow. It's targeted to ASP.NET Core 2.2 and can be deployed to docker and k8s.
	
* **[Full Example:](https://github.com/OKTAYKIR/EventFlow.Example)**
	A console application on .NET Core 2.2. You can up the services using [docker-compose file](https://github.com/OKTAYKIR/EventFlow.Example/blob/master/build/docker-compose.yml). Docker-compose file include EventStore, RabbitMq, MongoDb, and PostgreSQL. It include following EventFlow concepts:
	* Aggregates
	* Command bus and commands
	* Synchronous subscriber
	* Event store ([GES](https://eventstore.com/))
	* In-memory read model.
	* Snapshots ([MongoDb](https://www.mongodb.com/))
	* Sagas
	* Event publising (In-memory, [RabbitMq](https://www.rabbitmq.com/))
	* Metadata
	* Command bus decorator, custom value object, custom execution result, ...
	
### Overview

Here is a list of the EventFlow concepts. Use the links to navigate
to the documentation.

* [**Aggregates:**](https://docs.geteventflow.net/Aggregates.html)
  Domains object that guarantees the consistency of changes being made within
  each aggregate
* [**Command bus and commands:**](https://docs.geteventflow.net/Commands.html)
  Entry point for all command/operation execution.
* [**Event store:**](https://docs.geteventflow.net/EventStore.html)
  Storage of the event stream for aggregates. Currently there is support for
  these storage types.
  * In-memory - only for test
  * Files - only for test
  * Microsoft SQL Server
  * Entity Framework Core
  * SQLite
  * PostgreSQL
  * EventStore - [home page](https://eventstore.org/)
* [**Subscribers:**](https://docs.geteventflow.net/Subscribers.html)
  Listeners that act on specific domain events. Useful if an specific action
  needs to be triggered after a domain event has been committed.
* [**Read models:**](https://docs.geteventflow.net/ReadStores.html)
  Denormalized representation of aggregate events optimized for reading fast.
  Currently there is support for these read model storage types.
  For the SQL storage types the queries are being generated automatically with quoted columns and table names.
  * [Elasticsearch](https://docs.geteventflow.net/ReadStores.html#elasticsearch)
  * [In-memory](https//docs.geteventflow.net/ReadStores.html#in-memory) - only for test
  * [Microsoft SQL Server](https://docs.geteventflow.net/ReadStores.html#microsoft-sql-server)
  * Entity Framework Core
  * SQLite
  * PostgreSQL
* [**Snapshots:**](https://docs.geteventflow.net/Snapshots.html)
  Instead of reading the entire event stream every single time, a snapshot can
  be created every so often that contains the aggregate state. EventFlow
  supports upgrading existing snapshots, which is useful for long-lived
  aggregates. Snapshots in EventFlow are opt-in and EventFlow has support for
  * [In-memory](https://docs.geteventflow.net/Snapshots.html#in-memory) - only for test
  * [Microsoft SQL Server](https://docs.geteventflow.net/Snapshots.html#microsoft-sql-server)  
  * Entity Framework Core
  * SQLite
  * PostgreSQL
* [**Sagas:**](https://docs.geteventflow.net/Sagas.html)
  Also known as _process managers_, coordinates and routes messages between
  bounded contexts and aggregates
* [**Queries:**](https://docs.geteventflow.net/Queries.html)
  Value objects that represent a query without specifying how its executed,
  that is let to a query handler
* [**Jobs:**](https://docs.geteventflow.net/Jobs.html) Perform scheduled tasks at
  a later time, e.g. publish a command. EventFlow provides support for these
  job schedulers
  * [Hangfire](https://docs.geteventflow.net/Jobs.html#hangfire) - [home page](https://hangfire.io/)
* [**Event upgrade:**](https://docs.geteventflow.net/EventUpgrade.html)
  As events committed to the event store is never changed, EventFlow uses the
  concept of event upgraders to deprecate events and replace them with new
  during aggregate load.
* **Event publishing:** Sometimes you want other applications or services to
  consume and act on domains. For this EventFlow supports event publishing.
  * [RabbitMQ](https://docs.geteventflow.net/Subscribers.html#rabbitmq)
* [**Metadata:**](https://docs.geteventflow.net/Metadata.html)
  Additional information for each aggregate event, e.g. the IP of
  the user behind the event being emitted. EventFlow ships with
  several providers ready to use used.
* [**Value objects:**](https://docs.geteventflow.net/ValueObjects.html)
  Data containing classes used to validate and hold domain data, e.g. a
  username or e-mail.
* [**Customize:**](https://docs.geteventflow.net/Customize.html) Almost every
  single part of EventFlow can be swapped with a custom implementation through
  the embedded IoC container.

## Complete example
Here's a complete example on how to use the default in-memory event store
along with an in-memory read model.

The example consists of the following classes, each shown below

- `ExampleAggregate`: The aggregate root
- `ExampleId`: Value object representing the identity of the aggregate root
- `ExampleEvent`: Event emitted by the aggregate root
- `ExampleCommand`: Value object defining a command that can be published to the
  aggregate root
- `ExampleCommandHandler`: Command handler which EventFlow resolves using its IoC
  container and defines how the command specific is applied to the aggregate root
- `ExampleReadModel`: In-memory read model providing easy access to the current
  state

**Note:** This example is part of the EventFlow test suite, so checkout the
code and give it a go.

```csharp
[Test]
public async Task Example()
{
  // We wire up EventFlow with all of our classes. Instead of adding events,
  // commands, etc. explicitly, we could have used the the simpler
  // AddDefaults(Assembly) instead.
  var serviceCollection = new ServiceCollection()
    .AddLogging()
    .AddEventFlow(o => o
      .AddEvents(typeof(ExampleEvent))
      .AddCommands(typeof(ExampleCommand))
      .AddCommandHandlers(typeof(ExampleCommandHandler))
      .UseInMemoryReadStoreFor<ExampleReadModel>());

  using (var serviceProvider = serviceCollection.BuildServiceProvider())
  {
    // Create a new identity for our aggregate root
    var exampleId = ExampleId.New;

    // Resolve the command bus and use it to publish a command
    var commandBus = serviceProvider.GetRequiredService<ICommandBus>();
    await commandBus.PublishAsync(
      new ExampleCommand(exampleId, 42), CancellationToken.None);

    // Resolve the query handler and use the built-in query for fetching
    // read models by identity to get our read model representing the
    // state of our aggregate root
    var queryProcessor = serviceProvider.GetRequiredService<IQueryProcessor>();
    var exampleReadModel = await queryProcessor.ProcessAsync(
      new ReadModelByIdQuery<ExampleReadModel>(exampleId), CancellationToken.None);

    // Verify that the read model has the expected magic number
    exampleReadModel.MagicNumber.Should().Be(42);
  }
}
```

```csharp
// The aggregate root
public class ExampleAggregate : AggregateRoot<ExampleAggregate, ExampleId>,
  IEmit<ExampleEvent>
{
  private int? _magicNumber;

  public ExampleAggregate(ExampleId id) : base(id) { }

  // Method invoked by our command
  public void SetMagicNumber(int magicNumber)
  {
    if (_magicNumber.HasValue)
      throw DomainError.With("Magic number already set");

    Emit(new ExampleEvent(magicNumber));
  }

  // We apply the event as part of the event sourcing system. EventFlow
  // provides several different methods for doing this, e.g. state objects,
  // the Apply method is merely the simplest
  public void Apply(ExampleEvent aggregateEvent)
  {
    _magicNumber = aggregateEvent.MagicNumber;
  }
}
```

```csharp
// Represents the aggregate identity (ID)
public class ExampleId : Identity<ExampleId>
{
  public ExampleId(string value) : base(value) { }
}
```

```csharp
// A basic event containing some information
public class ExampleEvent : AggregateEvent<ExampleAggregate, ExampleId>
{
  public ExampleEvent(int magicNumber)
  {
      MagicNumber = magicNumber;
  }

  public int MagicNumber { get; }
}
```

```csharp
// Command for update magic number
public class ExampleCommand : Command<ExampleAggregate, ExampleId>
{
  public ExampleCommand(
    ExampleId aggregateId,
    int magicNumber)
    : base(aggregateId)
  {
    MagicNumber = magicNumber;
  }

  public int MagicNumber { get; }
}
```

```csharp
// Command handler for our command
public class ExampleCommandHandler
  : CommandHandler<ExampleAggregate, ExampleId, ExampleCommand>
{
  public override Task ExecuteAsync(
    ExampleAggregate aggregate,
    ExampleCommand command,
    CancellationToken cancellationToken)
  {
    aggregate.SetMagicNumber(command.MagicNumber);
    return Task.CompletedTask;;
  }
}
```

```csharp
// Read model for our aggregate
public class ExampleReadModel : IReadModel,
  IAmReadModelFor<ExampleAggregate, ExampleId, ExampleEvent>
{
  public int MagicNumber { get; private set; }

  public Task ApplyAsync(
    IReadModelContext context,
    IDomainEvent<ExampleAggregate, ExampleId, ExampleEvent> domainEvent,
    CancellationToken _cancellationToken
  {
    MagicNumber = domainEvent.AggregateEvent.MagicNumber;
    return Task.CompletedTask;
  }
}
```


## State of EventFlow

EventFlow is still under development, especially the parts regarding
how read models are re-populated.

EventFlow  _is_ currently used in production environments and performs very well,
but it needs to mature before key APIs are stable.

EventFlow is greatly opinionated, but it's possible to create new implementations
for almost every part of EventFlow by registering a different implementation of
an interface.

## Useful articles related to EventFlow and DDD

Many of the technical design decisions in EventFlow is based on articles. This
section lists some of them. If you have a link with a relevant article, please
share it by creating an issue with the link.

* **Domain-Driven Design**
  * [Domain-Driven Design Reference](https://domainlanguage.com/ddd/reference/)
    by Eric Evans
  * [DDD Decoded - Bounded Contexts Explained](https://blog.sapiensworks.com/post/2016/08/12/DDD-Bounded-Contexts-Explained)
  * [Going "Events-First" for Microservices with Event Storming and DDD](http://www.russmiles.com/essais/going-events-first-for-microservices-with-event-storming-and-ddd)
* **General CQRS+ES**
  * [CQRS Journey by Microsoft](https://msdn.microsoft.com/en-us/library/jj554200.aspx)
    published by Microsoft
  * [An In-Depth Look At CQRS](https://blog.sapiensworks.com/post/2015/09/01/In-Depth-CQRS)
    by Mike Mogosanu
  * [CQRS, Task Based UIs, Event Sourcing agh!](http://codebetter.com/gregyoung/2010/02/16/cqrs-task-based-uis-event-sourcing-agh/)
    by Greg Young
  * [Busting some CQRS myths](https://lostechies.com/jimmybogard/2012/08/22/busting-some-cqrs-myths/)
    by Jimmy Bogard
  * [CQRS applied](https://lostechies.com/gabrielschenker/2015/04/12/cqrs-applied/)
    by Gabriel Schenker
  * [DDD Decoded - Entities and Value Objects Explained](https://blog.sapiensworks.com/post/2016/07/29/DDD-Entities-Value-Objects-Explained)
* **Eventual consistency**
  * [How To Ensure Idempotency In An Eventual Consistent DDD/CQRS Application](https://blog.sapiensworks.com/post/2015/08/26/How-To-Ensure-Idempotency)
   by Mike Mogosanu
  * [DDD Decoded - Don't Fear Eventual Consistency](https://blog.sapiensworks.com/post/2016/07/23/DDD-Eventual-Consistency)
* **Why _not_ to implement "unit of work" in DDD**
  * [Unit Of Work is the new Singleton](https://blog.sapiensworks.com/post/2014/06/04/Unit-Of-Work-is-the-new-Singleton.aspx)
    by Mike Mogosanu
  * [The Unit of Work and Transactions In Domain-Driven Design](https://blog.sapiensworks.com/post/2015/09/02/DDD-and-UoW)
    by Mike Mogosanu


### Integration tests

EventFlow has several tests that verify that its ability to use the systems it
integrates with correctly.

 * [Elasticsearch](https://www.elastic.co/)
 * [EventStore](https://geteventstore.com/)
 * [RabbitMQ](https://www.rabbitmq.com/)
 * Microsoft SQL Server
 * PostgreSQL

To setup a local test environment run the following commands in the checkout
directory of EventFlow.

```
docker-compose pull
docker-compose up
```

Alternatively, you can skip the NUnit tests marked with the `integration`
category.

## Thanks

<table border="0" cellpadding="0" cellspacing="0">
  <tr>
    <td width="25%">
      <a href="https://www.jetbrains.com/"><img src="./Resources/jetbrains-128x128.png" /></a>
    </td>
  </tr>
</table>

* [Contributors](https://github.com/eventflow/EventFlow/graphs/contributors)
* [JetBrains](https://www.jetbrains.com/resharper/): OSS licenses
* [olholm](https://github.com/olholm): Current logo
* [iconmonstr](https://iconmonstr.com/network-6-icon/): First logo
* [JC008](https://github.com/JC008): License for Navicat Essentials for SQLite

## License

```
The MIT License (MIT)

Copyright (c) 2015-2021 Rasmus Mikkelsen
Copyright (c) 2015-2021 eBay Software Foundation
https://github.com/eventflow/EventFlow

Permission is hereby granted, free of charge, to any person obtaining a copy
of this software and associated documentation files (the "Software"), to deal
in the Software without restriction, including without limitation the rights
to use, copy, modify, merge, publish, distribute, sublicense, and/or sell
copies of the Software, and to permit persons to whom the Software is
furnished to do so, subject to the following conditions:

The above copyright notice and this permission notice shall be included in all
copies or substantial portions of the Software.

THE SOFTWARE IS PROVIDED "AS IS", WITHOUT WARRANTY OF ANY KIND, EXPRESS OR
IMPLIED, INCLUDING BUT NOT LIMITED TO THE WARRANTIES OF MERCHANTABILITY,
FITNESS FOR A PARTICULAR PURPOSE AND NONINFRINGEMENT. IN NO EVENT SHALL THE
AUTHORS OR COPYRIGHT HOLDERS BE LIABLE FOR ANY CLAIM, DAMAGES OR OTHER
LIABILITY, WHETHER IN AN ACTION OF CONTRACT, TORT OR OTHERWISE, ARISING FROM,
OUT OF OR IN CONNECTION WITH THE SOFTWARE OR THE USE OR OTHER DEALINGS IN THE
SOFTWARE.
```
<|MERGE_RESOLUTION|>--- conflicted
+++ resolved
@@ -90,13 +90,8 @@
     - 🟢 `EventFlow.MongoDB`
     - 🟢 `EventFlow.MsSql`
     - 💀 `EventFlow.Owin`
-<<<<<<< HEAD
-    - 🔴 `EventFlow.PostgreSql`
+    - 🟢 `EventFlow.PostgreSql`
     - 🟢 `EventFlow.RabbitMQ`
-=======
-    - 🟢 `EventFlow.PostgreSql`
-    - 🔴 `EventFlow.RabbitMQ`
->>>>>>> dfd0a4f0
     - 🟢 `EventFlow.Sql`
     - 🔴 `EventFlow.SQLite`
     - 🟢 `EventFlow.TestHelpers`
