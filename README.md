# EventFlow

<table border="0" cellpadding="0" cellspacing="0">
  <tr>
    <td width="25%">
      <img src="./icon-128.png" />
    </td>
    <td  width="25%">
      <p>
        <a href="https://gitter.im/rasmus/EventFlow?utm_source=badge&utm_medium=badge&utm_campaign=pr-badge&utm_content=badge"><img src="https://badges.gitter.im/Join%20Chat.svg" /></a>
      </p>
      <p>
        <a href="https://www.nuget.org/packages/EventFlow/"><img src="http://img.shields.io/nuget/v/EventFlow.svg?style=flat" /></a>
      </p>
      <p>
        <a href="http://docs.geteventflow.net/?badge=latest"><img src="https://readthedocs.org/projects/eventflow/badge/?version=latest" /></a>
      </p>
    </td>
    <td  width="25%">
      <p>
        <a href="https://ci.appveyor.com/project/eventflow/eventflow"><img src="https://ci.appveyor.com/api/projects/status/51yvhvbd909e4o82/branch/develop?svg=true" /></a>
      </p>
      <p>
        <a href="https://codecov.io/github/eventflow/EventFlow?branch=develop"><img src="https://codecov.io/github/eventflow/EventFlow/coverage.svg?branch=develop" /></a>
      </p>
    </td>
    <td  width="25%">
      Think EventFlow is great,<br/>
      <a href="https://www.paypal.me/rasmusnu">buy me a cup of coffee</a>
    </td>
  </tr>
</table>

EventFlow is a basic CQRS+ES framework designed to be easy to use.

Have a look at our [getting started guide](http://docs.geteventflow.net/GettingStarted.html),
the [do’s and don’ts](http://docs.geteventflow.net/DosAndDonts.html) and the
[FAQ](http://docs.geteventflow.net/FAQ.html).

### Features

* **CQRS+ES framework**
* **Async/await first:** Every part of EventFlow is written using async/await.
* **Highly configurable and extendable**
* **Easy to use**
* **No use of threads or background workers making it "web friendly"**
* **Cancellation:** All methods that does IO work or might delay execution (due to
  retries), takes a `CancellationToken` argument to allow you to cancel the operation

### Examples

* **[Complete](#complete-example):** Shows a complete example on how to use
  EventFlow with in-memory event store and read models in a relatively few lines
  of code
* **Shipping:** To get a more complete example of how EventFlow _could_ be used,
  have a look at the shipping example found here in the code base. The example
  is based on the shipping example from the book "Domain-Driven Design -
  Tackling Complexity in the Heart of Software" by Eric Evans. Its
  _in-progress_, but should provide inspiration on how to use EventFlow on a
  larger scale. If you have ideas and/or comments, create a pull request or
  an issue

### Overview

Here is a list of the EventFlow concepts. Use the links to navigate
to the documentation.

* [**Aggregates:**](http://docs.geteventflow.net/Aggregates.html)
  Domains object that guarantees the consistency of changes being made within
  each aggregate
* [**Command bus and commands:**](http://docs.geteventflow.net/Commands.html)
  Entry point for all command/operation execution.
* [**Event store:**](http://docs.geteventflow.net/EventStore.html)
  Storage of the event stream for aggregates. Currently there is support for
  these storage types.
  * In-memory - only for test
  * Files - only for test
  * Microsoft SQL Server
<<<<<<< HEAD
=======
  * SQLite
  * PostgreSQL
>>>>>>> 760b6e59
  * EventStore - [home page](https://eventstore.org/)
* [**Subscribers:**](http://docs.geteventflow.net/Subscribers.html)
  Listeners that act on specific domain events. Useful if an specific action
  needs to be triggered after a domain event has been committed.
* [**Read models:**](http://docs.geteventflow.net/ReadStores.html)
  Denormalized representation  of aggregate events optimized for reading fast.
  Currently there is support for these read model storage types.
  * [Elasticsearch](http://docs.geteventflow.net/ReadStores.html#elasticsearch)
  * [In-memory](http://docs.geteventflow.net/ReadStores.html#in-memory) - only for test
  * [Microsoft SQL Server](http://docs.geteventflow.net/ReadStores.html#microsoft-sql-server)
  * SQLite
  * PostgreSQL
* [**Snapshots:**](http://docs.geteventflow.net/Snapshots.html)
  Instead of reading the entire event stream every single time, a snapshot can
  be created every so often that contains the aggregate state. EventFlow
  supports upgrading existing snapshots, which is useful for long-lived
  aggregates. Snapshots in EventFlow are opt-in and EventFlow has support for
  * [In-memory](http://docs.geteventflow.net/Snapshots.html#in-memory) - only for test
  * [Microsoft SQL Server](http://docs.geteventflow.net/Snapshots.html#microsoft-sql-server)  
  * SQLite
  * PostgreSQL
* [**Sagas:**](http://docs.geteventflow.net/Sagas.html)
  Also known as _process managers_, coordinates and routes messages between
  bounded contexts and aggregates
* [**Queries:**](http://docs.geteventflow.net/Queries.html)
  Value objects that represent a query without specifying how its executed,
  that is let to a query handler
* [**Jobs:**](http://docs.geteventflow.net/Jobs.html) Perform scheduled tasks at
  a later time, e.g. publish a command. EventFlow provides support for these
  job schedulers
  * [Hangfire](http://docs.geteventflow.net/Jobs.html#hangfire) - [home page](http://hangfire.io/)
* [**Event upgrade:**](http://docs.geteventflow.net/EventUpgrade.html)
  As events committed to the event store is never changed, EventFlow uses the
  concept of event upgraders to deprecate events and replace them with new
  during aggregate load.
* **Event publishing:** Sometimes you want other applications or services to
  consume and act on domains. For this EventFlow supports event publishing.
 * [RabbitMQ](http://docs.geteventflow.net/Subscribers.html#rabbitmq)
* [**Metadata:**](http://docs.geteventflow.net/Metadata.html)
  Additional information for each aggregate event, e.g. the IP of
  the user behind the event being emitted. EventFlow ships with
  several providers ready to use used.
* [**Value objects:**](http://docs.geteventflow.net/ValueObjects.html)
  Data containing classes used to validate and hold domain data, e.g. a
  username or e-mail.
* [**Customize:**](http://docs.geteventflow.net/Customize.html) Almost every
  single part of EventFlow can be swapped with a custom implementation through
  the embedded IoC container.

## Complete example
Here's a complete example on how to use the default in-memory event store
along with an in-memory read model.

The example consists of the following classes, each shown below

- `ExampleAggregate`: The aggregate root
- `ExampleId`: Value object representing the identity of the aggregate root
- `ExampleEvent`: Event emitted by the aggregate root
- `ExampleCommand`: Value object defining a command that can be published to the
  aggregate root
- `ExampleCommandHandler`: Command handler which EventFlow resolves using its IoC
  container and defines how the command specific is applied to the aggregate root
- `ExampleReadModel`: In-memory read model providing easy access to the current
  state

**Note:** This example is part of the EventFlow test suite, so checkout the
code and give it a go.

```csharp
[Test]
public async Task Example()
{
  // We wire up EventFlow with all of our classes. Instead of adding events,
  // commands, etc. explicitly, we could have used the the simpler
  // AddDefaults(Assembly) instead.
  using (var resolver = EventFlowOptions.New
    .AddEvents(typeof(ExampleEvent))
    .AddCommands(typeof(ExampleCommand))
    .AddCommandHandlers(typeof(ExampleCommandHandler))
    .UseInMemoryReadStoreFor<ExampleReadModel>()
    .CreateResolver())
  {
    // Create a new identity for our aggregate root
    var exampleId = ExampleId.New;

    // Resolve the command bus and use it to publish a command
    var commandBus = resolver.Resolve<ICommandBus>();
    await commandBus.PublishAsync(
      new ExampleCommand(exampleId, 42), CancellationToken.None)
      .ConfigureAwait(false);

    // Resolve the query handler and use the built-in query for fetching
    // read models by identity to get our read model representing the
    // state of our aggregate root
    var queryProcessor = resolver.Resolve<IQueryProcessor>();
    var exampleReadModel = await queryProcessor.ProcessAsync(
      new ReadModelByIdQuery<ExampleReadModel>(exampleId), CancellationToken.None)
      .ConfigureAwait(false);

    // Verify that the read model has the expected magic number
    exampleReadModel.MagicNumber.Should().Be(42);
  }
}
```

```csharp
// The aggregate root
public class ExampleAggregate : AggregateRoot<ExampleAggregate, ExampleId>,
  IEmit<ExampleEvent>
{
  private int? _magicNumber;

  public ExampleAggregate(ExampleId id) : base(id) { }

  // Method invoked by our command
  public void SetMagicNumer(int magicNumber)
  {
    if (_magicNumber.HasValue)
      throw DomainError.With("Magic number already set");

    Emit(new ExampleEvent(magicNumber));
  }

  // We apply the event as part of the event sourcing system. EventFlow
  // provides several different methods for doing this, e.g. state objects,
  // the Apply method is merely the simplest
  public void Apply(ExampleEvent aggregateEvent)
  {
    _magicNumber = aggregateEvent.MagicNumber;
  }
}
```

```csharp
// Represents the aggregate identity (ID)
public class ExampleId : Identity<ExampleId>
{
  public ExampleId(string value) : base(value) { }
}
```

```csharp
// A basic event containing some information
public class ExampleEvent : AggregateEvent<ExampleAggregate, ExampleId>
{
  public ExampleEvent(int magicNumber)
  {
      MagicNumber = magicNumber;
  }

  public int MagicNumber { get; }
}
```

```csharp
// Command for update magic number
public class ExampleCommand : Command<ExampleAggregate, ExampleId>
{
  public ExampleCommand(
    ExampleId aggregateId,
    int magicNumber)
    : base(aggregateId)
  {
    MagicNumber = magicNumber;
  }

  public int MagicNumber { get; }
}
```

```csharp
// Command handler for our command
public class ExampleCommandHandler
  : CommandHandler<ExampleAggregate, ExampleId, ExampleCommand>
{
  public override Task ExecuteAsync(
    ExampleAggregate aggregate,
    ExampleCommand command,
    CancellationToken cancellationToken)
  {
    aggregate.SetMagicNumer(command.MagicNumber);
    return Task.FromResult(0);
  }
}
```

```csharp
// Read model for our aggregate
public class ExampleReadModel : IReadModel,
  IAmReadModelFor<ExampleAggregate, ExampleId, ExampleEvent>
{
  public int MagicNumber { get; private set; }

  public void Apply(
    IReadModelContext context,
    IDomainEvent<ExampleAggregate, ExampleId, ExampleEvent> domainEvent)
  {
    MagicNumber = domainEvent.AggregateEvent.MagicNumber;
  }
}
```


## State of EventFlow

EventFlow is still under development, especially the parts regarding
how read models are re-populated.

EventFlow  _is_ currently used in production environments and performs very well,
but it need to mature before key APIs are stable.

EventFlow is greatly opinionated, but its possible to create new implementations
for almost every part of EventFlow by registering a different implementation of
an interface.

## Useful articles related to EventFlow and DDD

Many of the technical design decisions in EventFlow is based on articles. This
section lists some of them. If you have a link with a relevant article, please
share it by creating an issue with the link.

* **Domain-Driven Design**
  * [Domain-Driven Design Reference](https://domainlanguage.com/ddd/reference/)
    by Eric Evans
  * [DDD Decoded - Bounded Contexts Explained](http://blog.sapiensworks.com/post/2016/08/12/DDD-Bounded-Contexts-Explained)
  * [Going "Events-First" for Microservices with Event Storming and DDD](http://www.russmiles.com/essais/going-events-first-for-microservices-with-event-storming-and-ddd)
* **General CQRS+ES**
  * [CQRS Journey by Microsoft](https://msdn.microsoft.com/en-us/library/jj554200.aspx)
    published by Microsoft
  * [An In-Depth Look At CQRS](http://blog.sapiensworks.com/post/2015/09/01/In-Depth-CQRS/)
    by Mike Mogosanu
  * [CQRS, Task Based UIs, Event Sourcing agh!](http://codebetter.com/gregyoung/2010/02/16/cqrs-task-based-uis-event-sourcing-agh/)
    by Greg Young
  * [Busting some CQRS myths](https://lostechies.com/jimmybogard/2012/08/22/busting-some-cqrs-myths/)
    by Jimmy Bogard
  * [CQRS applied](https://lostechies.com/gabrielschenker/2015/04/12/cqrs-applied/)
    by Gabriel Schenker
  * [DDD Decoded - Entities and Value Objects Explained](http://blog.sapiensworks.com/post/2016/07/29/DDD-Entities-Value-Objects-Explained)
* **Eventual consistency**
  * [How To Ensure Idempotency In An Eventual Consistent DDD/CQRS Application](http://blog.sapiensworks.com/post/2015/08/26/How-To-Ensure-Idempotency)
   by Mike Mogosanu
  * [DDD Decoded - Don't Fear Eventual Consistency](http://blog.sapiensworks.com/post/2016/07/23/DDD-Eventual-Consistency)
* **Why _not_ to implement "unit of work" in DDD**
  * [Unit Of Work is the new Singleton](http://blog.sapiensworks.com/post/2014/06/04/Unit-Of-Work-is-the-new-Singleton.aspx)
    by Mike Mogosanu
  * [The Unit of Work and Transactions In Domain Driven Design](http://blog.sapiensworks.com/post/2015/09/02/DDD-and-UoW/)
    by Mike Mogosanu


### Integration tests
EventFlow has several tests that verify that its able to use the systems it
integrates with correctly.

 * **Elasticsearch:** [Elasticsearch](https://www.elastic.co/) run as Docker [Windows Container](https://docs.microsoft.com//virtualization/windowscontainers/about/). if use in local, requires its environment and `docker-compose` tool, and execute `PS> up_integration-test-env.ps1`
 * **EventStore:** [EventStore](https://geteventstore.com/) is same as the above
 * **RabbitMQ:** [RabbitMQ](https://www.rabbitmq.com/) is same as the above
 * **MSSQL:** Microsoft SQL Server is required to be running
 * **PostgreSQL:** PostgreSQL is required to be running

There's a Vagrant box with both Elasticsearch and RabbitMQ you can use
[here](https://github.com/rasmus/Vagrant.Boxes).

Alternatively you can skip the NUnit tests marked with the `integration`
category.

## Thanks

<table border="0" cellpadding="0" cellspacing="0">
  <tr>
    <td width="25%">
      <a href="https://www.jetbrains.com/"><img src="./Resources/jetbrains-128x128.png" /></a>
    </td>
  </tr>
</table>

* [Contributors](https://github.com/eventflow/EventFlow/graphs/contributors)
* [JetBrains](https://www.jetbrains.com/resharper/): OSS licenses
* [olholm](https://github.com/olholm): Current logo
* [iconmonstr](http://iconmonstr.com/network-6-icon/): First logo
* [JC008](https://github.com/JC008): License for Navicat Essentials for SQLite

## License

```
The MIT License (MIT)

Copyright (c) 2015-2018 Rasmus Mikkelsen
Copyright (c) 2015-2018 eBay Software Foundation
https://github.com/eventflow/EventFlow

Permission is hereby granted, free of charge, to any person obtaining a copy
of this software and associated documentation files (the "Software"), to deal
in the Software without restriction, including without limitation the rights
to use, copy, modify, merge, publish, distribute, sublicense, and/or sell
copies of the Software, and to permit persons to whom the Software is
furnished to do so, subject to the following conditions:

The above copyright notice and this permission notice shall be included in all
copies or substantial portions of the Software.

THE SOFTWARE IS PROVIDED "AS IS", WITHOUT WARRANTY OF ANY KIND, EXPRESS OR
IMPLIED, INCLUDING BUT NOT LIMITED TO THE WARRANTIES OF MERCHANTABILITY,
FITNESS FOR A PARTICULAR PURPOSE AND NONINFRINGEMENT. IN NO EVENT SHALL THE
AUTHORS OR COPYRIGHT HOLDERS BE LIABLE FOR ANY CLAIM, DAMAGES OR OTHER
LIABILITY, WHETHER IN AN ACTION OF CONTRACT, TORT OR OTHERWISE, ARISING FROM,
OUT OF OR IN CONNECTION WITH THE SOFTWARE OR THE USE OR OTHER DEALINGS IN THE
SOFTWARE.
```<|MERGE_RESOLUTION|>--- conflicted
+++ resolved
@@ -76,11 +76,8 @@
   * In-memory - only for test
   * Files - only for test
   * Microsoft SQL Server
-<<<<<<< HEAD
-=======
   * SQLite
   * PostgreSQL
->>>>>>> 760b6e59
   * EventStore - [home page](https://eventstore.org/)
 * [**Subscribers:**](http://docs.geteventflow.net/Subscribers.html)
   Listeners that act on specific domain events. Useful if an specific action
